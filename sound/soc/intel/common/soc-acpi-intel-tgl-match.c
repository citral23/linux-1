// SPDX-License-Identifier: GPL-2.0-only
/*
 * soc-acpi-intel-tgl-match.c - tables and support for TGL ACPI enumeration.
 *
 * Copyright (c) 2019, Intel Corporation.
 *
 */

#include <sound/soc-acpi.h>
#include <sound/soc-acpi-intel-match.h>
#include <sound/soc-acpi-intel-ssp-common.h>
#include "soc-acpi-intel-sdw-mockup-match.h"

static const struct snd_soc_acpi_codecs essx_83x6 = {
	.num_codecs = 3,
	.codecs = { "ESSX8316", "ESSX8326", "ESSX8336"},
};

static const struct snd_soc_acpi_endpoint single_endpoint = {
	.num = 0,
	.aggregated = 0,
	.group_position = 0,
	.group_id = 0,
};

static const struct snd_soc_acpi_endpoint spk_l_endpoint = {
	.num = 0,
	.aggregated = 1,
	.group_position = 0,
	.group_id = 1,
};

static const struct snd_soc_acpi_endpoint spk_r_endpoint = {
	.num = 0,
	.aggregated = 1,
	.group_position = 1,
	.group_id = 1,
};

static const struct snd_soc_acpi_endpoint spk_2_endpoint = {
	.num = 0,
	.aggregated = 1,
	.group_position = 2,
	.group_id = 1,
};

static const struct snd_soc_acpi_endpoint spk_3_endpoint = {
	.num = 0,
	.aggregated = 1,
	.group_position = 3,
	.group_id = 1,
};

static const struct snd_soc_acpi_endpoint rt712_endpoints[] = {
	{
		.num = 0,
		.aggregated = 0,
		.group_position = 0,
		.group_id = 0,
	},
	{
		.num = 1,
		.aggregated = 0,
		.group_position = 0,
		.group_id = 0,
	},
};

static const struct snd_soc_acpi_adr_device rt711_0_adr[] = {
	{
		.adr = 0x000020025D071100ull,
		.num_endpoints = 1,
		.endpoints = &single_endpoint,
		.name_prefix = "rt711"
	}
};

static const struct snd_soc_acpi_adr_device rt711_1_adr[] = {
	{
		.adr = 0x000120025D071100ull,
		.num_endpoints = 1,
		.endpoints = &single_endpoint,
		.name_prefix = "rt711"
	}
};

static const struct snd_soc_acpi_adr_device rt1308_1_dual_adr[] = {
	{
		.adr = 0x000120025D130800ull,
		.num_endpoints = 1,
		.endpoints = &spk_l_endpoint,
		.name_prefix = "rt1308-1"
	},
	{
		.adr = 0x000122025D130800ull,
		.num_endpoints = 1,
		.endpoints = &spk_r_endpoint,
		.name_prefix = "rt1308-2"
	}
};

static const struct snd_soc_acpi_adr_device rt1308_1_single_adr[] = {
	{
		.adr = 0x000120025D130800ull,
		.num_endpoints = 1,
		.endpoints = &single_endpoint,
		.name_prefix = "rt1308-1"
	}
};

static const struct snd_soc_acpi_adr_device rt1308_2_single_adr[] = {
	{
		.adr = 0x000220025D130800ull,
		.num_endpoints = 1,
		.endpoints = &single_endpoint,
		.name_prefix = "rt1308-1"
	}
};

static const struct snd_soc_acpi_adr_device rt1308_1_group1_adr[] = {
	{
		.adr = 0x000120025D130800ull,
		.num_endpoints = 1,
		.endpoints = &spk_l_endpoint,
		.name_prefix = "rt1308-1"
	}
};

static const struct snd_soc_acpi_adr_device rt1308_2_group1_adr[] = {
	{
		.adr = 0x000220025D130800ull,
		.num_endpoints = 1,
		.endpoints = &spk_r_endpoint,
		.name_prefix = "rt1308-2"
	}
};

static const struct snd_soc_acpi_adr_device rt715_0_adr[] = {
	{
		.adr = 0x000021025D071500ull,
		.num_endpoints = 1,
		.endpoints = &single_endpoint,
		.name_prefix = "rt715"
	}
};

static const struct snd_soc_acpi_adr_device rt715_3_adr[] = {
	{
		.adr = 0x000320025D071500ull,
		.num_endpoints = 1,
		.endpoints = &single_endpoint,
		.name_prefix = "rt715"
	}
};

static const struct snd_soc_acpi_adr_device mx8373_1_adr[] = {
	{
		.adr = 0x000123019F837300ull,
		.num_endpoints = 1,
		.endpoints = &spk_r_endpoint,
		.name_prefix = "Right"
	},
	{
		.adr = 0x000127019F837300ull,
		.num_endpoints = 1,
		.endpoints = &spk_l_endpoint,
		.name_prefix = "Left"
	}
};

static const struct snd_soc_acpi_adr_device rt5682_0_adr[] = {
	{
		.adr = 0x000021025D568200ull,
		.num_endpoints = 1,
		.endpoints = &single_endpoint,
		.name_prefix = "rt5682"
	}
};

static const struct snd_soc_acpi_adr_device rt711_sdca_0_adr[] = {
	{
		.adr = 0x000030025D071101ull,
		.num_endpoints = 1,
		.endpoints = &single_endpoint,
		.name_prefix = "rt711"
	}
};

static const struct snd_soc_acpi_adr_device rt1316_1_single_adr[] = {
	{
		.adr = 0x000131025D131601ull,
		.num_endpoints = 1,
		.endpoints = &single_endpoint,
		.name_prefix = "rt1316-1"
	}
};

static const struct snd_soc_acpi_adr_device rt712_0_single_adr[] = {
	{
		.adr = 0x000030025D071201ull,
		.num_endpoints = ARRAY_SIZE(rt712_endpoints),
		.endpoints = rt712_endpoints,
		.name_prefix = "rt712"
	}
};

static const struct snd_soc_acpi_adr_device rt1712_1_single_adr[] = {
	{
		.adr = 0x000130025D171201ull,
		.num_endpoints = 1,
		.endpoints = &single_endpoint,
		.name_prefix = "rt712-dmic"
	}
};

static const struct snd_soc_acpi_adr_device rt1316_1_group1_adr[] = {
	{
		.adr = 0x000131025D131601ull, /* unique ID is set for some reason */
		.num_endpoints = 1,
		.endpoints = &spk_l_endpoint,
		.name_prefix = "rt1316-1"
	}
};

static const struct snd_soc_acpi_adr_device rt1316_2_group1_adr[] = {
	{
		.adr = 0x000230025D131601ull,
		.num_endpoints = 1,
		.endpoints = &spk_r_endpoint,
		.name_prefix = "rt1316-2"
	}
};

static const struct snd_soc_acpi_adr_device rt714_3_adr[] = {
	{
		.adr = 0x000330025D071401ull,
		.num_endpoints = 1,
		.endpoints = &single_endpoint,
		.name_prefix = "rt714"
	}
};

static const struct snd_soc_acpi_link_adr tgl_rvp[] = {
	{
		.mask = BIT(0),
		.num_adr = ARRAY_SIZE(rt711_0_adr),
		.adr_d = rt711_0_adr,
	},
	{
		.mask = BIT(1),
		.num_adr = ARRAY_SIZE(rt1308_1_dual_adr),
		.adr_d = rt1308_1_dual_adr,
	},
	{}
};

static const struct snd_soc_acpi_link_adr tgl_rvp_headset_only[] = {
	{
		.mask = BIT(0),
		.num_adr = ARRAY_SIZE(rt711_0_adr),
		.adr_d = rt711_0_adr,
	},
	{}
};

static const struct snd_soc_acpi_link_adr tgl_hp[] = {
	{
		.mask = BIT(0),
		.num_adr = ARRAY_SIZE(rt711_0_adr),
		.adr_d = rt711_0_adr,
	},
	{
		.mask = BIT(1),
		.num_adr = ARRAY_SIZE(rt1308_1_single_adr),
		.adr_d = rt1308_1_single_adr,
	},
	{}
};

static const struct snd_soc_acpi_link_adr tgl_chromebook_base[] = {
	{
		.mask = BIT(0),
		.num_adr = ARRAY_SIZE(rt5682_0_adr),
		.adr_d = rt5682_0_adr,
	},
	{
		.mask = BIT(1),
		.num_adr = ARRAY_SIZE(mx8373_1_adr),
		.adr_d = mx8373_1_adr,
	},
	{}
};

static const struct snd_soc_acpi_link_adr tgl_3_in_1_default[] = {
	{
		.mask = BIT(0),
		.num_adr = ARRAY_SIZE(rt711_0_adr),
		.adr_d = rt711_0_adr,
	},
	{
		.mask = BIT(1),
		.num_adr = ARRAY_SIZE(rt1308_1_group1_adr),
		.adr_d = rt1308_1_group1_adr,
	},
	{
		.mask = BIT(2),
		.num_adr = ARRAY_SIZE(rt1308_2_group1_adr),
		.adr_d = rt1308_2_group1_adr,
	},
	{
		.mask = BIT(3),
		.num_adr = ARRAY_SIZE(rt715_3_adr),
		.adr_d = rt715_3_adr,
	},
	{}
};

static const struct snd_soc_acpi_link_adr tgl_3_in_1_mono_amp[] = {
	{
		.mask = BIT(0),
		.num_adr = ARRAY_SIZE(rt711_0_adr),
		.adr_d = rt711_0_adr,
	},
	{
		.mask = BIT(1),
		.num_adr = ARRAY_SIZE(rt1308_1_single_adr),
		.adr_d = rt1308_1_single_adr,
	},
	{
		.mask = BIT(3),
		.num_adr = ARRAY_SIZE(rt715_3_adr),
		.adr_d = rt715_3_adr,
	},
	{}
};

static const struct snd_soc_acpi_link_adr tgl_sdw_rt711_link1_rt1308_link2_rt715_link0[] = {
	{
		.mask = BIT(1),
		.num_adr = ARRAY_SIZE(rt711_1_adr),
		.adr_d = rt711_1_adr,
	},
	{
		.mask = BIT(2),
		.num_adr = ARRAY_SIZE(rt1308_2_single_adr),
		.adr_d = rt1308_2_single_adr,
	},
	{
		.mask = BIT(0),
		.num_adr = ARRAY_SIZE(rt715_0_adr),
		.adr_d = rt715_0_adr,
	},
	{}
};

static const struct snd_soc_acpi_link_adr tgl_3_in_1_sdca[] = {
	{
		.mask = BIT(0),
		.num_adr = ARRAY_SIZE(rt711_sdca_0_adr),
		.adr_d = rt711_sdca_0_adr,
	},
	{
		.mask = BIT(1),
		.num_adr = ARRAY_SIZE(rt1316_1_group1_adr),
		.adr_d = rt1316_1_group1_adr,
	},
	{
		.mask = BIT(2),
		.num_adr = ARRAY_SIZE(rt1316_2_group1_adr),
		.adr_d = rt1316_2_group1_adr,
	},
	{
		.mask = BIT(3),
		.num_adr = ARRAY_SIZE(rt714_3_adr),
		.adr_d = rt714_3_adr,
	},
	{}
};

static const struct snd_soc_acpi_link_adr tgl_3_in_1_sdca_mono[] = {
	{
		.mask = BIT(0),
		.num_adr = ARRAY_SIZE(rt711_sdca_0_adr),
		.adr_d = rt711_sdca_0_adr,
	},
	{
		.mask = BIT(1),
		.num_adr = ARRAY_SIZE(rt1316_1_single_adr),
		.adr_d = rt1316_1_single_adr,
	},
	{
		.mask = BIT(3),
		.num_adr = ARRAY_SIZE(rt714_3_adr),
		.adr_d = rt714_3_adr,
	},
	{}
};

static const struct snd_soc_acpi_link_adr tgl_712_only[] = {
	{
		.mask = BIT(0),
		.num_adr = ARRAY_SIZE(rt712_0_single_adr),
		.adr_d = rt712_0_single_adr,
	},
	{
		.mask = BIT(1),
		.num_adr = ARRAY_SIZE(rt1712_1_single_adr),
		.adr_d = rt1712_1_single_adr,
	},
	{}
};

<<<<<<< HEAD
static const struct snd_soc_acpi_adr_device cs42l43_3_adr[] = {
	{
		.adr = 0x00033001FA424301ull,
		.num_endpoints = 1,
		.endpoints = &single_endpoint,
		.name_prefix = "cs42l43"
	}
};

static const struct snd_soc_acpi_adr_device cs35l56_0_adr[] = {
	{
		.adr = 0x00003301FA355601ull,
		.num_endpoints = 1,
		.endpoints = &spk_r_endpoint,
		.name_prefix = "AMP1"
	},
	{
		.adr = 0x00003201FA355601ull,
		.num_endpoints = 1,
		.endpoints = &spk_3_endpoint,
		.name_prefix = "AMP2"
	}
};

static const struct snd_soc_acpi_adr_device cs35l56_1_adr[] = {
	{
		.adr = 0x00013701FA355601ull,
		.num_endpoints = 1,
		.endpoints = &spk_l_endpoint,
		.name_prefix = "AMP8"
	},
	{
		.adr = 0x00013601FA355601ull,
		.num_endpoints = 1,
		.endpoints = &spk_2_endpoint,
		.name_prefix = "AMP7"
	}
};

static const struct snd_soc_acpi_link_adr tgl_cs42l43_cs35l56[] = {
	{
		.mask = BIT(3),
		.num_adr = ARRAY_SIZE(cs42l43_3_adr),
		.adr_d = cs42l43_3_adr,
	},
	{
		.mask = BIT(0),
		.num_adr = ARRAY_SIZE(cs35l56_0_adr),
		.adr_d = cs35l56_0_adr,
	},
	{
		.mask = BIT(1),
		.num_adr = ARRAY_SIZE(cs35l56_1_adr),
		.adr_d = cs35l56_1_adr,
	},
	{}
};

static const struct snd_soc_acpi_codecs tgl_max98373_amp = {
	.num_codecs = 1,
	.codecs = {"MX98373"}
=======
static const struct snd_soc_acpi_endpoint cs42l43_endpoints[] = {
	{ /* Jack Playback Endpoint */
		.num = 0,
		.aggregated = 0,
		.group_position = 0,
		.group_id = 0,
	},
	{ /* DMIC Capture Endpoint */
		.num = 1,
		.aggregated = 0,
		.group_position = 0,
		.group_id = 0,
	},
	{ /* Jack Capture Endpoint */
		.num = 2,
		.aggregated = 0,
		.group_position = 0,
		.group_id = 0,
	},
	{ /* Speaker Playback Endpoint */
		.num = 3,
		.aggregated = 0,
		.group_position = 0,
		.group_id = 0,
	},
>>>>>>> 0c383648
};

static const struct snd_soc_acpi_adr_device cs42l43_3_adr[] = {
	{
		.adr = 0x00033001FA424301ull,
		.num_endpoints = ARRAY_SIZE(cs42l43_endpoints),
		.endpoints = cs42l43_endpoints,
		.name_prefix = "cs42l43"
	}
};

static const struct snd_soc_acpi_adr_device cs35l56_0_adr[] = {
	{
		.adr = 0x00003301FA355601ull,
		.num_endpoints = 1,
		.endpoints = &spk_r_endpoint,
		.name_prefix = "AMP1"
	},
	{
		.adr = 0x00003201FA355601ull,
		.num_endpoints = 1,
		.endpoints = &spk_3_endpoint,
		.name_prefix = "AMP2"
	}
};

static const struct snd_soc_acpi_adr_device cs35l56_1_adr[] = {
	{
		.adr = 0x00013701FA355601ull,
		.num_endpoints = 1,
		.endpoints = &spk_l_endpoint,
		.name_prefix = "AMP3"
	},
	{
		.adr = 0x00013601FA355601ull,
		.num_endpoints = 1,
		.endpoints = &spk_2_endpoint,
		.name_prefix = "AMP4"
	}
};

static const struct snd_soc_acpi_link_adr tgl_cs42l43_cs35l56[] = {
	{
<<<<<<< HEAD
		.comp_ids = &tgl_rt5682_rt5682s_hp,
		.drv_name = "tgl_rt5682_def",
		.machine_quirk = snd_soc_acpi_codec_list,
		.quirk_data = &tgl_codecs,
		.sof_tplg_filename = "sof-tgl-max98357a-rt5682.tplg",
	},
	{
		.comp_ids = &tgl_rt5682_rt5682s_hp,
		.drv_name = "tgl_rt5682_def",
		.machine_quirk = snd_soc_acpi_codec_list,
		.quirk_data = &tgl_max98373_amp,
		.sof_tplg_filename = "sof-tgl-max98373-rt5682.tplg",
	},
	{
		.comp_ids = &tgl_rt5682_rt5682s_hp,
		.drv_name = "tgl_rt5682_def",
		.machine_quirk = snd_soc_acpi_codec_list,
		.quirk_data = &tgl_rt1011_amp,
		.sof_tplg_filename = "sof-tgl-rt1011-rt5682.tplg",
=======
		.mask = BIT(3),
		.num_adr = ARRAY_SIZE(cs42l43_3_adr),
		.adr_d = cs42l43_3_adr,
	},
	{
		.mask = BIT(0),
		.num_adr = ARRAY_SIZE(cs35l56_0_adr),
		.adr_d = cs35l56_0_adr,
	},
	{
		.mask = BIT(1),
		.num_adr = ARRAY_SIZE(cs35l56_1_adr),
		.adr_d = cs35l56_1_adr,
>>>>>>> 0c383648
	},
	{}
};

static const struct snd_soc_acpi_codecs tgl_rt5682_rt5682s_hp = {
	.num_codecs = 2,
	.codecs = {RT5682_ACPI_HID, RT5682S_ACPI_HID},
};

static const struct snd_soc_acpi_codecs tgl_lt6911_hdmi = {
	.num_codecs = 1,
	.codecs = {"INTC10B0"}
};

struct snd_soc_acpi_mach snd_soc_acpi_intel_tgl_machines[] = {
	{
		.comp_ids = &essx_83x6,
		.drv_name = "sof-essx8336",
		.sof_tplg_filename = "sof-tgl-es8336", /* the tplg suffix is added at run time */
		.tplg_quirk_mask = SND_SOC_ACPI_TPLG_INTEL_SSP_NUMBER |
					SND_SOC_ACPI_TPLG_INTEL_SSP_MSB |
					SND_SOC_ACPI_TPLG_INTEL_DMIC_NUMBER,
	},
	/* place boards for each headphone codec: sof driver will complete the
	 * tplg name and machine driver will detect the amp type
	 */
	{
		.comp_ids = &tgl_rt5682_rt5682s_hp,
		.drv_name = "tgl_rt5682_def",
		.sof_tplg_filename = "sof-tgl", /* the tplg suffix is added at run time */
		.tplg_quirk_mask = SND_SOC_ACPI_TPLG_INTEL_AMP_NAME |
					SND_SOC_ACPI_TPLG_INTEL_CODEC_NAME,
	},
	/* place amp-only boards in the end of table */
	{
		.id = "10EC1308",
		.drv_name = "tgl_rt1308_hdmi_ssp",
		.machine_quirk = snd_soc_acpi_codec_list,
		.quirk_data = &tgl_lt6911_hdmi,
		.sof_tplg_filename = "sof-tgl-rt1308-ssp2-hdmi-ssp15.tplg"
	},
	{},
};
EXPORT_SYMBOL_GPL(snd_soc_acpi_intel_tgl_machines);

/* this table is used when there is no I2S codec present */
struct snd_soc_acpi_mach snd_soc_acpi_intel_tgl_sdw_machines[] = {
	/* mockup tests need to be first */
	{
		.link_mask = GENMASK(3, 0),
		.links = sdw_mockup_headset_2amps_mic,
		.drv_name = "sof_sdw",
		.sof_tplg_filename = "sof-tgl-rt711-rt1308-rt715.tplg",
	},
	{
		.link_mask = BIT(0) | BIT(1) | BIT(3),
		.links = sdw_mockup_headset_1amp_mic,
		.drv_name = "sof_sdw",
		.sof_tplg_filename = "sof-tgl-rt711-rt1308-mono-rt715.tplg",
	},
	{
		.link_mask = BIT(0) | BIT(1) | BIT(2),
		.links = sdw_mockup_mic_headset_1amp,
		.drv_name = "sof_sdw",
		.sof_tplg_filename = "sof-tgl-rt715-rt711-rt1308-mono.tplg",
	},
	{
		.link_mask = 0xF, /* 4 active links required */
		.links = tgl_712_only,
		.drv_name = "sof_sdw",
		.sof_tplg_filename = "sof-tgl-rt712.tplg",
	},
	{
		.link_mask = 0x7,
		.links = tgl_sdw_rt711_link1_rt1308_link2_rt715_link0,
		.drv_name = "sof_sdw",
		.sof_tplg_filename = "sof-tgl-rt715-rt711-rt1308-mono.tplg",
	},
	{
		.link_mask = 0xB,
		.links = tgl_cs42l43_cs35l56,
		.drv_name = "sof_sdw",
		.sof_tplg_filename = "sof-tgl-cs42l43-l3-cs35l56-l01.tplg",
	},
	{
		.link_mask = 0xF, /* 4 active links required */
		.links = tgl_3_in_1_default,
		.drv_name = "sof_sdw",
		.sof_tplg_filename = "sof-tgl-rt711-rt1308-rt715.tplg",
	},
	{
		/*
		 * link_mask should be 0xB, but all links are enabled by BIOS.
		 * This entry will be selected if there is no rt1308 exposed
		 * on link2 since it will fail to match the above entry.
		 */
		.link_mask = 0xF,
		.links = tgl_3_in_1_mono_amp,
		.drv_name = "sof_sdw",
		.sof_tplg_filename = "sof-tgl-rt711-rt1308-mono-rt715.tplg",
	},
	{
		.link_mask = 0xF, /* 4 active links required */
		.links = tgl_3_in_1_sdca,
		.drv_name = "sof_sdw",
		.sof_tplg_filename = "sof-tgl-rt711-rt1316-rt714.tplg",
	},
	{
		/*
		 * link_mask should be 0xB, but all links are enabled by BIOS.
		 * This entry will be selected if there is no rt1316 amplifier exposed
		 * on link2 since it will fail to match the above entry.
		 */

		.link_mask = 0xF, /* 4 active links required */
		.links = tgl_3_in_1_sdca_mono,
		.drv_name = "sof_sdw",
		.sof_tplg_filename = "sof-tgl-rt711-l0-rt1316-l1-mono-rt714-l3.tplg",
	},

	{
		.link_mask = 0x3, /* rt711 on link 0 and 1 rt1308 on link 1 */
		.links = tgl_hp,
		.drv_name = "sof_sdw",
		.sof_tplg_filename = "sof-tgl-rt711-rt1308.tplg",
	},
	{
		.link_mask = 0x3, /* rt711 on link 0 and 2 rt1308s on link 1 */
		.links = tgl_rvp,
		.drv_name = "sof_sdw",
		.sof_tplg_filename = "sof-tgl-rt711-rt1308.tplg",
	},
	{
		.link_mask = 0x3, /* rt5682 on link0 & 2xmax98373 on link 1 */
		.links = tgl_chromebook_base,
		.drv_name = "sof_sdw",
		.sof_tplg_filename = "sof-tgl-sdw-max98373-rt5682.tplg",
	},
	{
		.link_mask = 0x1, /* rt711 on link 0 */
		.links = tgl_rvp_headset_only,
		.drv_name = "sof_sdw",
		.sof_tplg_filename = "sof-tgl-rt711.tplg",
	},
	{},
};
EXPORT_SYMBOL_GPL(snd_soc_acpi_intel_tgl_sdw_machines);<|MERGE_RESOLUTION|>--- conflicted
+++ resolved
@@ -410,69 +410,6 @@
 	{}
 };
 
-<<<<<<< HEAD
-static const struct snd_soc_acpi_adr_device cs42l43_3_adr[] = {
-	{
-		.adr = 0x00033001FA424301ull,
-		.num_endpoints = 1,
-		.endpoints = &single_endpoint,
-		.name_prefix = "cs42l43"
-	}
-};
-
-static const struct snd_soc_acpi_adr_device cs35l56_0_adr[] = {
-	{
-		.adr = 0x00003301FA355601ull,
-		.num_endpoints = 1,
-		.endpoints = &spk_r_endpoint,
-		.name_prefix = "AMP1"
-	},
-	{
-		.adr = 0x00003201FA355601ull,
-		.num_endpoints = 1,
-		.endpoints = &spk_3_endpoint,
-		.name_prefix = "AMP2"
-	}
-};
-
-static const struct snd_soc_acpi_adr_device cs35l56_1_adr[] = {
-	{
-		.adr = 0x00013701FA355601ull,
-		.num_endpoints = 1,
-		.endpoints = &spk_l_endpoint,
-		.name_prefix = "AMP8"
-	},
-	{
-		.adr = 0x00013601FA355601ull,
-		.num_endpoints = 1,
-		.endpoints = &spk_2_endpoint,
-		.name_prefix = "AMP7"
-	}
-};
-
-static const struct snd_soc_acpi_link_adr tgl_cs42l43_cs35l56[] = {
-	{
-		.mask = BIT(3),
-		.num_adr = ARRAY_SIZE(cs42l43_3_adr),
-		.adr_d = cs42l43_3_adr,
-	},
-	{
-		.mask = BIT(0),
-		.num_adr = ARRAY_SIZE(cs35l56_0_adr),
-		.adr_d = cs35l56_0_adr,
-	},
-	{
-		.mask = BIT(1),
-		.num_adr = ARRAY_SIZE(cs35l56_1_adr),
-		.adr_d = cs35l56_1_adr,
-	},
-	{}
-};
-
-static const struct snd_soc_acpi_codecs tgl_max98373_amp = {
-	.num_codecs = 1,
-	.codecs = {"MX98373"}
-=======
 static const struct snd_soc_acpi_endpoint cs42l43_endpoints[] = {
 	{ /* Jack Playback Endpoint */
 		.num = 0,
@@ -498,7 +435,6 @@
 		.group_position = 0,
 		.group_id = 0,
 	},
->>>>>>> 0c383648
 };
 
 static const struct snd_soc_acpi_adr_device cs42l43_3_adr[] = {
@@ -542,27 +478,6 @@
 
 static const struct snd_soc_acpi_link_adr tgl_cs42l43_cs35l56[] = {
 	{
-<<<<<<< HEAD
-		.comp_ids = &tgl_rt5682_rt5682s_hp,
-		.drv_name = "tgl_rt5682_def",
-		.machine_quirk = snd_soc_acpi_codec_list,
-		.quirk_data = &tgl_codecs,
-		.sof_tplg_filename = "sof-tgl-max98357a-rt5682.tplg",
-	},
-	{
-		.comp_ids = &tgl_rt5682_rt5682s_hp,
-		.drv_name = "tgl_rt5682_def",
-		.machine_quirk = snd_soc_acpi_codec_list,
-		.quirk_data = &tgl_max98373_amp,
-		.sof_tplg_filename = "sof-tgl-max98373-rt5682.tplg",
-	},
-	{
-		.comp_ids = &tgl_rt5682_rt5682s_hp,
-		.drv_name = "tgl_rt5682_def",
-		.machine_quirk = snd_soc_acpi_codec_list,
-		.quirk_data = &tgl_rt1011_amp,
-		.sof_tplg_filename = "sof-tgl-rt1011-rt5682.tplg",
-=======
 		.mask = BIT(3),
 		.num_adr = ARRAY_SIZE(cs42l43_3_adr),
 		.adr_d = cs42l43_3_adr,
@@ -576,7 +491,6 @@
 		.mask = BIT(1),
 		.num_adr = ARRAY_SIZE(cs35l56_1_adr),
 		.adr_d = cs35l56_1_adr,
->>>>>>> 0c383648
 	},
 	{}
 };
