// SPDX-License-Identifier: GPL-2.0
/*
 * mt8188-mt6359.c  --  MT8188-MT6359 ALSA SoC machine driver
 *
 * Copyright (c) 2022 MediaTek Inc.
 * Author: Trevor Wu <trevor.wu@mediatek.com>
 */

#include <linux/bitfield.h>
#include <linux/input.h>
#include <linux/module.h>
#include <linux/of.h>
#include <linux/pm_runtime.h>
#include <sound/jack.h>
#include <sound/pcm_params.h>
#include <sound/soc.h>
#include "mt8188-afe-common.h"
#include "../../codecs/nau8825.h"
#include "../../codecs/mt6359.h"
#include "../../codecs/rt5682.h"
#include "../common/mtk-afe-platform-driver.h"
#include "../common/mtk-soundcard-driver.h"
#include "../common/mtk-dsp-sof-common.h"
#include "../common/mtk-soc-card.h"

#define CKSYS_AUD_TOP_CFG	0x032c
 #define RG_TEST_ON		BIT(0)
 #define RG_TEST_TYPE		BIT(2)
#define CKSYS_AUD_TOP_MON	0x0330
 #define TEST_MISO_COUNT_1	GENMASK(3, 0)
 #define TEST_MISO_COUNT_2	GENMASK(7, 4)
 #define TEST_MISO_DONE_1	BIT(28)
 #define TEST_MISO_DONE_2	BIT(29)

#define NAU8825_HS_PRESENT	BIT(0)
#define RT5682S_HS_PRESENT	BIT(1)
#define ES8326_HS_PRESENT	BIT(2)
#define MAX98390_TWO_AMP	BIT(3)
/*
 * Maxim MAX98390
 */
#define MAX98390_CODEC_DAI     "max98390-aif1"
#define MAX98390_DEV0_NAME     "max98390.0-0038" /* rear right */
#define MAX98390_DEV1_NAME     "max98390.0-0039" /* rear left */
#define MAX98390_DEV2_NAME     "max98390.0-003a" /* front right */
#define MAX98390_DEV3_NAME     "max98390.0-003b" /* front left */

/*
 * Nau88l25
 */
#define NAU8825_CODEC_DAI  "nau8825-hifi"

/*
 * ES8326
 */
#define ES8326_CODEC_DAI  "ES8326 HiFi"

#define SOF_DMA_DL2 "SOF_DMA_DL2"
#define SOF_DMA_DL3 "SOF_DMA_DL3"
#define SOF_DMA_UL4 "SOF_DMA_UL4"
#define SOF_DMA_UL5 "SOF_DMA_UL5"

#define RT5682S_CODEC_DAI     "rt5682s-aif1"

/* FE */
SND_SOC_DAILINK_DEFS(playback2,
		     DAILINK_COMP_ARRAY(COMP_CPU("DL2")),
		     DAILINK_COMP_ARRAY(COMP_DUMMY()),
		     DAILINK_COMP_ARRAY(COMP_EMPTY()));

SND_SOC_DAILINK_DEFS(playback3,
		     DAILINK_COMP_ARRAY(COMP_CPU("DL3")),
		     DAILINK_COMP_ARRAY(COMP_DUMMY()),
		     DAILINK_COMP_ARRAY(COMP_EMPTY()));

SND_SOC_DAILINK_DEFS(playback6,
		     DAILINK_COMP_ARRAY(COMP_CPU("DL6")),
		     DAILINK_COMP_ARRAY(COMP_DUMMY()),
		     DAILINK_COMP_ARRAY(COMP_EMPTY()));

SND_SOC_DAILINK_DEFS(playback7,
		     DAILINK_COMP_ARRAY(COMP_CPU("DL7")),
		     DAILINK_COMP_ARRAY(COMP_DUMMY()),
		     DAILINK_COMP_ARRAY(COMP_EMPTY()));

SND_SOC_DAILINK_DEFS(playback8,
		     DAILINK_COMP_ARRAY(COMP_CPU("DL8")),
		     DAILINK_COMP_ARRAY(COMP_DUMMY()),
		     DAILINK_COMP_ARRAY(COMP_EMPTY()));

SND_SOC_DAILINK_DEFS(playback10,
		     DAILINK_COMP_ARRAY(COMP_CPU("DL10")),
		     DAILINK_COMP_ARRAY(COMP_DUMMY()),
		     DAILINK_COMP_ARRAY(COMP_EMPTY()));

SND_SOC_DAILINK_DEFS(playback11,
		     DAILINK_COMP_ARRAY(COMP_CPU("DL11")),
		     DAILINK_COMP_ARRAY(COMP_DUMMY()),
		     DAILINK_COMP_ARRAY(COMP_EMPTY()));

SND_SOC_DAILINK_DEFS(capture1,
		     DAILINK_COMP_ARRAY(COMP_CPU("UL1")),
		     DAILINK_COMP_ARRAY(COMP_DUMMY()),
		     DAILINK_COMP_ARRAY(COMP_EMPTY()));

SND_SOC_DAILINK_DEFS(capture2,
		     DAILINK_COMP_ARRAY(COMP_CPU("UL2")),
		     DAILINK_COMP_ARRAY(COMP_DUMMY()),
		     DAILINK_COMP_ARRAY(COMP_EMPTY()));

SND_SOC_DAILINK_DEFS(capture3,
		     DAILINK_COMP_ARRAY(COMP_CPU("UL3")),
		     DAILINK_COMP_ARRAY(COMP_DUMMY()),
		     DAILINK_COMP_ARRAY(COMP_EMPTY()));

SND_SOC_DAILINK_DEFS(capture4,
		     DAILINK_COMP_ARRAY(COMP_CPU("UL4")),
		     DAILINK_COMP_ARRAY(COMP_DUMMY()),
		     DAILINK_COMP_ARRAY(COMP_EMPTY()));

SND_SOC_DAILINK_DEFS(capture5,
		     DAILINK_COMP_ARRAY(COMP_CPU("UL5")),
		     DAILINK_COMP_ARRAY(COMP_DUMMY()),
		     DAILINK_COMP_ARRAY(COMP_EMPTY()));

SND_SOC_DAILINK_DEFS(capture6,
		     DAILINK_COMP_ARRAY(COMP_CPU("UL6")),
		     DAILINK_COMP_ARRAY(COMP_DUMMY()),
		     DAILINK_COMP_ARRAY(COMP_EMPTY()));

SND_SOC_DAILINK_DEFS(capture8,
		     DAILINK_COMP_ARRAY(COMP_CPU("UL8")),
		     DAILINK_COMP_ARRAY(COMP_DUMMY()),
		     DAILINK_COMP_ARRAY(COMP_EMPTY()));

SND_SOC_DAILINK_DEFS(capture9,
		     DAILINK_COMP_ARRAY(COMP_CPU("UL9")),
		     DAILINK_COMP_ARRAY(COMP_DUMMY()),
		     DAILINK_COMP_ARRAY(COMP_EMPTY()));

SND_SOC_DAILINK_DEFS(capture10,
		     DAILINK_COMP_ARRAY(COMP_CPU("UL10")),
		     DAILINK_COMP_ARRAY(COMP_DUMMY()),
		     DAILINK_COMP_ARRAY(COMP_EMPTY()));

/* BE */
SND_SOC_DAILINK_DEFS(dl_src,
		     DAILINK_COMP_ARRAY(COMP_CPU("DL_SRC")),
		     DAILINK_COMP_ARRAY(COMP_CODEC("mt6359-sound",
						   "mt6359-snd-codec-aif1")),
		     DAILINK_COMP_ARRAY(COMP_EMPTY()));

SND_SOC_DAILINK_DEFS(dptx,
		     DAILINK_COMP_ARRAY(COMP_CPU("DPTX")),
		     DAILINK_COMP_ARRAY(COMP_DUMMY()),
		     DAILINK_COMP_ARRAY(COMP_EMPTY()));

SND_SOC_DAILINK_DEFS(etdm1_in,
		     DAILINK_COMP_ARRAY(COMP_CPU("ETDM1_IN")),
		     DAILINK_COMP_ARRAY(COMP_DUMMY()),
		     DAILINK_COMP_ARRAY(COMP_EMPTY()));

SND_SOC_DAILINK_DEFS(etdm2_in,
		     DAILINK_COMP_ARRAY(COMP_CPU("ETDM2_IN")),
		     DAILINK_COMP_ARRAY(COMP_DUMMY()),
		     DAILINK_COMP_ARRAY(COMP_EMPTY()));

SND_SOC_DAILINK_DEFS(etdm1_out,
		     DAILINK_COMP_ARRAY(COMP_CPU("ETDM1_OUT")),
		     DAILINK_COMP_ARRAY(COMP_DUMMY()),
		     DAILINK_COMP_ARRAY(COMP_EMPTY()));

SND_SOC_DAILINK_DEFS(etdm2_out,
		     DAILINK_COMP_ARRAY(COMP_CPU("ETDM2_OUT")),
		     DAILINK_COMP_ARRAY(COMP_DUMMY()),
		     DAILINK_COMP_ARRAY(COMP_EMPTY()));

SND_SOC_DAILINK_DEFS(etdm3_out,
		     DAILINK_COMP_ARRAY(COMP_CPU("ETDM3_OUT")),
		     DAILINK_COMP_ARRAY(COMP_DUMMY()),
		     DAILINK_COMP_ARRAY(COMP_EMPTY()));

SND_SOC_DAILINK_DEFS(pcm1,
		     DAILINK_COMP_ARRAY(COMP_CPU("PCM1")),
		     DAILINK_COMP_ARRAY(COMP_DUMMY()),
		     DAILINK_COMP_ARRAY(COMP_EMPTY()));

SND_SOC_DAILINK_DEFS(ul_src,
		     DAILINK_COMP_ARRAY(COMP_CPU("UL_SRC")),
		     DAILINK_COMP_ARRAY(COMP_CODEC("mt6359-sound",
						   "mt6359-snd-codec-aif1"),
					COMP_CODEC("dmic-codec",
						   "dmic-hifi")),
		     DAILINK_COMP_ARRAY(COMP_EMPTY()));

SND_SOC_DAILINK_DEFS(AFE_SOF_DL2,
		     DAILINK_COMP_ARRAY(COMP_CPU("SOF_DL2")),
		     DAILINK_COMP_ARRAY(COMP_DUMMY()),
		     DAILINK_COMP_ARRAY(COMP_EMPTY()));

SND_SOC_DAILINK_DEFS(AFE_SOF_DL3,
		     DAILINK_COMP_ARRAY(COMP_CPU("SOF_DL3")),
		     DAILINK_COMP_ARRAY(COMP_DUMMY()),
		     DAILINK_COMP_ARRAY(COMP_EMPTY()));

SND_SOC_DAILINK_DEFS(AFE_SOF_UL4,
		     DAILINK_COMP_ARRAY(COMP_CPU("SOF_UL4")),
		     DAILINK_COMP_ARRAY(COMP_DUMMY()),
		     DAILINK_COMP_ARRAY(COMP_EMPTY()));

SND_SOC_DAILINK_DEFS(AFE_SOF_UL5,
		     DAILINK_COMP_ARRAY(COMP_CPU("SOF_UL5")),
		     DAILINK_COMP_ARRAY(COMP_DUMMY()),
		     DAILINK_COMP_ARRAY(COMP_EMPTY()));

static const struct sof_conn_stream g_sof_conn_streams[] = {
	{
		.sof_link = "AFE_SOF_DL2",
		.sof_dma = SOF_DMA_DL2,
		.stream_dir = SNDRV_PCM_STREAM_PLAYBACK
	},
	{
		.sof_link = "AFE_SOF_DL3",
		.sof_dma = SOF_DMA_DL3,
		.stream_dir = SNDRV_PCM_STREAM_PLAYBACK
	},
	{
		.sof_link = "AFE_SOF_UL4",
		.sof_dma = SOF_DMA_UL4,
		.stream_dir = SNDRV_PCM_STREAM_CAPTURE
	},
	{
		.sof_link = "AFE_SOF_UL5",
		.sof_dma = SOF_DMA_UL5,
		.stream_dir = SNDRV_PCM_STREAM_CAPTURE
	},
};

<<<<<<< HEAD
struct mt8188_mt6359_priv {
	struct snd_soc_jack dp_jack;
	struct snd_soc_jack hdmi_jack;
	struct snd_soc_jack headset_jack;
	void *private_data;
=======
enum mt8188_jacks {
	MT8188_JACK_HEADSET,
	MT8188_JACK_DP,
	MT8188_JACK_HDMI,
	MT8188_JACK_MAX,
>>>>>>> 0c383648
};

static struct snd_soc_jack_pin mt8188_hdmi_jack_pins[] = {
	{
		.pin = "HDMI",
		.mask = SND_JACK_LINEOUT,
	},
};

static struct snd_soc_jack_pin mt8188_dp_jack_pins[] = {
	{
		.pin = "DP",
		.mask = SND_JACK_LINEOUT,
	},
};

static struct snd_soc_jack_pin nau8825_jack_pins[] = {
	{
		.pin    = "Headphone Jack",
		.mask   = SND_JACK_HEADPHONE,
	},
	{
		.pin    = "Headset Mic",
		.mask   = SND_JACK_MICROPHONE,
	},
};

static const struct snd_kcontrol_new mt8188_dumb_spk_controls[] = {
	SOC_DAPM_PIN_SWITCH("Ext Spk"),
};

static const struct snd_soc_dapm_widget mt8188_dumb_spk_widgets[] = {
	SND_SOC_DAPM_SPK("Ext Spk", NULL),
};

static const struct snd_kcontrol_new mt8188_dual_spk_controls[] = {
	SOC_DAPM_PIN_SWITCH("Left Spk"),
	SOC_DAPM_PIN_SWITCH("Right Spk"),
};

static const struct snd_soc_dapm_widget mt8188_dual_spk_widgets[] = {
	SND_SOC_DAPM_SPK("Left Spk", NULL),
	SND_SOC_DAPM_SPK("Right Spk", NULL),
};

static const struct snd_kcontrol_new mt8188_rear_spk_controls[] = {
	SOC_DAPM_PIN_SWITCH("Rear Left Spk"),
	SOC_DAPM_PIN_SWITCH("Rear Right Spk"),
};

static const struct snd_soc_dapm_widget mt8188_rear_spk_widgets[] = {
	SND_SOC_DAPM_SPK("Rear Left Spk", NULL),
	SND_SOC_DAPM_SPK("Rear Right Spk", NULL),
};

static const struct snd_soc_dapm_widget mt8188_mt6359_widgets[] = {
	SND_SOC_DAPM_HP("Headphone", NULL),
	SND_SOC_DAPM_MIC("Headset Mic", NULL),
	SND_SOC_DAPM_SINK("HDMI"),
	SND_SOC_DAPM_SINK("DP"),
	SND_SOC_DAPM_MIXER(SOF_DMA_DL2, SND_SOC_NOPM, 0, 0, NULL, 0),
	SND_SOC_DAPM_MIXER(SOF_DMA_DL3, SND_SOC_NOPM, 0, 0, NULL, 0),
	SND_SOC_DAPM_MIXER(SOF_DMA_UL4, SND_SOC_NOPM, 0, 0, NULL, 0),
	SND_SOC_DAPM_MIXER(SOF_DMA_UL5, SND_SOC_NOPM, 0, 0, NULL, 0),

	/* dynamic pinctrl */
	SND_SOC_DAPM_PINCTRL("ETDM_SPK_PIN", "aud_etdm_spk_on", "aud_etdm_spk_off"),
	SND_SOC_DAPM_PINCTRL("ETDM_HP_PIN", "aud_etdm_hp_on", "aud_etdm_hp_off"),
	SND_SOC_DAPM_PINCTRL("MTKAIF_PIN", "aud_mtkaif_on", "aud_mtkaif_off"),
};

static const struct snd_kcontrol_new mt8188_mt6359_controls[] = {
	SOC_DAPM_PIN_SWITCH("Headphone"),
	SOC_DAPM_PIN_SWITCH("Headset Mic"),
};

static const struct snd_soc_dapm_widget mt8188_nau8825_widgets[] = {
	SND_SOC_DAPM_HP("Headphone Jack", NULL),
};

static const struct snd_kcontrol_new mt8188_nau8825_controls[] = {
	SOC_DAPM_PIN_SWITCH("Headphone Jack"),
};

static const struct snd_soc_dapm_route mt8188_mt6359_routes[] = {
	/* SOF Uplink */
	{SOF_DMA_UL4, NULL, "O034"},
	{SOF_DMA_UL4, NULL, "O035"},
	{SOF_DMA_UL5, NULL, "O036"},
	{SOF_DMA_UL5, NULL, "O037"},
	/* SOF Downlink */
	{"I070", NULL, SOF_DMA_DL2},
	{"I071", NULL, SOF_DMA_DL2},
	{"I020", NULL, SOF_DMA_DL3},
	{"I021", NULL, SOF_DMA_DL3},
};

static int mt8188_mt6359_mtkaif_calibration(struct snd_soc_pcm_runtime *rtd)
{
	struct snd_soc_component *cmpnt_afe =
		snd_soc_rtdcom_lookup(rtd, AFE_PCM_NAME);
	struct snd_soc_component *cmpnt_codec =
		snd_soc_rtd_to_codec(rtd, 0)->component;
	struct snd_soc_dapm_widget *pin_w = NULL, *w;
	struct mtk_base_afe *afe;
	struct mt8188_afe_private *afe_priv;
	struct mtkaif_param *param;
	int chosen_phase_1, chosen_phase_2;
	int prev_cycle_1, prev_cycle_2;
	u8 test_done_1, test_done_2;
	int cycle_1, cycle_2;
	int mtkaif_chosen_phase[MT8188_MTKAIF_MISO_NUM];
	int mtkaif_phase_cycle[MT8188_MTKAIF_MISO_NUM];
	int mtkaif_calibration_num_phase;
	bool mtkaif_calibration_ok;
	u32 monitor = 0;
	int counter;
	int phase;
	int i;

	if (!cmpnt_afe)
		return -EINVAL;

	afe = snd_soc_component_get_drvdata(cmpnt_afe);
	afe_priv = afe->platform_priv;
	param = &afe_priv->mtkaif_params;

	dev_dbg(afe->dev, "%s(), start\n", __func__);

	param->mtkaif_calibration_ok = false;
	for (i = 0; i < MT8188_MTKAIF_MISO_NUM; i++) {
		param->mtkaif_chosen_phase[i] = -1;
		param->mtkaif_phase_cycle[i] = 0;
		mtkaif_chosen_phase[i] = -1;
		mtkaif_phase_cycle[i] = 0;
	}

	if (IS_ERR(afe_priv->topckgen)) {
		dev_info(afe->dev, "%s() Cannot find topckgen controller\n",
			 __func__);
		return 0;
	}

	for_each_card_widgets(rtd->card, w) {
		if (!strcmp(w->name, "MTKAIF_PIN")) {
			pin_w = w;
			break;
		}
	}

	if (pin_w)
		dapm_pinctrl_event(pin_w, NULL, SND_SOC_DAPM_PRE_PMU);
	else
		dev_dbg(afe->dev, "%s(), no pinmux widget, please check if default on\n", __func__);

	pm_runtime_get_sync(afe->dev);
	mt6359_mtkaif_calibration_enable(cmpnt_codec);

	/* set test type to synchronizer pulse */
	regmap_write(afe_priv->topckgen, CKSYS_AUD_TOP_CFG, RG_TEST_TYPE);
	mtkaif_calibration_num_phase = 42;	/* mt6359: 0 ~ 42 */
	mtkaif_calibration_ok = true;

	for (phase = 0;
	     phase <= mtkaif_calibration_num_phase && mtkaif_calibration_ok;
	     phase++) {
		mt6359_set_mtkaif_calibration_phase(cmpnt_codec,
						    phase, phase, phase);

		regmap_set_bits(afe_priv->topckgen, CKSYS_AUD_TOP_CFG, RG_TEST_ON);

		test_done_1 = 0;
		test_done_2 = 0;

		cycle_1 = -1;
		cycle_2 = -1;

		counter = 0;
		while (!(test_done_1 & test_done_2)) {
			regmap_read(afe_priv->topckgen,
				    CKSYS_AUD_TOP_MON, &monitor);
			test_done_1 = FIELD_GET(TEST_MISO_DONE_1, monitor);
			test_done_2 = FIELD_GET(TEST_MISO_DONE_2, monitor);

			if (test_done_1 == 1)
				cycle_1 = FIELD_GET(TEST_MISO_COUNT_1, monitor);

			if (test_done_2 == 1)
				cycle_2 = FIELD_GET(TEST_MISO_COUNT_2, monitor);

			/* handle if never test done */
			if (++counter > 10000) {
				dev_err(afe->dev, "%s(), test fail, cycle_1 %d, cycle_2 %d, monitor 0x%x\n",
					__func__, cycle_1, cycle_2, monitor);
				mtkaif_calibration_ok = false;
				break;
			}
		}

		if (phase == 0) {
			prev_cycle_1 = cycle_1;
			prev_cycle_2 = cycle_2;
		}

		if (cycle_1 != prev_cycle_1 &&
		    mtkaif_chosen_phase[MT8188_MTKAIF_MISO_0] < 0) {
			mtkaif_chosen_phase[MT8188_MTKAIF_MISO_0] = phase - 1;
			mtkaif_phase_cycle[MT8188_MTKAIF_MISO_0] = prev_cycle_1;
		}

		if (cycle_2 != prev_cycle_2 &&
		    mtkaif_chosen_phase[MT8188_MTKAIF_MISO_1] < 0) {
			mtkaif_chosen_phase[MT8188_MTKAIF_MISO_1] = phase - 1;
			mtkaif_phase_cycle[MT8188_MTKAIF_MISO_1] = prev_cycle_2;
		}

		regmap_clear_bits(afe_priv->topckgen, CKSYS_AUD_TOP_CFG, RG_TEST_ON);

		if (mtkaif_chosen_phase[MT8188_MTKAIF_MISO_0] >= 0 &&
		    mtkaif_chosen_phase[MT8188_MTKAIF_MISO_1] >= 0)
			break;
	}

	if (mtkaif_chosen_phase[MT8188_MTKAIF_MISO_0] < 0) {
		mtkaif_calibration_ok = false;
		chosen_phase_1 = 0;
	} else {
		chosen_phase_1 = mtkaif_chosen_phase[MT8188_MTKAIF_MISO_0];
	}

	if (mtkaif_chosen_phase[MT8188_MTKAIF_MISO_1] < 0) {
		mtkaif_calibration_ok = false;
		chosen_phase_2 = 0;
	} else {
		chosen_phase_2 = mtkaif_chosen_phase[MT8188_MTKAIF_MISO_1];
	}

	mt6359_set_mtkaif_calibration_phase(cmpnt_codec,
					    chosen_phase_1,
					    chosen_phase_2,
					    0);

	mt6359_mtkaif_calibration_disable(cmpnt_codec);
	pm_runtime_put(afe->dev);

	param->mtkaif_calibration_ok = mtkaif_calibration_ok;
	param->mtkaif_chosen_phase[MT8188_MTKAIF_MISO_0] = chosen_phase_1;
	param->mtkaif_chosen_phase[MT8188_MTKAIF_MISO_1] = chosen_phase_2;

	for (i = 0; i < MT8188_MTKAIF_MISO_NUM; i++)
		param->mtkaif_phase_cycle[i] = mtkaif_phase_cycle[i];

	if (pin_w)
		dapm_pinctrl_event(pin_w, NULL, SND_SOC_DAPM_POST_PMD);

	dev_dbg(afe->dev, "%s(), end, calibration ok %d\n",
		__func__, param->mtkaif_calibration_ok);

	return 0;
}

static int mt8188_mt6359_init(struct snd_soc_pcm_runtime *rtd)
{
	struct snd_soc_component *cmpnt_codec =
		snd_soc_rtd_to_codec(rtd, 0)->component;

	/* set mtkaif protocol */
	mt6359_set_mtkaif_protocol(cmpnt_codec,
				   MT6359_MTKAIF_PROTOCOL_2_CLK_P2);

	/* mtkaif calibration */
	mt8188_mt6359_mtkaif_calibration(rtd);

	return 0;
}

enum {
	DAI_LINK_DL2_FE,
	DAI_LINK_DL3_FE,
	DAI_LINK_DL6_FE,
	DAI_LINK_DL7_FE,
	DAI_LINK_DL8_FE,
	DAI_LINK_DL10_FE,
	DAI_LINK_DL11_FE,
	DAI_LINK_UL1_FE,
	DAI_LINK_UL2_FE,
	DAI_LINK_UL3_FE,
	DAI_LINK_UL4_FE,
	DAI_LINK_UL5_FE,
	DAI_LINK_UL6_FE,
	DAI_LINK_UL8_FE,
	DAI_LINK_UL9_FE,
	DAI_LINK_UL10_FE,
	DAI_LINK_DL_SRC_BE,
	DAI_LINK_DPTX_BE,
	DAI_LINK_ETDM1_IN_BE,
	DAI_LINK_ETDM2_IN_BE,
	DAI_LINK_ETDM1_OUT_BE,
	DAI_LINK_ETDM2_OUT_BE,
	DAI_LINK_ETDM3_OUT_BE,
	DAI_LINK_PCM1_BE,
	DAI_LINK_UL_SRC_BE,
	DAI_LINK_REGULAR_LAST = DAI_LINK_UL_SRC_BE,
	DAI_LINK_SOF_START,
	DAI_LINK_SOF_DL2_BE = DAI_LINK_SOF_START,
	DAI_LINK_SOF_DL3_BE,
	DAI_LINK_SOF_UL4_BE,
	DAI_LINK_SOF_UL5_BE,
	DAI_LINK_SOF_END = DAI_LINK_SOF_UL5_BE,
};

#define	DAI_LINK_REGULAR_NUM	(DAI_LINK_REGULAR_LAST + 1)

static int mt8188_dptx_hw_params(struct snd_pcm_substream *substream,
				 struct snd_pcm_hw_params *params)
{
	struct snd_soc_pcm_runtime *rtd = snd_soc_substream_to_rtd(substream);
	unsigned int rate = params_rate(params);
	unsigned int mclk_fs_ratio = 256;
	unsigned int mclk_fs = rate * mclk_fs_ratio;
	struct snd_soc_dai *dai = snd_soc_rtd_to_cpu(rtd, 0);

	return snd_soc_dai_set_sysclk(dai, 0, mclk_fs, SND_SOC_CLOCK_OUT);
}

static const struct snd_soc_ops mt8188_dptx_ops = {
	.hw_params = mt8188_dptx_hw_params,
};

static int mt8188_dptx_hw_params_fixup(struct snd_soc_pcm_runtime *rtd,
				       struct snd_pcm_hw_params *params)
{
	/* fix BE i2s format to 32bit, clean param mask first */
	snd_mask_reset_range(hw_param_mask(params, SNDRV_PCM_HW_PARAM_FORMAT),
			     0, (__force unsigned int)SNDRV_PCM_FORMAT_LAST);

	params_set_format(params, SNDRV_PCM_FORMAT_S32_LE);

	return 0;
}

static int mt8188_hdmi_codec_init(struct snd_soc_pcm_runtime *rtd)
{
	struct mtk_soc_card_data *soc_card_data = snd_soc_card_get_drvdata(rtd->card);
<<<<<<< HEAD
	struct mt8188_mt6359_priv *priv = soc_card_data->mach_priv;
=======
	struct snd_soc_jack *jack = &soc_card_data->card_data->jacks[MT8188_JACK_HDMI];
>>>>>>> 0c383648
	struct snd_soc_component *component = snd_soc_rtd_to_codec(rtd, 0)->component;
	int ret = 0;

	ret = snd_soc_card_jack_new_pins(rtd->card, "HDMI Jack",
					 SND_JACK_LINEOUT, jack,
					 mt8188_hdmi_jack_pins,
					 ARRAY_SIZE(mt8188_hdmi_jack_pins));
	if (ret) {
		dev_err(rtd->dev, "%s, new jack failed: %d\n", __func__, ret);
		return ret;
	}

	ret = snd_soc_component_set_jack(component, jack, NULL);
	if (ret) {
		dev_err(rtd->dev, "%s, set jack failed on %s (ret=%d)\n",
			__func__, component->name, ret);
		return ret;
	}

	return 0;
}

static int mt8188_dptx_codec_init(struct snd_soc_pcm_runtime *rtd)
{
	struct mtk_soc_card_data *soc_card_data = snd_soc_card_get_drvdata(rtd->card);
<<<<<<< HEAD
	struct mt8188_mt6359_priv *priv = soc_card_data->mach_priv;
=======
	struct snd_soc_jack *jack = &soc_card_data->card_data->jacks[MT8188_JACK_DP];
>>>>>>> 0c383648
	struct snd_soc_component *component = snd_soc_rtd_to_codec(rtd, 0)->component;
	int ret = 0;

	ret = snd_soc_card_jack_new_pins(rtd->card, "DP Jack", SND_JACK_LINEOUT,
					 jack, mt8188_dp_jack_pins,
					 ARRAY_SIZE(mt8188_dp_jack_pins));
	if (ret) {
		dev_err(rtd->dev, "%s, new jack failed: %d\n", __func__, ret);
		return ret;
	}

	ret = snd_soc_component_set_jack(component, jack, NULL);
	if (ret) {
		dev_err(rtd->dev, "%s, set jack failed on %s (ret=%d)\n",
			__func__, component->name, ret);
		return ret;
	}

	return 0;
}

static int mt8188_dumb_amp_init(struct snd_soc_pcm_runtime *rtd)
{
	struct snd_soc_card *card = rtd->card;
	int ret = 0;

	ret = snd_soc_dapm_new_controls(&card->dapm, mt8188_dumb_spk_widgets,
					ARRAY_SIZE(mt8188_dumb_spk_widgets));
	if (ret) {
		dev_err(rtd->dev, "unable to add Dumb Speaker dapm, ret %d\n", ret);
		return ret;
	}

	ret = snd_soc_add_card_controls(card, mt8188_dumb_spk_controls,
					ARRAY_SIZE(mt8188_dumb_spk_controls));
	if (ret) {
		dev_err(rtd->dev, "unable to add Dumb card controls, ret %d\n", ret);
		return ret;
	}

	return 0;
}

static int mt8188_max98390_hw_params(struct snd_pcm_substream *substream,
				     struct snd_pcm_hw_params *params)
{
	struct snd_soc_pcm_runtime *rtd = snd_soc_substream_to_rtd(substream);
	unsigned int bit_width = params_width(params);
	struct snd_soc_dai *cpu_dai = snd_soc_rtd_to_cpu(rtd, 0);
	struct snd_soc_dai *codec_dai;
	int i;

	snd_soc_dai_set_tdm_slot(cpu_dai, 0xf, 0xf, 4, bit_width);

	for_each_rtd_codec_dais(rtd, i, codec_dai) {
		if (!strcmp(codec_dai->component->name, MAX98390_DEV0_NAME))
			snd_soc_dai_set_tdm_slot(codec_dai, 0x8, 0x3, 4, bit_width);

		if (!strcmp(codec_dai->component->name, MAX98390_DEV1_NAME))
			snd_soc_dai_set_tdm_slot(codec_dai, 0x4, 0x3, 4, bit_width);

		if (!strcmp(codec_dai->component->name, MAX98390_DEV2_NAME))
			snd_soc_dai_set_tdm_slot(codec_dai, 0x2, 0x3, 4, bit_width);

		if (!strcmp(codec_dai->component->name, MAX98390_DEV3_NAME))
			snd_soc_dai_set_tdm_slot(codec_dai, 0x1, 0x3, 4, bit_width);
	}
	return 0;
}

static const struct snd_soc_ops mt8188_max98390_ops = {
	.hw_params = mt8188_max98390_hw_params,
};

static int mt8188_max98390_codec_init(struct snd_soc_pcm_runtime *rtd)
{
	struct snd_soc_card *card = rtd->card;
	int ret;

	/* add regular speakers dapm route */
	ret = snd_soc_dapm_new_controls(&card->dapm, mt8188_dual_spk_widgets,
					ARRAY_SIZE(mt8188_dual_spk_widgets));
	if (ret) {
		dev_err(rtd->dev, "unable to add Left/Right Speaker widget, ret %d\n", ret);
		return ret;
	}

	ret = snd_soc_add_card_controls(card, mt8188_dual_spk_controls,
					ARRAY_SIZE(mt8188_dual_spk_controls));
	if (ret) {
		dev_err(rtd->dev, "unable to add Left/Right card controls, ret %d\n", ret);
		return ret;
	}

	if (rtd->dai_link->num_codecs <= 2)
		return 0;

	/* add widgets/controls/dapm for rear speakers */
	ret = snd_soc_dapm_new_controls(&card->dapm, mt8188_rear_spk_widgets,
					ARRAY_SIZE(mt8188_rear_spk_widgets));
	if (ret) {
		dev_err(rtd->dev, "unable to add Rear Speaker widget, ret %d\n", ret);
		/* Don't need to add routes if widget addition failed */
		return ret;
	}

	ret = snd_soc_add_card_controls(card, mt8188_rear_spk_controls,
					ARRAY_SIZE(mt8188_rear_spk_controls));
	if (ret) {
		dev_err(rtd->dev, "unable to add Rear card controls, ret %d\n", ret);
		return ret;
	}

	return 0;
}

static int mt8188_headset_codec_init(struct snd_soc_pcm_runtime *rtd)
{
	struct snd_soc_card *card = rtd->card;
<<<<<<< HEAD
	struct mtk_soc_card_data *soc_card_data = snd_soc_card_get_drvdata(card);
	struct mt8188_mt6359_priv *priv = soc_card_data->mach_priv;
	struct snd_soc_component *component = snd_soc_rtd_to_codec(rtd, 0)->component;
	struct snd_soc_jack *jack = &priv->headset_jack;
=======
	struct mtk_soc_card_data *soc_card_data = snd_soc_card_get_drvdata(rtd->card);
	struct snd_soc_jack *jack = &soc_card_data->card_data->jacks[MT8188_JACK_HEADSET];
	struct snd_soc_component *component = snd_soc_rtd_to_codec(rtd, 0)->component;
>>>>>>> 0c383648
	int ret;

	ret = snd_soc_dapm_new_controls(&card->dapm, mt8188_nau8825_widgets,
					ARRAY_SIZE(mt8188_nau8825_widgets));
	if (ret) {
		dev_err(rtd->dev, "unable to add nau8825 card widget, ret %d\n", ret);
		return ret;
	}

	ret = snd_soc_add_card_controls(card, mt8188_nau8825_controls,
					ARRAY_SIZE(mt8188_nau8825_controls));
	if (ret) {
		dev_err(rtd->dev, "unable to add nau8825 card controls, ret %d\n", ret);
		return ret;
	}

	ret = snd_soc_card_jack_new_pins(rtd->card, "Headset Jack",
					 SND_JACK_HEADSET | SND_JACK_BTN_0 |
					 SND_JACK_BTN_1 | SND_JACK_BTN_2 |
					 SND_JACK_BTN_3,
					 jack,
					 nau8825_jack_pins,
					 ARRAY_SIZE(nau8825_jack_pins));
	if (ret) {
		dev_err(rtd->dev, "Headset Jack creation failed: %d\n", ret);
		return ret;
	}

	snd_jack_set_key(jack->jack, SND_JACK_BTN_0, KEY_PLAYPAUSE);
	snd_jack_set_key(jack->jack, SND_JACK_BTN_1, KEY_VOICECOMMAND);
	snd_jack_set_key(jack->jack, SND_JACK_BTN_2, KEY_VOLUMEUP);
	snd_jack_set_key(jack->jack, SND_JACK_BTN_3, KEY_VOLUMEDOWN);
	ret = snd_soc_component_set_jack(component, jack, NULL);

	if (ret) {
		dev_err(rtd->dev, "Headset Jack call-back failed: %d\n", ret);
		return ret;
	}

	return 0;
};

static void mt8188_headset_codec_exit(struct snd_soc_pcm_runtime *rtd)
{
	struct snd_soc_component *component = snd_soc_rtd_to_codec(rtd, 0)->component;

	snd_soc_component_set_jack(component, NULL, NULL);
}


static int mt8188_nau8825_hw_params(struct snd_pcm_substream *substream,
				    struct snd_pcm_hw_params *params)
{
	struct snd_soc_pcm_runtime *rtd = snd_soc_substream_to_rtd(substream);
	struct snd_soc_dai *codec_dai = snd_soc_rtd_to_codec(rtd, 0);
	unsigned int rate = params_rate(params);
	unsigned int bit_width = params_width(params);
	int clk_freq, ret;

	clk_freq = rate * 2 * bit_width;

	/* Configure clock for codec */
	ret = snd_soc_dai_set_sysclk(codec_dai, NAU8825_CLK_FLL_BLK, 0,
				     SND_SOC_CLOCK_IN);
	if (ret < 0) {
		dev_err(codec_dai->dev, "can't set BCLK clock %d\n", ret);
		return ret;
	}

	/* Configure pll for codec */
	ret = snd_soc_dai_set_pll(codec_dai, 0, 0, clk_freq,
				  params_rate(params) * 256);
	if (ret < 0) {
		dev_err(codec_dai->dev, "can't set BCLK: %d\n", ret);
		return ret;
	}

	return 0;
}

static const struct snd_soc_ops mt8188_nau8825_ops = {
	.hw_params = mt8188_nau8825_hw_params,
};

static int mt8188_rt5682s_i2s_hw_params(struct snd_pcm_substream *substream,
					struct snd_pcm_hw_params *params)
{
<<<<<<< HEAD
	struct snd_soc_pcm_runtime *rtd = substream->private_data;
=======
	struct snd_soc_pcm_runtime *rtd = snd_soc_substream_to_rtd(substream);
>>>>>>> 0c383648
	struct snd_soc_card *card = rtd->card;
	struct snd_soc_dai *cpu_dai = snd_soc_rtd_to_cpu(rtd, 0);
	struct snd_soc_dai *codec_dai = snd_soc_rtd_to_codec(rtd, 0);
	unsigned int rate = params_rate(params);
	int bitwidth;
	int ret;

	bitwidth = snd_pcm_format_width(params_format(params));
	if (bitwidth < 0) {
		dev_err(card->dev, "invalid bit width: %d\n", bitwidth);
		return bitwidth;
	}

	ret = snd_soc_dai_set_tdm_slot(codec_dai, 0x00, 0x0, 0x2, bitwidth);
	if (ret) {
		dev_err(card->dev, "failed to set tdm slot\n");
		return ret;
	}

	ret = snd_soc_dai_set_pll(codec_dai, RT5682_PLL1, RT5682_PLL1_S_BCLK1,
				  rate * 32, rate * 512);
	if (ret) {
		dev_err(card->dev, "failed to set pll\n");
		return ret;
	}

	ret = snd_soc_dai_set_sysclk(codec_dai, RT5682_SCLK_S_PLL1,
				     rate * 512, SND_SOC_CLOCK_IN);
	if (ret) {
		dev_err(card->dev, "failed to set sysclk\n");
		return ret;
	}

	return snd_soc_dai_set_sysclk(cpu_dai, 0, rate * 128,
				      SND_SOC_CLOCK_OUT);
}

static const struct snd_soc_ops mt8188_rt5682s_i2s_ops = {
	.hw_params = mt8188_rt5682s_i2s_hw_params,
};

static int mt8188_sof_be_hw_params(struct snd_pcm_substream *substream,
				   struct snd_pcm_hw_params *params)
{
	struct snd_soc_pcm_runtime *rtd = snd_soc_substream_to_rtd(substream);
	struct snd_soc_component *cmpnt_afe = NULL;
	struct snd_soc_pcm_runtime *runtime;

	/* find afe component */
	for_each_card_rtds(rtd->card, runtime) {
		cmpnt_afe = snd_soc_rtdcom_lookup(runtime, AFE_PCM_NAME);
		if (cmpnt_afe)
			break;
	}

	if (cmpnt_afe && !pm_runtime_active(cmpnt_afe->dev)) {
		dev_err(rtd->dev, "afe pm runtime is not active!!\n");
		return -EINVAL;
	}

	return 0;
}

static const struct snd_soc_ops mt8188_sof_be_ops = {
	.hw_params = mt8188_sof_be_hw_params,
};

static int mt8188_es8326_hw_params(struct snd_pcm_substream *substream,
				 struct snd_pcm_hw_params *params)
{
	struct snd_soc_pcm_runtime *rtd = snd_soc_substream_to_rtd(substream);
	struct snd_soc_dai *cpu_dai = snd_soc_rtd_to_cpu(rtd, 0);
	struct snd_soc_dai *codec_dai = snd_soc_rtd_to_codec(rtd, 0);
	unsigned int rate = params_rate(params);
	int ret;

	/* Configure MCLK for codec */
	ret = snd_soc_dai_set_sysclk(codec_dai, 0, rate * 256, SND_SOC_CLOCK_IN);
	if (ret < 0) {
		dev_err(codec_dai->dev, "can't set MCLK %d\n", ret);
		return ret;
	}

	/* Configure MCLK for cpu */
	return snd_soc_dai_set_sysclk(cpu_dai, 0, rate * 256, SND_SOC_CLOCK_OUT);
}

static const struct snd_soc_ops mt8188_es8326_ops = {
	.hw_params = mt8188_es8326_hw_params,
};

static struct snd_soc_dai_link mt8188_mt6359_dai_links[] = {
	/* FE */
	[DAI_LINK_DL2_FE] = {
		.name = "DL2_FE",
		.stream_name = "DL2 Playback",
		.trigger = {
			SND_SOC_DPCM_TRIGGER_POST,
			SND_SOC_DPCM_TRIGGER_POST,
		},
		.dynamic = 1,
		.dpcm_playback = 1,
		.dpcm_merged_chan = 1,
		.dpcm_merged_rate = 1,
		.dpcm_merged_format = 1,
		SND_SOC_DAILINK_REG(playback2),
	},
	[DAI_LINK_DL3_FE] = {
		.name = "DL3_FE",
		.stream_name = "DL3 Playback",
		.trigger = {
			SND_SOC_DPCM_TRIGGER_POST,
			SND_SOC_DPCM_TRIGGER_POST,
		},
		.dynamic = 1,
		.dpcm_playback = 1,
		.dpcm_merged_chan = 1,
		.dpcm_merged_rate = 1,
		.dpcm_merged_format = 1,
		SND_SOC_DAILINK_REG(playback3),
	},
	[DAI_LINK_DL6_FE] = {
		.name = "DL6_FE",
		.stream_name = "DL6 Playback",
		.trigger = {
			SND_SOC_DPCM_TRIGGER_POST,
			SND_SOC_DPCM_TRIGGER_POST,
		},
		.dynamic = 1,
		.dpcm_playback = 1,
		.dpcm_merged_chan = 1,
		.dpcm_merged_rate = 1,
		.dpcm_merged_format = 1,
		SND_SOC_DAILINK_REG(playback6),
	},
	[DAI_LINK_DL7_FE] = {
		.name = "DL7_FE",
		.stream_name = "DL7 Playback",
		.trigger = {
			SND_SOC_DPCM_TRIGGER_PRE,
			SND_SOC_DPCM_TRIGGER_PRE,
		},
		.dynamic = 1,
		.dpcm_playback = 1,
		SND_SOC_DAILINK_REG(playback7),
	},
	[DAI_LINK_DL8_FE] = {
		.name = "DL8_FE",
		.stream_name = "DL8 Playback",
		.trigger = {
			SND_SOC_DPCM_TRIGGER_POST,
			SND_SOC_DPCM_TRIGGER_POST,
		},
		.dynamic = 1,
		.dpcm_playback = 1,
		SND_SOC_DAILINK_REG(playback8),
	},
	[DAI_LINK_DL10_FE] = {
		.name = "DL10_FE",
		.stream_name = "DL10 Playback",
		.trigger = {
			SND_SOC_DPCM_TRIGGER_POST,
			SND_SOC_DPCM_TRIGGER_POST,
		},
		.dynamic = 1,
		.dpcm_playback = 1,
		SND_SOC_DAILINK_REG(playback10),
	},
	[DAI_LINK_DL11_FE] = {
		.name = "DL11_FE",
		.stream_name = "DL11 Playback",
		.trigger = {
			SND_SOC_DPCM_TRIGGER_POST,
			SND_SOC_DPCM_TRIGGER_POST,
		},
		.dynamic = 1,
		.dpcm_playback = 1,
		SND_SOC_DAILINK_REG(playback11),
	},
	[DAI_LINK_UL1_FE] = {
		.name = "UL1_FE",
		.stream_name = "UL1 Capture",
		.trigger = {
			SND_SOC_DPCM_TRIGGER_PRE,
			SND_SOC_DPCM_TRIGGER_PRE,
		},
		.dynamic = 1,
		.dpcm_capture = 1,
		SND_SOC_DAILINK_REG(capture1),
	},
	[DAI_LINK_UL2_FE] = {
		.name = "UL2_FE",
		.stream_name = "UL2 Capture",
		.trigger = {
			SND_SOC_DPCM_TRIGGER_POST,
			SND_SOC_DPCM_TRIGGER_POST,
		},
		.dynamic = 1,
		.dpcm_capture = 1,
		SND_SOC_DAILINK_REG(capture2),
	},
	[DAI_LINK_UL3_FE] = {
		.name = "UL3_FE",
		.stream_name = "UL3 Capture",
		.trigger = {
			SND_SOC_DPCM_TRIGGER_POST,
			SND_SOC_DPCM_TRIGGER_POST,
		},
		.dynamic = 1,
		.dpcm_capture = 1,
		SND_SOC_DAILINK_REG(capture3),
	},
	[DAI_LINK_UL4_FE] = {
		.name = "UL4_FE",
		.stream_name = "UL4 Capture",
		.trigger = {
			SND_SOC_DPCM_TRIGGER_POST,
			SND_SOC_DPCM_TRIGGER_POST,
		},
		.dynamic = 1,
		.dpcm_capture = 1,
		.dpcm_merged_chan = 1,
		.dpcm_merged_rate = 1,
		.dpcm_merged_format = 1,
		SND_SOC_DAILINK_REG(capture4),
	},
	[DAI_LINK_UL5_FE] = {
		.name = "UL5_FE",
		.stream_name = "UL5 Capture",
		.trigger = {
			SND_SOC_DPCM_TRIGGER_POST,
			SND_SOC_DPCM_TRIGGER_POST,
		},
		.dynamic = 1,
		.dpcm_capture = 1,
		.dpcm_merged_chan = 1,
		.dpcm_merged_rate = 1,
		.dpcm_merged_format = 1,
		SND_SOC_DAILINK_REG(capture5),
	},
	[DAI_LINK_UL6_FE] = {
		.name = "UL6_FE",
		.stream_name = "UL6 Capture",
		.trigger = {
			SND_SOC_DPCM_TRIGGER_PRE,
			SND_SOC_DPCM_TRIGGER_PRE,
		},
		.dynamic = 1,
		.dpcm_capture = 1,
		SND_SOC_DAILINK_REG(capture6),
	},
	[DAI_LINK_UL8_FE] = {
		.name = "UL8_FE",
		.stream_name = "UL8 Capture",
		.trigger = {
			SND_SOC_DPCM_TRIGGER_POST,
			SND_SOC_DPCM_TRIGGER_POST,
		},
		.dynamic = 1,
		.dpcm_capture = 1,
		SND_SOC_DAILINK_REG(capture8),
	},
	[DAI_LINK_UL9_FE] = {
		.name = "UL9_FE",
		.stream_name = "UL9 Capture",
		.trigger = {
			SND_SOC_DPCM_TRIGGER_POST,
			SND_SOC_DPCM_TRIGGER_POST,
		},
		.dynamic = 1,
		.dpcm_capture = 1,
		SND_SOC_DAILINK_REG(capture9),
	},
	[DAI_LINK_UL10_FE] = {
		.name = "UL10_FE",
		.stream_name = "UL10 Capture",
		.trigger = {
			SND_SOC_DPCM_TRIGGER_POST,
			SND_SOC_DPCM_TRIGGER_POST,
		},
		.dynamic = 1,
		.dpcm_capture = 1,
		SND_SOC_DAILINK_REG(capture10),
	},
	/* BE */
	[DAI_LINK_DL_SRC_BE] = {
		.name = "DL_SRC_BE",
		.no_pcm = 1,
		.dpcm_playback = 1,
		SND_SOC_DAILINK_REG(dl_src),
	},
	[DAI_LINK_DPTX_BE] = {
		.name = "DPTX_BE",
		.ops = &mt8188_dptx_ops,
		.be_hw_params_fixup = mt8188_dptx_hw_params_fixup,
		.no_pcm = 1,
		.dpcm_playback = 1,
		SND_SOC_DAILINK_REG(dptx),
	},
	[DAI_LINK_ETDM1_IN_BE] = {
		.name = "ETDM1_IN_BE",
		.no_pcm = 1,
		.dai_fmt = SND_SOC_DAIFMT_I2S |
			SND_SOC_DAIFMT_NB_NF |
			SND_SOC_DAIFMT_CBP_CFP,
		.dpcm_capture = 1,
		.ignore_suspend = 1,
		SND_SOC_DAILINK_REG(etdm1_in),
	},
	[DAI_LINK_ETDM2_IN_BE] = {
		.name = "ETDM2_IN_BE",
		.no_pcm = 1,
		.dai_fmt = SND_SOC_DAIFMT_I2S |
			SND_SOC_DAIFMT_NB_NF |
			SND_SOC_DAIFMT_CBP_CFP,
		.dpcm_capture = 1,
		SND_SOC_DAILINK_REG(etdm2_in),
	},
	[DAI_LINK_ETDM1_OUT_BE] = {
		.name = "ETDM1_OUT_BE",
		.no_pcm = 1,
		.dai_fmt = SND_SOC_DAIFMT_I2S |
			SND_SOC_DAIFMT_NB_NF |
			SND_SOC_DAIFMT_CBC_CFC,
		.dpcm_playback = 1,
		SND_SOC_DAILINK_REG(etdm1_out),
	},
	[DAI_LINK_ETDM2_OUT_BE] = {
		.name = "ETDM2_OUT_BE",
		.no_pcm = 1,
		.dai_fmt = SND_SOC_DAIFMT_I2S |
			SND_SOC_DAIFMT_NB_NF |
			SND_SOC_DAIFMT_CBC_CFC,
		.dpcm_playback = 1,
		SND_SOC_DAILINK_REG(etdm2_out),
	},
	[DAI_LINK_ETDM3_OUT_BE] = {
		.name = "ETDM3_OUT_BE",
		.no_pcm = 1,
		.dai_fmt = SND_SOC_DAIFMT_I2S |
			SND_SOC_DAIFMT_NB_NF |
			SND_SOC_DAIFMT_CBC_CFC,
		.dpcm_playback = 1,
		SND_SOC_DAILINK_REG(etdm3_out),
	},
	[DAI_LINK_PCM1_BE] = {
		.name = "PCM1_BE",
		.no_pcm = 1,
		.dai_fmt = SND_SOC_DAIFMT_I2S |
			SND_SOC_DAIFMT_NB_NF |
			SND_SOC_DAIFMT_CBC_CFC,
		.dpcm_playback = 1,
		.dpcm_capture = 1,
		SND_SOC_DAILINK_REG(pcm1),
	},
	[DAI_LINK_UL_SRC_BE] = {
		.name = "UL_SRC_BE",
		.no_pcm = 1,
		.dpcm_capture = 1,
		SND_SOC_DAILINK_REG(ul_src),
	},

	/* SOF BE */
	[DAI_LINK_SOF_DL2_BE] = {
		.name = "AFE_SOF_DL2",
		.no_pcm = 1,
		.dpcm_playback = 1,
		.ops = &mt8188_sof_be_ops,
		SND_SOC_DAILINK_REG(AFE_SOF_DL2),
	},
	[DAI_LINK_SOF_DL3_BE] = {
		.name = "AFE_SOF_DL3",
		.no_pcm = 1,
		.dpcm_playback = 1,
		.ops = &mt8188_sof_be_ops,
		SND_SOC_DAILINK_REG(AFE_SOF_DL3),
	},
	[DAI_LINK_SOF_UL4_BE] = {
		.name = "AFE_SOF_UL4",
		.no_pcm = 1,
		.dpcm_capture = 1,
		.ops = &mt8188_sof_be_ops,
		SND_SOC_DAILINK_REG(AFE_SOF_UL4),
	},
	[DAI_LINK_SOF_UL5_BE] = {
		.name = "AFE_SOF_UL5",
		.no_pcm = 1,
		.dpcm_capture = 1,
		.ops = &mt8188_sof_be_ops,
		SND_SOC_DAILINK_REG(AFE_SOF_UL5),
	},
};

static void mt8188_fixup_controls(struct snd_soc_card *card)
{
	struct mtk_soc_card_data *soc_card_data = snd_soc_card_get_drvdata(card);
<<<<<<< HEAD
	struct mt8188_mt6359_priv *priv = soc_card_data->mach_priv;
	struct mt8188_card_data *card_data = (struct mt8188_card_data *)priv->private_data;
	struct snd_kcontrol *kctl;

	if (card_data->quirk & (NAU8825_HS_PRESENT | RT5682S_HS_PRESENT | ES8326_HS_PRESENT)) {
=======
	struct mtk_platform_card_data *card_data = soc_card_data->card_data;
	struct snd_kcontrol *kctl;

	if (card_data->flags & (NAU8825_HS_PRESENT | RT5682S_HS_PRESENT | ES8326_HS_PRESENT)) {
>>>>>>> 0c383648
		struct snd_soc_dapm_widget *w, *next_w;

		for_each_card_widgets_safe(card, w, next_w) {
			if (strcmp(w->name, "Headphone"))
				continue;

			snd_soc_dapm_free_widget(w);
		}

		kctl = snd_ctl_find_id_mixer(card->snd_card, "Headphone Switch");
		if (kctl)
			snd_ctl_remove(card->snd_card, kctl);
		else
			dev_warn(card->dev, "Cannot find ctl : Headphone Switch\n");
	}
}

static struct snd_soc_card mt8188_mt6359_soc_card = {
	.owner = THIS_MODULE,
	.dai_link = mt8188_mt6359_dai_links,
	.num_links = ARRAY_SIZE(mt8188_mt6359_dai_links),
	.dapm_widgets = mt8188_mt6359_widgets,
	.num_dapm_widgets = ARRAY_SIZE(mt8188_mt6359_widgets),
	.dapm_routes = mt8188_mt6359_routes,
	.num_dapm_routes = ARRAY_SIZE(mt8188_mt6359_routes),
	.controls = mt8188_mt6359_controls,
	.num_controls = ARRAY_SIZE(mt8188_mt6359_controls),
	.fixup_controls = mt8188_fixup_controls,
};

static int mt8188_mt6359_soc_card_probe(struct mtk_soc_card_data *soc_card_data, bool legacy)
{
<<<<<<< HEAD
	struct snd_soc_card *card = &mt8188_mt6359_soc_card;
	struct device_node *platform_node;
	struct device_node *adsp_node;
	struct mtk_soc_card_data *soc_card_data;
	struct mt8188_mt6359_priv *priv;
	struct mt8188_card_data *card_data;
=======
	struct mtk_platform_card_data *card_data = soc_card_data->card_data;
	struct snd_soc_card *card = soc_card_data->card_data->card;
>>>>>>> 0c383648
	struct snd_soc_dai_link *dai_link;
	bool init_mt6359 = false;
	bool init_es8326 = false;
	bool init_nau8825 = false;
	bool init_rt5682s = false;
	bool init_max98390 = false;
	bool init_dumb = false;
<<<<<<< HEAD
	int ret, i;

	card_data = (struct mt8188_card_data *)of_device_get_match_data(&pdev->dev);
	card->dev = &pdev->dev;

	ret = snd_soc_of_parse_card_name(card, "model");
	if (ret)
		return dev_err_probe(&pdev->dev, ret, "%s new card name parsing error\n",
				     __func__);

	if (!card->name)
		card->name = card_data->name;

	if (of_property_read_bool(pdev->dev.of_node, "audio-routing")) {
		ret = snd_soc_of_parse_audio_routing(card, "audio-routing");
		if (ret)
			return ret;
	}

	priv = devm_kzalloc(&pdev->dev, sizeof(*priv), GFP_KERNEL);
	if (!priv)
		return -ENOMEM;

	soc_card_data = devm_kzalloc(&pdev->dev, sizeof(*card_data), GFP_KERNEL);
	if (!soc_card_data)
		return -ENOMEM;

	soc_card_data->mach_priv = priv;

	adsp_node = of_parse_phandle(pdev->dev.of_node, "mediatek,adsp", 0);
	if (adsp_node) {
		struct mtk_sof_priv *sof_priv;

		sof_priv = devm_kzalloc(&pdev->dev, sizeof(*sof_priv), GFP_KERNEL);
		if (!sof_priv) {
			ret = -ENOMEM;
			goto err_adsp_node;
		}
		sof_priv->conn_streams = g_sof_conn_streams;
		sof_priv->num_streams = ARRAY_SIZE(g_sof_conn_streams);
		soc_card_data->sof_priv = sof_priv;
		card->probe = mtk_sof_card_probe;
		card->late_probe = mtk_sof_card_late_probe;
		if (!card->topology_shortname_created) {
			snprintf(card->topology_shortname, 32, "sof-%s", card->name);
			card->topology_shortname_created = true;
		}
		card->name = card->topology_shortname;
	}

	if (of_property_read_bool(pdev->dev.of_node, "mediatek,dai-link")) {
		ret = mtk_sof_dailink_parse_of(card, pdev->dev.of_node,
					       "mediatek,dai-link",
					       mt8188_mt6359_dai_links,
					       ARRAY_SIZE(mt8188_mt6359_dai_links));
		if (ret) {
			dev_err_probe(&pdev->dev, ret, "Parse dai-link fail\n");
			goto err_adsp_node;
		}
	} else {
		if (!adsp_node)
			card->num_links = DAI_LINK_REGULAR_NUM;
	}

	platform_node = of_parse_phandle(pdev->dev.of_node,
					 "mediatek,platform", 0);
	if (!platform_node) {
		ret = dev_err_probe(&pdev->dev, -EINVAL,
				    "Property 'platform' missing or invalid\n");
		goto err_adsp_node;

	}
=======
	int i;
>>>>>>> 0c383648

	if (legacy)
		return -EINVAL;

	for_each_card_prelinks(card, i, dai_link) {
<<<<<<< HEAD
		if (!dai_link->platforms->name) {
			if (!strncmp(dai_link->name, "AFE_SOF", strlen("AFE_SOF")) && adsp_node)
				dai_link->platforms->of_node = adsp_node;
			else
				dai_link->platforms->of_node = platform_node;
		}

=======
>>>>>>> 0c383648
		if (strcmp(dai_link->name, "DPTX_BE") == 0) {
			if (strcmp(dai_link->codecs->dai_name, "snd-soc-dummy-dai"))
				dai_link->init = mt8188_dptx_codec_init;
		} else if (strcmp(dai_link->name, "ETDM3_OUT_BE") == 0) {
			if (strcmp(dai_link->codecs->dai_name, "snd-soc-dummy-dai"))
				dai_link->init = mt8188_hdmi_codec_init;
		} else if (strcmp(dai_link->name, "DL_SRC_BE") == 0 ||
			   strcmp(dai_link->name, "UL_SRC_BE") == 0) {
			if (!init_mt6359) {
				dai_link->init = mt8188_mt6359_init;
				init_mt6359 = true;
			}
		} else if (strcmp(dai_link->name, "ETDM1_OUT_BE") == 0 ||
			   strcmp(dai_link->name, "ETDM2_OUT_BE") == 0 ||
			   strcmp(dai_link->name, "ETDM1_IN_BE") == 0 ||
			   strcmp(dai_link->name, "ETDM2_IN_BE") == 0) {
			if (!strcmp(dai_link->codecs->dai_name, MAX98390_CODEC_DAI)) {
				/*
				 * The TDM protocol settings with fixed 4 slots are defined in
				 * mt8188_max98390_ops. Two amps is I2S mode,
				 * SOC and codec don't require TDM settings.
				 */
<<<<<<< HEAD
				if (!(card_data->quirk & MAX98390_TWO_AMP)) {
=======
				if (!(card_data->flags & MAX98390_TWO_AMP)) {
>>>>>>> 0c383648
					dai_link->ops = &mt8188_max98390_ops;
				}
				if (!init_max98390) {
					dai_link->init = mt8188_max98390_codec_init;
					init_max98390 = true;
				}
			} else if (!strcmp(dai_link->codecs->dai_name, NAU8825_CODEC_DAI)) {
				dai_link->ops = &mt8188_nau8825_ops;
				if (!init_nau8825) {
					dai_link->init = mt8188_headset_codec_init;
					dai_link->exit = mt8188_headset_codec_exit;
					init_nau8825 = true;
				}
			} else if (!strcmp(dai_link->codecs->dai_name, RT5682S_CODEC_DAI)) {
				dai_link->ops = &mt8188_rt5682s_i2s_ops;
				if (!init_rt5682s) {
					dai_link->init = mt8188_headset_codec_init;
					dai_link->exit = mt8188_headset_codec_exit;
					init_rt5682s = true;
				}
			} else if (!strcmp(dai_link->codecs->dai_name, ES8326_CODEC_DAI)) {
				dai_link->ops = &mt8188_es8326_ops;
				if (!init_es8326) {
					dai_link->init = mt8188_headset_codec_init;
					dai_link->exit = mt8188_headset_codec_exit;
					init_es8326 = true;
				}
			} else {
				if (strcmp(dai_link->codecs->dai_name, "snd-soc-dummy-dai")) {
					if (!init_dumb) {
						dai_link->init = mt8188_dumb_amp_init;
						init_dumb = true;
					}
				}
			}
		}
	}

<<<<<<< HEAD
	priv->private_data = card_data;
	snd_soc_card_set_drvdata(card, soc_card_data);

	ret = devm_snd_soc_register_card(&pdev->dev, card);
	if (ret)
		dev_err_probe(&pdev->dev, ret, "%s snd_soc_register_card fail\n",
			      __func__);
err:
	of_node_put(platform_node);
	clean_card_reference(card);

err_adsp_node:
	of_node_put(adsp_node);

	return ret;
=======
	return 0;
>>>>>>> 0c383648
}

static const struct mtk_sof_priv mt8188_sof_priv = {
	.conn_streams = g_sof_conn_streams,
	.num_streams = ARRAY_SIZE(g_sof_conn_streams),
};

static const struct mtk_soundcard_pdata mt8188_evb_card = {
	.card_name = "mt8188_mt6359",
	.card_data = &(struct mtk_platform_card_data) {
		.card = &mt8188_mt6359_soc_card,
		.num_jacks = MT8188_JACK_MAX,
	},
	.sof_priv = &mt8188_sof_priv,
	.soc_probe = mt8188_mt6359_soc_card_probe,
};

static const struct mtk_soundcard_pdata mt8188_nau8825_card = {
	.card_name = "mt8188_nau8825",
	.card_data = &(struct mtk_platform_card_data) {
		.card = &mt8188_mt6359_soc_card,
		.num_jacks = MT8188_JACK_MAX,
		.flags = NAU8825_HS_PRESENT
	},
	.sof_priv = &mt8188_sof_priv,
	.soc_probe = mt8188_mt6359_soc_card_probe,
};

static const struct mtk_soundcard_pdata mt8188_rt5682s_card = {
	.card_name = "mt8188_rt5682s",
	.card_data = &(struct mtk_platform_card_data) {
		.card = &mt8188_mt6359_soc_card,
		.num_jacks = MT8188_JACK_MAX,
		.flags = RT5682S_HS_PRESENT | MAX98390_TWO_AMP
	},
	.sof_priv = &mt8188_sof_priv,
	.soc_probe = mt8188_mt6359_soc_card_probe,
};

static const struct mtk_soundcard_pdata mt8188_es8326_card = {
	.card_name = "mt8188_es8326",
	.card_data = &(struct mtk_platform_card_data) {
		.card = &mt8188_mt6359_soc_card,
		.num_jacks = MT8188_JACK_MAX,
		.flags = ES8326_HS_PRESENT | MAX98390_TWO_AMP
	},
	.sof_priv = &mt8188_sof_priv,
	.soc_probe = mt8188_mt6359_soc_card_probe,
};

static struct mt8188_card_data mt8188_rt5682s_card = {
	.name = "mt8188_rt5682s",
	.quirk = RT5682S_HS_PRESENT | MAX98390_TWO_AMP,
};

static struct mt8188_card_data mt8188_es8326_card = {
	.name = "mt8188_es8326",
	.quirk = ES8326_HS_PRESENT | MAX98390_TWO_AMP,
};

static const struct of_device_id mt8188_mt6359_dt_match[] = {
	{ .compatible = "mediatek,mt8188-mt6359-evb", .data = &mt8188_evb_card, },
	{ .compatible = "mediatek,mt8188-nau8825", .data = &mt8188_nau8825_card, },
	{ .compatible = "mediatek,mt8188-rt5682s", .data = &mt8188_rt5682s_card, },
	{ .compatible = "mediatek,mt8188-es8326", .data = &mt8188_es8326_card, },
	{ /* sentinel */ },
};
MODULE_DEVICE_TABLE(of, mt8188_mt6359_dt_match);

static struct platform_driver mt8188_mt6359_driver = {
	.driver = {
		.name = "mt8188_mt6359",
		.of_match_table = mt8188_mt6359_dt_match,
		.pm = &snd_soc_pm_ops,
	},
	.probe = mtk_soundcard_common_probe,
};

module_platform_driver(mt8188_mt6359_driver);

/* Module information */
MODULE_DESCRIPTION("MT8188-MT6359 ALSA SoC machine driver");
MODULE_AUTHOR("Trevor Wu <trevor.wu@mediatek.com>");
MODULE_LICENSE("GPL");
MODULE_ALIAS("mt8188 mt6359 soc card");<|MERGE_RESOLUTION|>--- conflicted
+++ resolved
@@ -236,19 +236,11 @@
 	},
 };
 
-<<<<<<< HEAD
-struct mt8188_mt6359_priv {
-	struct snd_soc_jack dp_jack;
-	struct snd_soc_jack hdmi_jack;
-	struct snd_soc_jack headset_jack;
-	void *private_data;
-=======
 enum mt8188_jacks {
 	MT8188_JACK_HEADSET,
 	MT8188_JACK_DP,
 	MT8188_JACK_HDMI,
 	MT8188_JACK_MAX,
->>>>>>> 0c383648
 };
 
 static struct snd_soc_jack_pin mt8188_hdmi_jack_pins[] = {
@@ -593,11 +585,7 @@
 static int mt8188_hdmi_codec_init(struct snd_soc_pcm_runtime *rtd)
 {
 	struct mtk_soc_card_data *soc_card_data = snd_soc_card_get_drvdata(rtd->card);
-<<<<<<< HEAD
-	struct mt8188_mt6359_priv *priv = soc_card_data->mach_priv;
-=======
 	struct snd_soc_jack *jack = &soc_card_data->card_data->jacks[MT8188_JACK_HDMI];
->>>>>>> 0c383648
 	struct snd_soc_component *component = snd_soc_rtd_to_codec(rtd, 0)->component;
 	int ret = 0;
 
@@ -623,11 +611,7 @@
 static int mt8188_dptx_codec_init(struct snd_soc_pcm_runtime *rtd)
 {
 	struct mtk_soc_card_data *soc_card_data = snd_soc_card_get_drvdata(rtd->card);
-<<<<<<< HEAD
-	struct mt8188_mt6359_priv *priv = soc_card_data->mach_priv;
-=======
 	struct snd_soc_jack *jack = &soc_card_data->card_data->jacks[MT8188_JACK_DP];
->>>>>>> 0c383648
 	struct snd_soc_component *component = snd_soc_rtd_to_codec(rtd, 0)->component;
 	int ret = 0;
 
@@ -747,16 +731,9 @@
 static int mt8188_headset_codec_init(struct snd_soc_pcm_runtime *rtd)
 {
 	struct snd_soc_card *card = rtd->card;
-<<<<<<< HEAD
-	struct mtk_soc_card_data *soc_card_data = snd_soc_card_get_drvdata(card);
-	struct mt8188_mt6359_priv *priv = soc_card_data->mach_priv;
-	struct snd_soc_component *component = snd_soc_rtd_to_codec(rtd, 0)->component;
-	struct snd_soc_jack *jack = &priv->headset_jack;
-=======
 	struct mtk_soc_card_data *soc_card_data = snd_soc_card_get_drvdata(rtd->card);
 	struct snd_soc_jack *jack = &soc_card_data->card_data->jacks[MT8188_JACK_HEADSET];
 	struct snd_soc_component *component = snd_soc_rtd_to_codec(rtd, 0)->component;
->>>>>>> 0c383648
 	int ret;
 
 	ret = snd_soc_dapm_new_controls(&card->dapm, mt8188_nau8825_widgets,
@@ -844,11 +821,7 @@
 static int mt8188_rt5682s_i2s_hw_params(struct snd_pcm_substream *substream,
 					struct snd_pcm_hw_params *params)
 {
-<<<<<<< HEAD
-	struct snd_soc_pcm_runtime *rtd = substream->private_data;
-=======
 	struct snd_soc_pcm_runtime *rtd = snd_soc_substream_to_rtd(substream);
->>>>>>> 0c383648
 	struct snd_soc_card *card = rtd->card;
 	struct snd_soc_dai *cpu_dai = snd_soc_rtd_to_cpu(rtd, 0);
 	struct snd_soc_dai *codec_dai = snd_soc_rtd_to_codec(rtd, 0);
@@ -1245,18 +1218,10 @@
 static void mt8188_fixup_controls(struct snd_soc_card *card)
 {
 	struct mtk_soc_card_data *soc_card_data = snd_soc_card_get_drvdata(card);
-<<<<<<< HEAD
-	struct mt8188_mt6359_priv *priv = soc_card_data->mach_priv;
-	struct mt8188_card_data *card_data = (struct mt8188_card_data *)priv->private_data;
-	struct snd_kcontrol *kctl;
-
-	if (card_data->quirk & (NAU8825_HS_PRESENT | RT5682S_HS_PRESENT | ES8326_HS_PRESENT)) {
-=======
 	struct mtk_platform_card_data *card_data = soc_card_data->card_data;
 	struct snd_kcontrol *kctl;
 
 	if (card_data->flags & (NAU8825_HS_PRESENT | RT5682S_HS_PRESENT | ES8326_HS_PRESENT)) {
->>>>>>> 0c383648
 		struct snd_soc_dapm_widget *w, *next_w;
 
 		for_each_card_widgets_safe(card, w, next_w) {
@@ -1289,17 +1254,8 @@
 
 static int mt8188_mt6359_soc_card_probe(struct mtk_soc_card_data *soc_card_data, bool legacy)
 {
-<<<<<<< HEAD
-	struct snd_soc_card *card = &mt8188_mt6359_soc_card;
-	struct device_node *platform_node;
-	struct device_node *adsp_node;
-	struct mtk_soc_card_data *soc_card_data;
-	struct mt8188_mt6359_priv *priv;
-	struct mt8188_card_data *card_data;
-=======
 	struct mtk_platform_card_data *card_data = soc_card_data->card_data;
 	struct snd_soc_card *card = soc_card_data->card_data->card;
->>>>>>> 0c383648
 	struct snd_soc_dai_link *dai_link;
 	bool init_mt6359 = false;
 	bool init_es8326 = false;
@@ -1307,97 +1263,12 @@
 	bool init_rt5682s = false;
 	bool init_max98390 = false;
 	bool init_dumb = false;
-<<<<<<< HEAD
-	int ret, i;
-
-	card_data = (struct mt8188_card_data *)of_device_get_match_data(&pdev->dev);
-	card->dev = &pdev->dev;
-
-	ret = snd_soc_of_parse_card_name(card, "model");
-	if (ret)
-		return dev_err_probe(&pdev->dev, ret, "%s new card name parsing error\n",
-				     __func__);
-
-	if (!card->name)
-		card->name = card_data->name;
-
-	if (of_property_read_bool(pdev->dev.of_node, "audio-routing")) {
-		ret = snd_soc_of_parse_audio_routing(card, "audio-routing");
-		if (ret)
-			return ret;
-	}
-
-	priv = devm_kzalloc(&pdev->dev, sizeof(*priv), GFP_KERNEL);
-	if (!priv)
-		return -ENOMEM;
-
-	soc_card_data = devm_kzalloc(&pdev->dev, sizeof(*card_data), GFP_KERNEL);
-	if (!soc_card_data)
-		return -ENOMEM;
-
-	soc_card_data->mach_priv = priv;
-
-	adsp_node = of_parse_phandle(pdev->dev.of_node, "mediatek,adsp", 0);
-	if (adsp_node) {
-		struct mtk_sof_priv *sof_priv;
-
-		sof_priv = devm_kzalloc(&pdev->dev, sizeof(*sof_priv), GFP_KERNEL);
-		if (!sof_priv) {
-			ret = -ENOMEM;
-			goto err_adsp_node;
-		}
-		sof_priv->conn_streams = g_sof_conn_streams;
-		sof_priv->num_streams = ARRAY_SIZE(g_sof_conn_streams);
-		soc_card_data->sof_priv = sof_priv;
-		card->probe = mtk_sof_card_probe;
-		card->late_probe = mtk_sof_card_late_probe;
-		if (!card->topology_shortname_created) {
-			snprintf(card->topology_shortname, 32, "sof-%s", card->name);
-			card->topology_shortname_created = true;
-		}
-		card->name = card->topology_shortname;
-	}
-
-	if (of_property_read_bool(pdev->dev.of_node, "mediatek,dai-link")) {
-		ret = mtk_sof_dailink_parse_of(card, pdev->dev.of_node,
-					       "mediatek,dai-link",
-					       mt8188_mt6359_dai_links,
-					       ARRAY_SIZE(mt8188_mt6359_dai_links));
-		if (ret) {
-			dev_err_probe(&pdev->dev, ret, "Parse dai-link fail\n");
-			goto err_adsp_node;
-		}
-	} else {
-		if (!adsp_node)
-			card->num_links = DAI_LINK_REGULAR_NUM;
-	}
-
-	platform_node = of_parse_phandle(pdev->dev.of_node,
-					 "mediatek,platform", 0);
-	if (!platform_node) {
-		ret = dev_err_probe(&pdev->dev, -EINVAL,
-				    "Property 'platform' missing or invalid\n");
-		goto err_adsp_node;
-
-	}
-=======
 	int i;
->>>>>>> 0c383648
 
 	if (legacy)
 		return -EINVAL;
 
 	for_each_card_prelinks(card, i, dai_link) {
-<<<<<<< HEAD
-		if (!dai_link->platforms->name) {
-			if (!strncmp(dai_link->name, "AFE_SOF", strlen("AFE_SOF")) && adsp_node)
-				dai_link->platforms->of_node = adsp_node;
-			else
-				dai_link->platforms->of_node = platform_node;
-		}
-
-=======
->>>>>>> 0c383648
 		if (strcmp(dai_link->name, "DPTX_BE") == 0) {
 			if (strcmp(dai_link->codecs->dai_name, "snd-soc-dummy-dai"))
 				dai_link->init = mt8188_dptx_codec_init;
@@ -1420,11 +1291,7 @@
 				 * mt8188_max98390_ops. Two amps is I2S mode,
 				 * SOC and codec don't require TDM settings.
 				 */
-<<<<<<< HEAD
-				if (!(card_data->quirk & MAX98390_TWO_AMP)) {
-=======
 				if (!(card_data->flags & MAX98390_TWO_AMP)) {
->>>>>>> 0c383648
 					dai_link->ops = &mt8188_max98390_ops;
 				}
 				if (!init_max98390) {
@@ -1463,25 +1330,7 @@
 		}
 	}
 
-<<<<<<< HEAD
-	priv->private_data = card_data;
-	snd_soc_card_set_drvdata(card, soc_card_data);
-
-	ret = devm_snd_soc_register_card(&pdev->dev, card);
-	if (ret)
-		dev_err_probe(&pdev->dev, ret, "%s snd_soc_register_card fail\n",
-			      __func__);
-err:
-	of_node_put(platform_node);
-	clean_card_reference(card);
-
-err_adsp_node:
-	of_node_put(adsp_node);
-
-	return ret;
-=======
 	return 0;
->>>>>>> 0c383648
 }
 
 static const struct mtk_sof_priv mt8188_sof_priv = {
@@ -1532,16 +1381,6 @@
 	.soc_probe = mt8188_mt6359_soc_card_probe,
 };
 
-static struct mt8188_card_data mt8188_rt5682s_card = {
-	.name = "mt8188_rt5682s",
-	.quirk = RT5682S_HS_PRESENT | MAX98390_TWO_AMP,
-};
-
-static struct mt8188_card_data mt8188_es8326_card = {
-	.name = "mt8188_es8326",
-	.quirk = ES8326_HS_PRESENT | MAX98390_TWO_AMP,
-};
-
 static const struct of_device_id mt8188_mt6359_dt_match[] = {
 	{ .compatible = "mediatek,mt8188-mt6359-evb", .data = &mt8188_evb_card, },
 	{ .compatible = "mediatek,mt8188-nau8825", .data = &mt8188_nau8825_card, },
