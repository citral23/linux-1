// SPDX-License-Identifier: GPL-2.0-only
/*
 * Landlock LSM - System call implementations and user space interfaces
 *
 * Copyright © 2016-2020 Mickaël Salaün <mic@digikod.net>
 * Copyright © 2018-2020 ANSSI
 */

#include <asm/current.h>
#include <linux/anon_inodes.h>
#include <linux/build_bug.h>
#include <linux/capability.h>
#include <linux/compiler_types.h>
#include <linux/dcache.h>
#include <linux/err.h>
#include <linux/errno.h>
#include <linux/fs.h>
#include <linux/limits.h>
#include <linux/mount.h>
#include <linux/path.h>
#include <linux/sched.h>
#include <linux/security.h>
#include <linux/stddef.h>
#include <linux/syscalls.h>
#include <linux/types.h>
#include <linux/uaccess.h>
#include <uapi/linux/landlock.h>

#include "cred.h"
#include "fs.h"
#include "limits.h"
#include "net.h"
#include "ruleset.h"
#include "setup.h"

static bool is_initialized(void)
{
	if (likely(landlock_initialized))
		return true;

	pr_warn_once(
		"Disabled but requested by user space. "
		"You should enable Landlock at boot time: "
		"https://docs.kernel.org/userspace-api/landlock.html#boot-time-configuration\n");
	return false;
}

/**
 * copy_min_struct_from_user - Safe future-proof argument copying
 *
 * Extend copy_struct_from_user() to check for consistent user buffer.
 *
 * @dst: Kernel space pointer or NULL.
 * @ksize: Actual size of the data pointed to by @dst.
 * @ksize_min: Minimal required size to be copied.
 * @src: User space pointer or NULL.
 * @usize: (Alleged) size of the data pointed to by @src.
 */
static __always_inline int
copy_min_struct_from_user(void *const dst, const size_t ksize,
			  const size_t ksize_min, const void __user *const src,
			  const size_t usize)
{
	/* Checks buffer inconsistencies. */
	BUILD_BUG_ON(!dst);
	if (!src)
		return -EFAULT;

	/* Checks size ranges. */
	BUILD_BUG_ON(ksize <= 0);
	BUILD_BUG_ON(ksize < ksize_min);
	if (usize < ksize_min)
		return -EINVAL;
	if (usize > PAGE_SIZE)
		return -E2BIG;

	/* Copies user buffer and fills with zeros. */
	return copy_struct_from_user(dst, ksize, src, usize);
}

/*
 * This function only contains arithmetic operations with constants, leading to
 * BUILD_BUG_ON().  The related code is evaluated and checked at build time,
 * but it is then ignored thanks to compiler optimizations.
 */
static void build_check_abi(void)
{
	struct landlock_ruleset_attr ruleset_attr;
	struct landlock_path_beneath_attr path_beneath_attr;
	struct landlock_net_port_attr net_port_attr;
	size_t ruleset_size, path_beneath_size, net_port_size;

	/*
	 * For each user space ABI structures, first checks that there is no
	 * hole in them, then checks that all architectures have the same
	 * struct size.
	 */
	ruleset_size = sizeof(ruleset_attr.handled_access_fs);
	ruleset_size += sizeof(ruleset_attr.handled_access_net);
	BUILD_BUG_ON(sizeof(ruleset_attr) != ruleset_size);
	BUILD_BUG_ON(sizeof(ruleset_attr) != 16);

	path_beneath_size = sizeof(path_beneath_attr.allowed_access);
	path_beneath_size += sizeof(path_beneath_attr.parent_fd);
	BUILD_BUG_ON(sizeof(path_beneath_attr) != path_beneath_size);
	BUILD_BUG_ON(sizeof(path_beneath_attr) != 12);

	net_port_size = sizeof(net_port_attr.allowed_access);
	net_port_size += sizeof(net_port_attr.port);
	BUILD_BUG_ON(sizeof(net_port_attr) != net_port_size);
	BUILD_BUG_ON(sizeof(net_port_attr) != 16);
}

/* Ruleset handling */

static int fop_ruleset_release(struct inode *const inode,
			       struct file *const filp)
{
	struct landlock_ruleset *ruleset = filp->private_data;

	landlock_put_ruleset(ruleset);
	return 0;
}

static ssize_t fop_dummy_read(struct file *const filp, char __user *const buf,
			      const size_t size, loff_t *const ppos)
{
	/* Dummy handler to enable FMODE_CAN_READ. */
	return -EINVAL;
}

static ssize_t fop_dummy_write(struct file *const filp,
			       const char __user *const buf, const size_t size,
			       loff_t *const ppos)
{
	/* Dummy handler to enable FMODE_CAN_WRITE. */
	return -EINVAL;
}

/*
 * A ruleset file descriptor enables to build a ruleset by adding (i.e.
 * writing) rule after rule, without relying on the task's context.  This
 * reentrant design is also used in a read way to enforce the ruleset on the
 * current task.
 */
static const struct file_operations ruleset_fops = {
	.release = fop_ruleset_release,
	.read = fop_dummy_read,
	.write = fop_dummy_write,
};

<<<<<<< HEAD
#define LANDLOCK_ABI_VERSION 4
=======
#define LANDLOCK_ABI_VERSION 5
>>>>>>> 0c383648

/**
 * sys_landlock_create_ruleset - Create a new ruleset
 *
 * @attr: Pointer to a &struct landlock_ruleset_attr identifying the scope of
 *        the new ruleset.
 * @size: Size of the pointed &struct landlock_ruleset_attr (needed for
 *        backward and forward compatibility).
 * @flags: Supported value: %LANDLOCK_CREATE_RULESET_VERSION.
 *
 * This system call enables to create a new Landlock ruleset, and returns the
 * related file descriptor on success.
 *
 * If @flags is %LANDLOCK_CREATE_RULESET_VERSION and @attr is NULL and @size is
 * 0, then the returned value is the highest supported Landlock ABI version
 * (starting at 1).
 *
 * Possible returned errors are:
 *
 * - %EOPNOTSUPP: Landlock is supported by the kernel but disabled at boot time;
 * - %EINVAL: unknown @flags, or unknown access, or too small @size;
 * - %E2BIG or %EFAULT: @attr or @size inconsistencies;
 * - %ENOMSG: empty &landlock_ruleset_attr.handled_access_fs.
 */
SYSCALL_DEFINE3(landlock_create_ruleset,
		const struct landlock_ruleset_attr __user *const, attr,
		const size_t, size, const __u32, flags)
{
	struct landlock_ruleset_attr ruleset_attr;
	struct landlock_ruleset *ruleset;
	int err, ruleset_fd;

	/* Build-time checks. */
	build_check_abi();

	if (!is_initialized())
		return -EOPNOTSUPP;

	if (flags) {
		if ((flags == LANDLOCK_CREATE_RULESET_VERSION) && !attr &&
		    !size)
			return LANDLOCK_ABI_VERSION;
		return -EINVAL;
	}

	/* Copies raw user space buffer. */
	err = copy_min_struct_from_user(&ruleset_attr, sizeof(ruleset_attr),
					offsetofend(typeof(ruleset_attr),
						    handled_access_fs),
					attr, size);
	if (err)
		return err;

	/* Checks content (and 32-bits cast). */
	if ((ruleset_attr.handled_access_fs | LANDLOCK_MASK_ACCESS_FS) !=
	    LANDLOCK_MASK_ACCESS_FS)
		return -EINVAL;

	/* Checks network content (and 32-bits cast). */
	if ((ruleset_attr.handled_access_net | LANDLOCK_MASK_ACCESS_NET) !=
	    LANDLOCK_MASK_ACCESS_NET)
		return -EINVAL;

	/* Checks arguments and transforms to kernel struct. */
	ruleset = landlock_create_ruleset(ruleset_attr.handled_access_fs,
					  ruleset_attr.handled_access_net);
	if (IS_ERR(ruleset))
		return PTR_ERR(ruleset);

	/* Creates anonymous FD referring to the ruleset. */
	ruleset_fd = anon_inode_getfd("[landlock-ruleset]", &ruleset_fops,
				      ruleset, O_RDWR | O_CLOEXEC);
	if (ruleset_fd < 0)
		landlock_put_ruleset(ruleset);
	return ruleset_fd;
}

/*
 * Returns an owned ruleset from a FD. It is thus needed to call
 * landlock_put_ruleset() on the return value.
 */
static struct landlock_ruleset *get_ruleset_from_fd(const int fd,
						    const fmode_t mode)
{
	struct fd ruleset_f;
	struct landlock_ruleset *ruleset;

	ruleset_f = fdget(fd);
	if (!ruleset_f.file)
		return ERR_PTR(-EBADF);

	/* Checks FD type and access right. */
	if (ruleset_f.file->f_op != &ruleset_fops) {
		ruleset = ERR_PTR(-EBADFD);
		goto out_fdput;
	}
	if (!(ruleset_f.file->f_mode & mode)) {
		ruleset = ERR_PTR(-EPERM);
		goto out_fdput;
	}
	ruleset = ruleset_f.file->private_data;
	if (WARN_ON_ONCE(ruleset->num_layers != 1)) {
		ruleset = ERR_PTR(-EINVAL);
		goto out_fdput;
	}
	landlock_get_ruleset(ruleset);

out_fdput:
	fdput(ruleset_f);
	return ruleset;
}

/* Path handling */

/*
 * @path: Must call put_path(@path) after the call if it succeeded.
 */
static int get_path_from_fd(const s32 fd, struct path *const path)
{
	struct fd f;
	int err = 0;

	BUILD_BUG_ON(!__same_type(
		fd, ((struct landlock_path_beneath_attr *)NULL)->parent_fd));

	/* Handles O_PATH. */
	f = fdget_raw(fd);
	if (!f.file)
		return -EBADF;
	/*
	 * Forbids ruleset FDs, internal filesystems (e.g. nsfs), including
	 * pseudo filesystems that will never be mountable (e.g. sockfs,
	 * pipefs).
	 */
	if ((f.file->f_op == &ruleset_fops) ||
	    (f.file->f_path.mnt->mnt_flags & MNT_INTERNAL) ||
	    (f.file->f_path.dentry->d_sb->s_flags & SB_NOUSER) ||
	    d_is_negative(f.file->f_path.dentry) ||
	    IS_PRIVATE(d_backing_inode(f.file->f_path.dentry))) {
		err = -EBADFD;
		goto out_fdput;
	}
	*path = f.file->f_path;
	path_get(path);

out_fdput:
	fdput(f);
	return err;
}

static int add_rule_path_beneath(struct landlock_ruleset *const ruleset,
				 const void __user *const rule_attr)
{
	struct landlock_path_beneath_attr path_beneath_attr;
	struct path path;
	int res, err;
	access_mask_t mask;

	/* Copies raw user space buffer. */
	res = copy_from_user(&path_beneath_attr, rule_attr,
			     sizeof(path_beneath_attr));
	if (res)
		return -EFAULT;

	/*
	 * Informs about useless rule: empty allowed_access (i.e. deny rules)
	 * are ignored in path walks.
	 */
	if (!path_beneath_attr.allowed_access)
		return -ENOMSG;

	/* Checks that allowed_access matches the @ruleset constraints. */
	mask = landlock_get_raw_fs_access_mask(ruleset, 0);
	if ((path_beneath_attr.allowed_access | mask) != mask)
		return -EINVAL;

	/* Gets and checks the new rule. */
	err = get_path_from_fd(path_beneath_attr.parent_fd, &path);
	if (err)
		return err;

	/* Imports the new rule. */
	err = landlock_append_fs_rule(ruleset, &path,
				      path_beneath_attr.allowed_access);
	path_put(&path);
	return err;
}

static int add_rule_net_port(struct landlock_ruleset *ruleset,
			     const void __user *const rule_attr)
{
	struct landlock_net_port_attr net_port_attr;
	int res;
	access_mask_t mask;

	/* Copies raw user space buffer. */
	res = copy_from_user(&net_port_attr, rule_attr, sizeof(net_port_attr));
	if (res)
		return -EFAULT;

	/*
	 * Informs about useless rule: empty allowed_access (i.e. deny rules)
	 * are ignored by network actions.
	 */
	if (!net_port_attr.allowed_access)
		return -ENOMSG;

	/* Checks that allowed_access matches the @ruleset constraints. */
	mask = landlock_get_net_access_mask(ruleset, 0);
	if ((net_port_attr.allowed_access | mask) != mask)
		return -EINVAL;

	/* Denies inserting a rule with port greater than 65535. */
	if (net_port_attr.port > U16_MAX)
		return -EINVAL;

	/* Imports the new rule. */
	return landlock_append_net_rule(ruleset, net_port_attr.port,
					net_port_attr.allowed_access);
}

/**
 * sys_landlock_add_rule - Add a new rule to a ruleset
 *
 * @ruleset_fd: File descriptor tied to the ruleset that should be extended
 *		with the new rule.
 * @rule_type: Identify the structure type pointed to by @rule_attr:
 *             %LANDLOCK_RULE_PATH_BENEATH or %LANDLOCK_RULE_NET_PORT.
 * @rule_attr: Pointer to a rule (only of type &struct
 *             landlock_path_beneath_attr for now).
 * @flags: Must be 0.
 *
 * This system call enables to define a new rule and add it to an existing
 * ruleset.
 *
 * Possible returned errors are:
 *
 * - %EOPNOTSUPP: Landlock is supported by the kernel but disabled at boot time;
 * - %EAFNOSUPPORT: @rule_type is %LANDLOCK_RULE_NET_PORT but TCP/IP is not
 *   supported by the running kernel;
 * - %EINVAL: @flags is not 0, or inconsistent access in the rule (i.e.
 *   &landlock_path_beneath_attr.allowed_access or
 *   &landlock_net_port_attr.allowed_access is not a subset of the
 *   ruleset handled accesses), or &landlock_net_port_attr.port is
 *   greater than 65535;
 * - %ENOMSG: Empty accesses (e.g. &landlock_path_beneath_attr.allowed_access);
 * - %EBADF: @ruleset_fd is not a file descriptor for the current thread, or a
 *   member of @rule_attr is not a file descriptor as expected;
 * - %EBADFD: @ruleset_fd is not a ruleset file descriptor, or a member of
 *   @rule_attr is not the expected file descriptor type;
 * - %EPERM: @ruleset_fd has no write access to the underlying ruleset;
 * - %EFAULT: @rule_attr inconsistency.
 */
SYSCALL_DEFINE4(landlock_add_rule, const int, ruleset_fd,
		const enum landlock_rule_type, rule_type,
		const void __user *const, rule_attr, const __u32, flags)
{
	struct landlock_ruleset *ruleset;
	int err;

	if (!is_initialized())
		return -EOPNOTSUPP;

	/* No flag for now. */
	if (flags)
		return -EINVAL;

	/* Gets and checks the ruleset. */
	ruleset = get_ruleset_from_fd(ruleset_fd, FMODE_CAN_WRITE);
	if (IS_ERR(ruleset))
		return PTR_ERR(ruleset);

	switch (rule_type) {
	case LANDLOCK_RULE_PATH_BENEATH:
		err = add_rule_path_beneath(ruleset, rule_attr);
		break;
	case LANDLOCK_RULE_NET_PORT:
		err = add_rule_net_port(ruleset, rule_attr);
		break;
	default:
		err = -EINVAL;
		break;
	}
	landlock_put_ruleset(ruleset);
	return err;
}

/* Enforcement */

/**
 * sys_landlock_restrict_self - Enforce a ruleset on the calling thread
 *
 * @ruleset_fd: File descriptor tied to the ruleset to merge with the target.
 * @flags: Must be 0.
 *
 * This system call enables to enforce a Landlock ruleset on the current
 * thread.  Enforcing a ruleset requires that the task has %CAP_SYS_ADMIN in its
 * namespace or is running with no_new_privs.  This avoids scenarios where
 * unprivileged tasks can affect the behavior of privileged children.
 *
 * Possible returned errors are:
 *
 * - %EOPNOTSUPP: Landlock is supported by the kernel but disabled at boot time;
 * - %EINVAL: @flags is not 0.
 * - %EBADF: @ruleset_fd is not a file descriptor for the current thread;
 * - %EBADFD: @ruleset_fd is not a ruleset file descriptor;
 * - %EPERM: @ruleset_fd has no read access to the underlying ruleset, or the
 *   current thread is not running with no_new_privs, or it doesn't have
 *   %CAP_SYS_ADMIN in its namespace.
 * - %E2BIG: The maximum number of stacked rulesets is reached for the current
 *   thread.
 */
SYSCALL_DEFINE2(landlock_restrict_self, const int, ruleset_fd, const __u32,
		flags)
{
	struct landlock_ruleset *new_dom, *ruleset;
	struct cred *new_cred;
	struct landlock_cred_security *new_llcred;
	int err;

	if (!is_initialized())
		return -EOPNOTSUPP;

	/*
	 * Similar checks as for seccomp(2), except that an -EPERM may be
	 * returned.
	 */
	if (!task_no_new_privs(current) &&
	    !ns_capable_noaudit(current_user_ns(), CAP_SYS_ADMIN))
		return -EPERM;

	/* No flag for now. */
	if (flags)
		return -EINVAL;

	/* Gets and checks the ruleset. */
	ruleset = get_ruleset_from_fd(ruleset_fd, FMODE_CAN_READ);
	if (IS_ERR(ruleset))
		return PTR_ERR(ruleset);

	/* Prepares new credentials. */
	new_cred = prepare_creds();
	if (!new_cred) {
		err = -ENOMEM;
		goto out_put_ruleset;
	}
	new_llcred = landlock_cred(new_cred);

	/*
	 * There is no possible race condition while copying and manipulating
	 * the current credentials because they are dedicated per thread.
	 */
	new_dom = landlock_merge_ruleset(new_llcred->domain, ruleset);
	if (IS_ERR(new_dom)) {
		err = PTR_ERR(new_dom);
		goto out_put_creds;
	}

	/* Replaces the old (prepared) domain. */
	landlock_put_ruleset(new_llcred->domain);
	new_llcred->domain = new_dom;

	landlock_put_ruleset(ruleset);
	return commit_creds(new_cred);

out_put_creds:
	abort_creds(new_cred);

out_put_ruleset:
	landlock_put_ruleset(ruleset);
	return err;
}<|MERGE_RESOLUTION|>--- conflicted
+++ resolved
@@ -149,11 +149,7 @@
 	.write = fop_dummy_write,
 };
 
-<<<<<<< HEAD
-#define LANDLOCK_ABI_VERSION 4
-=======
 #define LANDLOCK_ABI_VERSION 5
->>>>>>> 0c383648
 
 /**
  * sys_landlock_create_ruleset - Create a new ruleset
