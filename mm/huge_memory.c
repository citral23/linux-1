// SPDX-License-Identifier: GPL-2.0-only
/*
 *  Copyright (C) 2009  Red Hat, Inc.
 */

#define pr_fmt(fmt) KBUILD_MODNAME ": " fmt

#include <linux/mm.h>
#include <linux/sched.h>
#include <linux/sched/coredump.h>
#include <linux/sched/numa_balancing.h>
#include <linux/highmem.h>
#include <linux/hugetlb.h>
#include <linux/mmu_notifier.h>
#include <linux/rmap.h>
#include <linux/swap.h>
#include <linux/shrinker.h>
#include <linux/mm_inline.h>
#include <linux/swapops.h>
#include <linux/dax.h>
#include <linux/khugepaged.h>
#include <linux/freezer.h>
#include <linux/pfn_t.h>
#include <linux/mman.h>
#include <linux/memremap.h>
#include <linux/pagemap.h>
#include <linux/debugfs.h>
#include <linux/migrate.h>
#include <linux/hashtable.h>
#include <linux/userfaultfd_k.h>
#include <linux/page_idle.h>
#include <linux/shmem_fs.h>
#include <linux/oom.h>
#include <linux/numa.h>

#include <asm/tlb.h>
#include <asm/pgalloc.h>
#include "internal.h"

/*
 * By default, transparent hugepage support is disabled in order to avoid
 * risking an increased memory footprint for applications that are not
 * guaranteed to benefit from it. When transparent hugepage support is
 * enabled, it is for all mappings, and khugepaged scans all mappings.
 * Defrag is invoked by khugepaged hugepage allocations and by page faults
 * for all hugepage allocations.
 */
unsigned long transparent_hugepage_flags __read_mostly =
#ifdef CONFIG_TRANSPARENT_HUGEPAGE_ALWAYS
	(1<<TRANSPARENT_HUGEPAGE_FLAG)|
#endif
#ifdef CONFIG_TRANSPARENT_HUGEPAGE_MADVISE
	(1<<TRANSPARENT_HUGEPAGE_REQ_MADV_FLAG)|
#endif
	(1<<TRANSPARENT_HUGEPAGE_DEFRAG_REQ_MADV_FLAG)|
	(1<<TRANSPARENT_HUGEPAGE_DEFRAG_KHUGEPAGED_FLAG)|
	(1<<TRANSPARENT_HUGEPAGE_USE_ZERO_PAGE_FLAG);

static struct shrinker deferred_split_shrinker;

static atomic_t huge_zero_refcount;
struct page *huge_zero_page __read_mostly;

bool transparent_hugepage_enabled(struct vm_area_struct *vma)
{
	if (vma_is_anonymous(vma))
		return __transparent_hugepage_enabled(vma);
	if (vma_is_shmem(vma) && shmem_huge_enabled(vma))
		return __transparent_hugepage_enabled(vma);

	return false;
}

static struct page *get_huge_zero_page(void)
{
	struct page *zero_page;
retry:
	if (likely(atomic_inc_not_zero(&huge_zero_refcount)))
		return READ_ONCE(huge_zero_page);

	zero_page = alloc_pages((GFP_TRANSHUGE | __GFP_ZERO) & ~__GFP_MOVABLE,
			HPAGE_PMD_ORDER);
	if (!zero_page) {
		count_vm_event(THP_ZERO_PAGE_ALLOC_FAILED);
		return NULL;
	}
	count_vm_event(THP_ZERO_PAGE_ALLOC);
	preempt_disable();
	if (cmpxchg(&huge_zero_page, NULL, zero_page)) {
		preempt_enable();
		__free_pages(zero_page, compound_order(zero_page));
		goto retry;
	}

	/* We take additional reference here. It will be put back by shrinker */
	atomic_set(&huge_zero_refcount, 2);
	preempt_enable();
	return READ_ONCE(huge_zero_page);
}

static void put_huge_zero_page(void)
{
	/*
	 * Counter should never go to zero here. Only shrinker can put
	 * last reference.
	 */
	BUG_ON(atomic_dec_and_test(&huge_zero_refcount));
}

struct page *mm_get_huge_zero_page(struct mm_struct *mm)
{
	if (test_bit(MMF_HUGE_ZERO_PAGE, &mm->flags))
		return READ_ONCE(huge_zero_page);

	if (!get_huge_zero_page())
		return NULL;

	if (test_and_set_bit(MMF_HUGE_ZERO_PAGE, &mm->flags))
		put_huge_zero_page();

	return READ_ONCE(huge_zero_page);
}

void mm_put_huge_zero_page(struct mm_struct *mm)
{
	if (test_bit(MMF_HUGE_ZERO_PAGE, &mm->flags))
		put_huge_zero_page();
}

static unsigned long shrink_huge_zero_page_count(struct shrinker *shrink,
					struct shrink_control *sc)
{
	/* we can free zero page only if last reference remains */
	return atomic_read(&huge_zero_refcount) == 1 ? HPAGE_PMD_NR : 0;
}

static unsigned long shrink_huge_zero_page_scan(struct shrinker *shrink,
				       struct shrink_control *sc)
{
	if (atomic_cmpxchg(&huge_zero_refcount, 1, 0) == 1) {
		struct page *zero_page = xchg(&huge_zero_page, NULL);
		BUG_ON(zero_page == NULL);
		__free_pages(zero_page, compound_order(zero_page));
		return HPAGE_PMD_NR;
	}

	return 0;
}

static struct shrinker huge_zero_page_shrinker = {
	.count_objects = shrink_huge_zero_page_count,
	.scan_objects = shrink_huge_zero_page_scan,
	.seeks = DEFAULT_SEEKS,
};

#ifdef CONFIG_SYSFS
static ssize_t enabled_show(struct kobject *kobj,
			    struct kobj_attribute *attr, char *buf)
{
	if (test_bit(TRANSPARENT_HUGEPAGE_FLAG, &transparent_hugepage_flags))
		return sprintf(buf, "[always] madvise never\n");
	else if (test_bit(TRANSPARENT_HUGEPAGE_REQ_MADV_FLAG, &transparent_hugepage_flags))
		return sprintf(buf, "always [madvise] never\n");
	else
		return sprintf(buf, "always madvise [never]\n");
}

static ssize_t enabled_store(struct kobject *kobj,
			     struct kobj_attribute *attr,
			     const char *buf, size_t count)
{
	ssize_t ret = count;

	if (!memcmp("always", buf,
		    min(sizeof("always")-1, count))) {
		clear_bit(TRANSPARENT_HUGEPAGE_REQ_MADV_FLAG, &transparent_hugepage_flags);
		set_bit(TRANSPARENT_HUGEPAGE_FLAG, &transparent_hugepage_flags);
	} else if (!memcmp("madvise", buf,
			   min(sizeof("madvise")-1, count))) {
		clear_bit(TRANSPARENT_HUGEPAGE_FLAG, &transparent_hugepage_flags);
		set_bit(TRANSPARENT_HUGEPAGE_REQ_MADV_FLAG, &transparent_hugepage_flags);
	} else if (!memcmp("never", buf,
			   min(sizeof("never")-1, count))) {
		clear_bit(TRANSPARENT_HUGEPAGE_FLAG, &transparent_hugepage_flags);
		clear_bit(TRANSPARENT_HUGEPAGE_REQ_MADV_FLAG, &transparent_hugepage_flags);
	} else
		ret = -EINVAL;

	if (ret > 0) {
		int err = start_stop_khugepaged();
		if (err)
			ret = err;
	}
	return ret;
}
static struct kobj_attribute enabled_attr =
	__ATTR(enabled, 0644, enabled_show, enabled_store);

ssize_t single_hugepage_flag_show(struct kobject *kobj,
				struct kobj_attribute *attr, char *buf,
				enum transparent_hugepage_flag flag)
{
	return sprintf(buf, "%d\n",
		       !!test_bit(flag, &transparent_hugepage_flags));
}

ssize_t single_hugepage_flag_store(struct kobject *kobj,
				 struct kobj_attribute *attr,
				 const char *buf, size_t count,
				 enum transparent_hugepage_flag flag)
{
	unsigned long value;
	int ret;

	ret = kstrtoul(buf, 10, &value);
	if (ret < 0)
		return ret;
	if (value > 1)
		return -EINVAL;

	if (value)
		set_bit(flag, &transparent_hugepage_flags);
	else
		clear_bit(flag, &transparent_hugepage_flags);

	return count;
}

static ssize_t defrag_show(struct kobject *kobj,
			   struct kobj_attribute *attr, char *buf)
{
	if (test_bit(TRANSPARENT_HUGEPAGE_DEFRAG_DIRECT_FLAG, &transparent_hugepage_flags))
		return sprintf(buf, "[always] defer defer+madvise madvise never\n");
	if (test_bit(TRANSPARENT_HUGEPAGE_DEFRAG_KSWAPD_FLAG, &transparent_hugepage_flags))
		return sprintf(buf, "always [defer] defer+madvise madvise never\n");
	if (test_bit(TRANSPARENT_HUGEPAGE_DEFRAG_KSWAPD_OR_MADV_FLAG, &transparent_hugepage_flags))
		return sprintf(buf, "always defer [defer+madvise] madvise never\n");
	if (test_bit(TRANSPARENT_HUGEPAGE_DEFRAG_REQ_MADV_FLAG, &transparent_hugepage_flags))
		return sprintf(buf, "always defer defer+madvise [madvise] never\n");
	return sprintf(buf, "always defer defer+madvise madvise [never]\n");
}

static ssize_t defrag_store(struct kobject *kobj,
			    struct kobj_attribute *attr,
			    const char *buf, size_t count)
{
	if (!memcmp("always", buf,
		    min(sizeof("always")-1, count))) {
		clear_bit(TRANSPARENT_HUGEPAGE_DEFRAG_KSWAPD_FLAG, &transparent_hugepage_flags);
		clear_bit(TRANSPARENT_HUGEPAGE_DEFRAG_KSWAPD_OR_MADV_FLAG, &transparent_hugepage_flags);
		clear_bit(TRANSPARENT_HUGEPAGE_DEFRAG_REQ_MADV_FLAG, &transparent_hugepage_flags);
		set_bit(TRANSPARENT_HUGEPAGE_DEFRAG_DIRECT_FLAG, &transparent_hugepage_flags);
	} else if (!memcmp("defer+madvise", buf,
		    min(sizeof("defer+madvise")-1, count))) {
		clear_bit(TRANSPARENT_HUGEPAGE_DEFRAG_DIRECT_FLAG, &transparent_hugepage_flags);
		clear_bit(TRANSPARENT_HUGEPAGE_DEFRAG_KSWAPD_FLAG, &transparent_hugepage_flags);
		clear_bit(TRANSPARENT_HUGEPAGE_DEFRAG_REQ_MADV_FLAG, &transparent_hugepage_flags);
		set_bit(TRANSPARENT_HUGEPAGE_DEFRAG_KSWAPD_OR_MADV_FLAG, &transparent_hugepage_flags);
	} else if (!memcmp("defer", buf,
		    min(sizeof("defer")-1, count))) {
		clear_bit(TRANSPARENT_HUGEPAGE_DEFRAG_DIRECT_FLAG, &transparent_hugepage_flags);
		clear_bit(TRANSPARENT_HUGEPAGE_DEFRAG_KSWAPD_OR_MADV_FLAG, &transparent_hugepage_flags);
		clear_bit(TRANSPARENT_HUGEPAGE_DEFRAG_REQ_MADV_FLAG, &transparent_hugepage_flags);
		set_bit(TRANSPARENT_HUGEPAGE_DEFRAG_KSWAPD_FLAG, &transparent_hugepage_flags);
	} else if (!memcmp("madvise", buf,
			   min(sizeof("madvise")-1, count))) {
		clear_bit(TRANSPARENT_HUGEPAGE_DEFRAG_DIRECT_FLAG, &transparent_hugepage_flags);
		clear_bit(TRANSPARENT_HUGEPAGE_DEFRAG_KSWAPD_FLAG, &transparent_hugepage_flags);
		clear_bit(TRANSPARENT_HUGEPAGE_DEFRAG_KSWAPD_OR_MADV_FLAG, &transparent_hugepage_flags);
		set_bit(TRANSPARENT_HUGEPAGE_DEFRAG_REQ_MADV_FLAG, &transparent_hugepage_flags);
	} else if (!memcmp("never", buf,
			   min(sizeof("never")-1, count))) {
		clear_bit(TRANSPARENT_HUGEPAGE_DEFRAG_DIRECT_FLAG, &transparent_hugepage_flags);
		clear_bit(TRANSPARENT_HUGEPAGE_DEFRAG_KSWAPD_FLAG, &transparent_hugepage_flags);
		clear_bit(TRANSPARENT_HUGEPAGE_DEFRAG_KSWAPD_OR_MADV_FLAG, &transparent_hugepage_flags);
		clear_bit(TRANSPARENT_HUGEPAGE_DEFRAG_REQ_MADV_FLAG, &transparent_hugepage_flags);
	} else
		return -EINVAL;

	return count;
}
static struct kobj_attribute defrag_attr =
	__ATTR(defrag, 0644, defrag_show, defrag_store);

static ssize_t use_zero_page_show(struct kobject *kobj,
		struct kobj_attribute *attr, char *buf)
{
	return single_hugepage_flag_show(kobj, attr, buf,
				TRANSPARENT_HUGEPAGE_USE_ZERO_PAGE_FLAG);
}
static ssize_t use_zero_page_store(struct kobject *kobj,
		struct kobj_attribute *attr, const char *buf, size_t count)
{
	return single_hugepage_flag_store(kobj, attr, buf, count,
				 TRANSPARENT_HUGEPAGE_USE_ZERO_PAGE_FLAG);
}
static struct kobj_attribute use_zero_page_attr =
	__ATTR(use_zero_page, 0644, use_zero_page_show, use_zero_page_store);

static ssize_t hpage_pmd_size_show(struct kobject *kobj,
		struct kobj_attribute *attr, char *buf)
{
	return sprintf(buf, "%lu\n", HPAGE_PMD_SIZE);
}
static struct kobj_attribute hpage_pmd_size_attr =
	__ATTR_RO(hpage_pmd_size);

#ifdef CONFIG_DEBUG_VM
static ssize_t debug_cow_show(struct kobject *kobj,
				struct kobj_attribute *attr, char *buf)
{
	return single_hugepage_flag_show(kobj, attr, buf,
				TRANSPARENT_HUGEPAGE_DEBUG_COW_FLAG);
}
static ssize_t debug_cow_store(struct kobject *kobj,
			       struct kobj_attribute *attr,
			       const char *buf, size_t count)
{
	return single_hugepage_flag_store(kobj, attr, buf, count,
				 TRANSPARENT_HUGEPAGE_DEBUG_COW_FLAG);
}
static struct kobj_attribute debug_cow_attr =
	__ATTR(debug_cow, 0644, debug_cow_show, debug_cow_store);
#endif /* CONFIG_DEBUG_VM */

static struct attribute *hugepage_attr[] = {
	&enabled_attr.attr,
	&defrag_attr.attr,
	&use_zero_page_attr.attr,
	&hpage_pmd_size_attr.attr,
#if defined(CONFIG_SHMEM) && defined(CONFIG_TRANSPARENT_HUGE_PAGECACHE)
	&shmem_enabled_attr.attr,
#endif
#ifdef CONFIG_DEBUG_VM
	&debug_cow_attr.attr,
#endif
	NULL,
};

static const struct attribute_group hugepage_attr_group = {
	.attrs = hugepage_attr,
};

static int __init hugepage_init_sysfs(struct kobject **hugepage_kobj)
{
	int err;

	*hugepage_kobj = kobject_create_and_add("transparent_hugepage", mm_kobj);
	if (unlikely(!*hugepage_kobj)) {
		pr_err("failed to create transparent hugepage kobject\n");
		return -ENOMEM;
	}

	err = sysfs_create_group(*hugepage_kobj, &hugepage_attr_group);
	if (err) {
		pr_err("failed to register transparent hugepage group\n");
		goto delete_obj;
	}

	err = sysfs_create_group(*hugepage_kobj, &khugepaged_attr_group);
	if (err) {
		pr_err("failed to register transparent hugepage group\n");
		goto remove_hp_group;
	}

	return 0;

remove_hp_group:
	sysfs_remove_group(*hugepage_kobj, &hugepage_attr_group);
delete_obj:
	kobject_put(*hugepage_kobj);
	return err;
}

static void __init hugepage_exit_sysfs(struct kobject *hugepage_kobj)
{
	sysfs_remove_group(hugepage_kobj, &khugepaged_attr_group);
	sysfs_remove_group(hugepage_kobj, &hugepage_attr_group);
	kobject_put(hugepage_kobj);
}
#else
static inline int hugepage_init_sysfs(struct kobject **hugepage_kobj)
{
	return 0;
}

static inline void hugepage_exit_sysfs(struct kobject *hugepage_kobj)
{
}
#endif /* CONFIG_SYSFS */

static int __init hugepage_init(void)
{
	int err;
	struct kobject *hugepage_kobj;

	if (!has_transparent_hugepage()) {
		transparent_hugepage_flags = 0;
		return -EINVAL;
	}

	/*
	 * hugepages can't be allocated by the buddy allocator
	 */
	MAYBE_BUILD_BUG_ON(HPAGE_PMD_ORDER >= MAX_ORDER);
	/*
	 * we use page->mapping and page->index in second tail page
	 * as list_head: assuming THP order >= 2
	 */
	MAYBE_BUILD_BUG_ON(HPAGE_PMD_ORDER < 2);

	err = hugepage_init_sysfs(&hugepage_kobj);
	if (err)
		goto err_sysfs;

	err = khugepaged_init();
	if (err)
		goto err_slab;

	err = register_shrinker(&huge_zero_page_shrinker);
	if (err)
		goto err_hzp_shrinker;
	err = register_shrinker(&deferred_split_shrinker);
	if (err)
		goto err_split_shrinker;

	/*
	 * By default disable transparent hugepages on smaller systems,
	 * where the extra memory used could hurt more than TLB overhead
	 * is likely to save.  The admin can still enable it through /sys.
	 */
	if (totalram_pages() < (512 << (20 - PAGE_SHIFT))) {
		transparent_hugepage_flags = 0;
		return 0;
	}

	err = start_stop_khugepaged();
	if (err)
		goto err_khugepaged;

	return 0;
err_khugepaged:
	unregister_shrinker(&deferred_split_shrinker);
err_split_shrinker:
	unregister_shrinker(&huge_zero_page_shrinker);
err_hzp_shrinker:
	khugepaged_destroy();
err_slab:
	hugepage_exit_sysfs(hugepage_kobj);
err_sysfs:
	return err;
}
subsys_initcall(hugepage_init);

static int __init setup_transparent_hugepage(char *str)
{
	int ret = 0;
	if (!str)
		goto out;
	if (!strcmp(str, "always")) {
		set_bit(TRANSPARENT_HUGEPAGE_FLAG,
			&transparent_hugepage_flags);
		clear_bit(TRANSPARENT_HUGEPAGE_REQ_MADV_FLAG,
			  &transparent_hugepage_flags);
		ret = 1;
	} else if (!strcmp(str, "madvise")) {
		clear_bit(TRANSPARENT_HUGEPAGE_FLAG,
			  &transparent_hugepage_flags);
		set_bit(TRANSPARENT_HUGEPAGE_REQ_MADV_FLAG,
			&transparent_hugepage_flags);
		ret = 1;
	} else if (!strcmp(str, "never")) {
		clear_bit(TRANSPARENT_HUGEPAGE_FLAG,
			  &transparent_hugepage_flags);
		clear_bit(TRANSPARENT_HUGEPAGE_REQ_MADV_FLAG,
			  &transparent_hugepage_flags);
		ret = 1;
	}
out:
	if (!ret)
		pr_warn("transparent_hugepage= cannot parse, ignored\n");
	return ret;
}
__setup("transparent_hugepage=", setup_transparent_hugepage);

pmd_t maybe_pmd_mkwrite(pmd_t pmd, struct vm_area_struct *vma)
{
	if (likely(vma->vm_flags & VM_WRITE))
		pmd = pmd_mkwrite(pmd);
	return pmd;
}

static inline struct list_head *page_deferred_list(struct page *page)
{
	/* ->lru in the tail pages is occupied by compound_head. */
	return &page[2].deferred_list;
}

void prep_transhuge_page(struct page *page)
{
	/*
	 * we use page->mapping and page->indexlru in second tail page
	 * as list_head: assuming THP order >= 2
	 */

	INIT_LIST_HEAD(page_deferred_list(page));
	set_compound_page_dtor(page, TRANSHUGE_PAGE_DTOR);
}

static unsigned long __thp_get_unmapped_area(struct file *filp, unsigned long len,
		loff_t off, unsigned long flags, unsigned long size)
{
	unsigned long addr;
	loff_t off_end = off + len;
	loff_t off_align = round_up(off, size);
	unsigned long len_pad;

	if (off_end <= off_align || (off_end - off_align) < size)
		return 0;

	len_pad = len + size;
	if (len_pad < len || (off + len_pad) < off)
		return 0;

	addr = current->mm->get_unmapped_area(filp, 0, len_pad,
					      off >> PAGE_SHIFT, flags);
	if (IS_ERR_VALUE(addr))
		return 0;

	addr += (off - addr) & (size - 1);
	return addr;
}

unsigned long thp_get_unmapped_area(struct file *filp, unsigned long addr,
		unsigned long len, unsigned long pgoff, unsigned long flags)
{
	loff_t off = (loff_t)pgoff << PAGE_SHIFT;

	if (addr)
		goto out;
	if (!IS_DAX(filp->f_mapping->host) || !IS_ENABLED(CONFIG_FS_DAX_PMD))
		goto out;

	addr = __thp_get_unmapped_area(filp, len, off, flags, PMD_SIZE);
	if (addr)
		return addr;

 out:
	return current->mm->get_unmapped_area(filp, addr, len, pgoff, flags);
}
EXPORT_SYMBOL_GPL(thp_get_unmapped_area);

static vm_fault_t __do_huge_pmd_anonymous_page(struct vm_fault *vmf,
			struct page *page, gfp_t gfp)
{
	struct vm_area_struct *vma = vmf->vma;
	struct mem_cgroup *memcg;
	pgtable_t pgtable;
	unsigned long haddr = vmf->address & HPAGE_PMD_MASK;
	vm_fault_t ret = 0;

	VM_BUG_ON_PAGE(!PageCompound(page), page);

	if (mem_cgroup_try_charge_delay(page, vma->vm_mm, gfp, &memcg, true)) {
		put_page(page);
		count_vm_event(THP_FAULT_FALLBACK);
		return VM_FAULT_FALLBACK;
	}

	pgtable = pte_alloc_one(vma->vm_mm);
	if (unlikely(!pgtable)) {
		ret = VM_FAULT_OOM;
		goto release;
	}

	clear_huge_page(page, vmf->address, HPAGE_PMD_NR);
	/*
	 * The memory barrier inside __SetPageUptodate makes sure that
	 * clear_huge_page writes become visible before the set_pmd_at()
	 * write.
	 */
	__SetPageUptodate(page);

	vmf->ptl = pmd_lock(vma->vm_mm, vmf->pmd);
	if (unlikely(!pmd_none(*vmf->pmd))) {
		goto unlock_release;
	} else {
		pmd_t entry;

		ret = check_stable_address_space(vma->vm_mm);
		if (ret)
			goto unlock_release;

		/* Deliver the page fault to userland */
		if (userfaultfd_missing(vma)) {
			vm_fault_t ret2;

			spin_unlock(vmf->ptl);
			mem_cgroup_cancel_charge(page, memcg, true);
			put_page(page);
			pte_free(vma->vm_mm, pgtable);
			ret2 = handle_userfault(vmf, VM_UFFD_MISSING);
			VM_BUG_ON(ret2 & VM_FAULT_FALLBACK);
			return ret2;
		}

		entry = mk_huge_pmd(page, vma->vm_page_prot);
		entry = maybe_pmd_mkwrite(pmd_mkdirty(entry), vma);
		page_add_new_anon_rmap(page, vma, haddr, true);
		mem_cgroup_commit_charge(page, memcg, false, true);
		lru_cache_add_active_or_unevictable(page, vma);
		pgtable_trans_huge_deposit(vma->vm_mm, vmf->pmd, pgtable);
		set_pmd_at(vma->vm_mm, haddr, vmf->pmd, entry);
		add_mm_counter(vma->vm_mm, MM_ANONPAGES, HPAGE_PMD_NR);
		mm_inc_nr_ptes(vma->vm_mm);
		spin_unlock(vmf->ptl);
		count_vm_event(THP_FAULT_ALLOC);
		count_memcg_events(memcg, THP_FAULT_ALLOC, 1);
	}

	return 0;
unlock_release:
	spin_unlock(vmf->ptl);
release:
	if (pgtable)
		pte_free(vma->vm_mm, pgtable);
	mem_cgroup_cancel_charge(page, memcg, true);
	put_page(page);
	return ret;

}

/*
 * always: directly stall for all thp allocations
 * defer: wake kswapd and fail if not immediately available
 * defer+madvise: wake kswapd and directly stall for MADV_HUGEPAGE, otherwise
 *		  fail if not immediately available
 * madvise: directly stall for MADV_HUGEPAGE, otherwise fail if not immediately
 *	    available
 * never: never stall for any thp allocation
 */
static inline gfp_t alloc_hugepage_direct_gfpmask(struct vm_area_struct *vma)
{
	const bool vma_madvised = !!(vma->vm_flags & VM_HUGEPAGE);

	/* Always do synchronous compaction */
	if (test_bit(TRANSPARENT_HUGEPAGE_DEFRAG_DIRECT_FLAG, &transparent_hugepage_flags))
		return GFP_TRANSHUGE | (vma_madvised ? 0 : __GFP_NORETRY);

	/* Kick kcompactd and fail quickly */
	if (test_bit(TRANSPARENT_HUGEPAGE_DEFRAG_KSWAPD_FLAG, &transparent_hugepage_flags))
		return GFP_TRANSHUGE_LIGHT | __GFP_KSWAPD_RECLAIM;

	/* Synchronous compaction if madvised, otherwise kick kcompactd */
	if (test_bit(TRANSPARENT_HUGEPAGE_DEFRAG_KSWAPD_OR_MADV_FLAG, &transparent_hugepage_flags))
		return GFP_TRANSHUGE_LIGHT |
			(vma_madvised ? __GFP_DIRECT_RECLAIM :
					__GFP_KSWAPD_RECLAIM);

	/* Only do synchronous compaction if madvised */
	if (test_bit(TRANSPARENT_HUGEPAGE_DEFRAG_REQ_MADV_FLAG, &transparent_hugepage_flags))
		return GFP_TRANSHUGE_LIGHT |
		       (vma_madvised ? __GFP_DIRECT_RECLAIM : 0);

	return GFP_TRANSHUGE_LIGHT;
}

/* Caller must hold page table lock. */
static bool set_huge_zero_page(pgtable_t pgtable, struct mm_struct *mm,
		struct vm_area_struct *vma, unsigned long haddr, pmd_t *pmd,
		struct page *zero_page)
{
	pmd_t entry;
	if (!pmd_none(*pmd))
		return false;
	entry = mk_pmd(zero_page, vma->vm_page_prot);
	entry = pmd_mkhuge(entry);
	if (pgtable)
		pgtable_trans_huge_deposit(mm, pmd, pgtable);
	set_pmd_at(mm, haddr, pmd, entry);
	mm_inc_nr_ptes(mm);
	return true;
}

vm_fault_t do_huge_pmd_anonymous_page(struct vm_fault *vmf)
{
	struct vm_area_struct *vma = vmf->vma;
	gfp_t gfp;
	struct page *page;
	unsigned long haddr = vmf->address & HPAGE_PMD_MASK;

	if (haddr < vma->vm_start || haddr + HPAGE_PMD_SIZE > vma->vm_end)
		return VM_FAULT_FALLBACK;
	if (unlikely(anon_vma_prepare(vma)))
		return VM_FAULT_OOM;
	if (unlikely(khugepaged_enter(vma, vma->vm_flags)))
		return VM_FAULT_OOM;
	if (!(vmf->flags & FAULT_FLAG_WRITE) &&
			!mm_forbids_zeropage(vma->vm_mm) &&
			transparent_hugepage_use_zero_page()) {
		pgtable_t pgtable;
		struct page *zero_page;
		bool set;
		vm_fault_t ret;
		pgtable = pte_alloc_one(vma->vm_mm);
		if (unlikely(!pgtable))
			return VM_FAULT_OOM;
		zero_page = mm_get_huge_zero_page(vma->vm_mm);
		if (unlikely(!zero_page)) {
			pte_free(vma->vm_mm, pgtable);
			count_vm_event(THP_FAULT_FALLBACK);
			return VM_FAULT_FALLBACK;
		}
		vmf->ptl = pmd_lock(vma->vm_mm, vmf->pmd);
		ret = 0;
		set = false;
		if (pmd_none(*vmf->pmd)) {
			ret = check_stable_address_space(vma->vm_mm);
			if (ret) {
				spin_unlock(vmf->ptl);
			} else if (userfaultfd_missing(vma)) {
				spin_unlock(vmf->ptl);
				ret = handle_userfault(vmf, VM_UFFD_MISSING);
				VM_BUG_ON(ret & VM_FAULT_FALLBACK);
			} else {
				set_huge_zero_page(pgtable, vma->vm_mm, vma,
						   haddr, vmf->pmd, zero_page);
				spin_unlock(vmf->ptl);
				set = true;
			}
		} else
			spin_unlock(vmf->ptl);
		if (!set)
			pte_free(vma->vm_mm, pgtable);
		return ret;
	}
	gfp = alloc_hugepage_direct_gfpmask(vma);
	page = alloc_hugepage_vma(gfp, vma, haddr, HPAGE_PMD_ORDER);
	if (unlikely(!page)) {
		count_vm_event(THP_FAULT_FALLBACK);
		return VM_FAULT_FALLBACK;
	}
	prep_transhuge_page(page);
	return __do_huge_pmd_anonymous_page(vmf, page, gfp);
}

static void insert_pfn_pmd(struct vm_area_struct *vma, unsigned long addr,
		pmd_t *pmd, pfn_t pfn, pgprot_t prot, bool write,
		pgtable_t pgtable)
{
	struct mm_struct *mm = vma->vm_mm;
	pmd_t entry;
	spinlock_t *ptl;

	ptl = pmd_lock(mm, pmd);
	if (!pmd_none(*pmd)) {
		if (write) {
			if (pmd_pfn(*pmd) != pfn_t_to_pfn(pfn)) {
				WARN_ON_ONCE(!is_huge_zero_pmd(*pmd));
				goto out_unlock;
			}
			entry = pmd_mkyoung(*pmd);
			entry = maybe_pmd_mkwrite(pmd_mkdirty(entry), vma);
			if (pmdp_set_access_flags(vma, addr, pmd, entry, 1))
				update_mmu_cache_pmd(vma, addr, pmd);
		}

		goto out_unlock;
	}

	entry = pmd_mkhuge(pfn_t_pmd(pfn, prot));
	if (pfn_t_devmap(pfn))
		entry = pmd_mkdevmap(entry);
	if (write) {
		entry = pmd_mkyoung(pmd_mkdirty(entry));
		entry = maybe_pmd_mkwrite(entry, vma);
	}

	if (pgtable) {
		pgtable_trans_huge_deposit(mm, pmd, pgtable);
		mm_inc_nr_ptes(mm);
		pgtable = NULL;
	}

	set_pmd_at(mm, addr, pmd, entry);
	update_mmu_cache_pmd(vma, addr, pmd);

out_unlock:
	spin_unlock(ptl);
	if (pgtable)
		pte_free(mm, pgtable);
}

vm_fault_t vmf_insert_pfn_pmd(struct vm_fault *vmf, pfn_t pfn, bool write)
{
	unsigned long addr = vmf->address & PMD_MASK;
	struct vm_area_struct *vma = vmf->vma;
	pgprot_t pgprot = vma->vm_page_prot;
	pgtable_t pgtable = NULL;

	/*
	 * If we had pmd_special, we could avoid all these restrictions,
	 * but we need to be consistent with PTEs and architectures that
	 * can't support a 'special' bit.
	 */
	BUG_ON(!(vma->vm_flags & (VM_PFNMAP|VM_MIXEDMAP)) &&
			!pfn_t_devmap(pfn));
	BUG_ON((vma->vm_flags & (VM_PFNMAP|VM_MIXEDMAP)) ==
						(VM_PFNMAP|VM_MIXEDMAP));
	BUG_ON((vma->vm_flags & VM_PFNMAP) && is_cow_mapping(vma->vm_flags));

	if (addr < vma->vm_start || addr >= vma->vm_end)
		return VM_FAULT_SIGBUS;

	if (arch_needs_pgtable_deposit()) {
		pgtable = pte_alloc_one(vma->vm_mm);
		if (!pgtable)
			return VM_FAULT_OOM;
	}

	track_pfn_insert(vma, &pgprot, pfn);

	insert_pfn_pmd(vma, addr, vmf->pmd, pfn, pgprot, write, pgtable);
	return VM_FAULT_NOPAGE;
}
EXPORT_SYMBOL_GPL(vmf_insert_pfn_pmd);

#ifdef CONFIG_HAVE_ARCH_TRANSPARENT_HUGEPAGE_PUD
static pud_t maybe_pud_mkwrite(pud_t pud, struct vm_area_struct *vma)
{
	if (likely(vma->vm_flags & VM_WRITE))
		pud = pud_mkwrite(pud);
	return pud;
}

static void insert_pfn_pud(struct vm_area_struct *vma, unsigned long addr,
		pud_t *pud, pfn_t pfn, pgprot_t prot, bool write)
{
	struct mm_struct *mm = vma->vm_mm;
	pud_t entry;
	spinlock_t *ptl;

	ptl = pud_lock(mm, pud);
	if (!pud_none(*pud)) {
		if (write) {
			if (pud_pfn(*pud) != pfn_t_to_pfn(pfn)) {
				WARN_ON_ONCE(!is_huge_zero_pud(*pud));
				goto out_unlock;
			}
			entry = pud_mkyoung(*pud);
			entry = maybe_pud_mkwrite(pud_mkdirty(entry), vma);
			if (pudp_set_access_flags(vma, addr, pud, entry, 1))
				update_mmu_cache_pud(vma, addr, pud);
		}
		goto out_unlock;
	}

	entry = pud_mkhuge(pfn_t_pud(pfn, prot));
	if (pfn_t_devmap(pfn))
		entry = pud_mkdevmap(entry);
	if (write) {
		entry = pud_mkyoung(pud_mkdirty(entry));
		entry = maybe_pud_mkwrite(entry, vma);
	}
	set_pud_at(mm, addr, pud, entry);
	update_mmu_cache_pud(vma, addr, pud);

out_unlock:
	spin_unlock(ptl);
}

vm_fault_t vmf_insert_pfn_pud(struct vm_fault *vmf, pfn_t pfn, bool write)
{
	unsigned long addr = vmf->address & PUD_MASK;
	struct vm_area_struct *vma = vmf->vma;
	pgprot_t pgprot = vma->vm_page_prot;

	/*
	 * If we had pud_special, we could avoid all these restrictions,
	 * but we need to be consistent with PTEs and architectures that
	 * can't support a 'special' bit.
	 */
	BUG_ON(!(vma->vm_flags & (VM_PFNMAP|VM_MIXEDMAP)) &&
			!pfn_t_devmap(pfn));
	BUG_ON((vma->vm_flags & (VM_PFNMAP|VM_MIXEDMAP)) ==
						(VM_PFNMAP|VM_MIXEDMAP));
	BUG_ON((vma->vm_flags & VM_PFNMAP) && is_cow_mapping(vma->vm_flags));

	if (addr < vma->vm_start || addr >= vma->vm_end)
		return VM_FAULT_SIGBUS;

	track_pfn_insert(vma, &pgprot, pfn);

	insert_pfn_pud(vma, addr, vmf->pud, pfn, pgprot, write);
	return VM_FAULT_NOPAGE;
}
EXPORT_SYMBOL_GPL(vmf_insert_pfn_pud);
#endif /* CONFIG_HAVE_ARCH_TRANSPARENT_HUGEPAGE_PUD */

static void touch_pmd(struct vm_area_struct *vma, unsigned long addr,
		pmd_t *pmd, int flags)
{
	pmd_t _pmd;

	_pmd = pmd_mkyoung(*pmd);
	if (flags & FOLL_WRITE)
		_pmd = pmd_mkdirty(_pmd);
	if (pmdp_set_access_flags(vma, addr & HPAGE_PMD_MASK,
				pmd, _pmd, flags & FOLL_WRITE))
		update_mmu_cache_pmd(vma, addr, pmd);
}

struct page *follow_devmap_pmd(struct vm_area_struct *vma, unsigned long addr,
		pmd_t *pmd, int flags, struct dev_pagemap **pgmap)
{
	unsigned long pfn = pmd_pfn(*pmd);
	struct mm_struct *mm = vma->vm_mm;
	struct page *page;

	assert_spin_locked(pmd_lockptr(mm, pmd));

	/*
	 * When we COW a devmap PMD entry, we split it into PTEs, so we should
	 * not be in this function with `flags & FOLL_COW` set.
	 */
	WARN_ONCE(flags & FOLL_COW, "mm: In follow_devmap_pmd with FOLL_COW set");

	if (flags & FOLL_WRITE && !pmd_write(*pmd))
		return NULL;

	if (pmd_present(*pmd) && pmd_devmap(*pmd))
		/* pass */;
	else
		return NULL;

	if (flags & FOLL_TOUCH)
		touch_pmd(vma, addr, pmd, flags);

	/*
	 * device mapped pages can only be returned if the
	 * caller will manage the page reference count.
	 */
	if (!(flags & FOLL_GET))
		return ERR_PTR(-EEXIST);

	pfn += (addr & ~PMD_MASK) >> PAGE_SHIFT;
	*pgmap = get_dev_pagemap(pfn, *pgmap);
	if (!*pgmap)
		return ERR_PTR(-EFAULT);
	page = pfn_to_page(pfn);
	get_page(page);

	return page;
}

int copy_huge_pmd(struct mm_struct *dst_mm, struct mm_struct *src_mm,
		  pmd_t *dst_pmd, pmd_t *src_pmd, unsigned long addr,
		  struct vm_area_struct *vma)
{
	spinlock_t *dst_ptl, *src_ptl;
	struct page *src_page;
	pmd_t pmd;
	pgtable_t pgtable = NULL;
	int ret = -ENOMEM;

	/* Skip if can be re-fill on fault */
	if (!vma_is_anonymous(vma))
		return 0;

	pgtable = pte_alloc_one(dst_mm);
	if (unlikely(!pgtable))
		goto out;

	dst_ptl = pmd_lock(dst_mm, dst_pmd);
	src_ptl = pmd_lockptr(src_mm, src_pmd);
	spin_lock_nested(src_ptl, SINGLE_DEPTH_NESTING);

	ret = -EAGAIN;
	pmd = *src_pmd;

#ifdef CONFIG_ARCH_ENABLE_THP_MIGRATION
	if (unlikely(is_swap_pmd(pmd))) {
		swp_entry_t entry = pmd_to_swp_entry(pmd);

		VM_BUG_ON(!is_pmd_migration_entry(pmd));
		if (is_write_migration_entry(entry)) {
			make_migration_entry_read(&entry);
			pmd = swp_entry_to_pmd(entry);
			if (pmd_swp_soft_dirty(*src_pmd))
				pmd = pmd_swp_mksoft_dirty(pmd);
			set_pmd_at(src_mm, addr, src_pmd, pmd);
		}
		add_mm_counter(dst_mm, MM_ANONPAGES, HPAGE_PMD_NR);
		mm_inc_nr_ptes(dst_mm);
		pgtable_trans_huge_deposit(dst_mm, dst_pmd, pgtable);
		set_pmd_at(dst_mm, addr, dst_pmd, pmd);
		ret = 0;
		goto out_unlock;
	}
#endif

	if (unlikely(!pmd_trans_huge(pmd))) {
		pte_free(dst_mm, pgtable);
		goto out_unlock;
	}
	/*
	 * When page table lock is held, the huge zero pmd should not be
	 * under splitting since we don't split the page itself, only pmd to
	 * a page table.
	 */
	if (is_huge_zero_pmd(pmd)) {
		struct page *zero_page;
		/*
		 * get_huge_zero_page() will never allocate a new page here,
		 * since we already have a zero page to copy. It just takes a
		 * reference.
		 */
		zero_page = mm_get_huge_zero_page(dst_mm);
		set_huge_zero_page(pgtable, dst_mm, vma, addr, dst_pmd,
				zero_page);
		ret = 0;
		goto out_unlock;
	}

	src_page = pmd_page(pmd);
	VM_BUG_ON_PAGE(!PageHead(src_page), src_page);
	get_page(src_page);
	page_dup_rmap(src_page, true);
	add_mm_counter(dst_mm, MM_ANONPAGES, HPAGE_PMD_NR);
	mm_inc_nr_ptes(dst_mm);
	pgtable_trans_huge_deposit(dst_mm, dst_pmd, pgtable);

	pmdp_set_wrprotect(src_mm, addr, src_pmd);
	pmd = pmd_mkold(pmd_wrprotect(pmd));
	set_pmd_at(dst_mm, addr, dst_pmd, pmd);

	ret = 0;
out_unlock:
	spin_unlock(src_ptl);
	spin_unlock(dst_ptl);
out:
	return ret;
}

#ifdef CONFIG_HAVE_ARCH_TRANSPARENT_HUGEPAGE_PUD
static void touch_pud(struct vm_area_struct *vma, unsigned long addr,
		pud_t *pud, int flags)
{
	pud_t _pud;

	_pud = pud_mkyoung(*pud);
	if (flags & FOLL_WRITE)
		_pud = pud_mkdirty(_pud);
	if (pudp_set_access_flags(vma, addr & HPAGE_PUD_MASK,
				pud, _pud, flags & FOLL_WRITE))
		update_mmu_cache_pud(vma, addr, pud);
}

struct page *follow_devmap_pud(struct vm_area_struct *vma, unsigned long addr,
		pud_t *pud, int flags, struct dev_pagemap **pgmap)
{
	unsigned long pfn = pud_pfn(*pud);
	struct mm_struct *mm = vma->vm_mm;
	struct page *page;

	assert_spin_locked(pud_lockptr(mm, pud));

	if (flags & FOLL_WRITE && !pud_write(*pud))
		return NULL;

	if (pud_present(*pud) && pud_devmap(*pud))
		/* pass */;
	else
		return NULL;

	if (flags & FOLL_TOUCH)
		touch_pud(vma, addr, pud, flags);

	/*
	 * device mapped pages can only be returned if the
	 * caller will manage the page reference count.
	 */
	if (!(flags & FOLL_GET))
		return ERR_PTR(-EEXIST);

	pfn += (addr & ~PUD_MASK) >> PAGE_SHIFT;
	*pgmap = get_dev_pagemap(pfn, *pgmap);
	if (!*pgmap)
		return ERR_PTR(-EFAULT);
	page = pfn_to_page(pfn);
	get_page(page);

	return page;
}

int copy_huge_pud(struct mm_struct *dst_mm, struct mm_struct *src_mm,
		  pud_t *dst_pud, pud_t *src_pud, unsigned long addr,
		  struct vm_area_struct *vma)
{
	spinlock_t *dst_ptl, *src_ptl;
	pud_t pud;
	int ret;

	dst_ptl = pud_lock(dst_mm, dst_pud);
	src_ptl = pud_lockptr(src_mm, src_pud);
	spin_lock_nested(src_ptl, SINGLE_DEPTH_NESTING);

	ret = -EAGAIN;
	pud = *src_pud;
	if (unlikely(!pud_trans_huge(pud) && !pud_devmap(pud)))
		goto out_unlock;

	/*
	 * When page table lock is held, the huge zero pud should not be
	 * under splitting since we don't split the page itself, only pud to
	 * a page table.
	 */
	if (is_huge_zero_pud(pud)) {
		/* No huge zero pud yet */
	}

	pudp_set_wrprotect(src_mm, addr, src_pud);
	pud = pud_mkold(pud_wrprotect(pud));
	set_pud_at(dst_mm, addr, dst_pud, pud);

	ret = 0;
out_unlock:
	spin_unlock(src_ptl);
	spin_unlock(dst_ptl);
	return ret;
}

void huge_pud_set_accessed(struct vm_fault *vmf, pud_t orig_pud)
{
	pud_t entry;
	unsigned long haddr;
	bool write = vmf->flags & FAULT_FLAG_WRITE;

	vmf->ptl = pud_lock(vmf->vma->vm_mm, vmf->pud);
	if (unlikely(!pud_same(*vmf->pud, orig_pud)))
		goto unlock;

	entry = pud_mkyoung(orig_pud);
	if (write)
		entry = pud_mkdirty(entry);
	haddr = vmf->address & HPAGE_PUD_MASK;
	if (pudp_set_access_flags(vmf->vma, haddr, vmf->pud, entry, write))
		update_mmu_cache_pud(vmf->vma, vmf->address, vmf->pud);

unlock:
	spin_unlock(vmf->ptl);
}
#endif /* CONFIG_HAVE_ARCH_TRANSPARENT_HUGEPAGE_PUD */

void huge_pmd_set_accessed(struct vm_fault *vmf, pmd_t orig_pmd)
{
	pmd_t entry;
	unsigned long haddr;
	bool write = vmf->flags & FAULT_FLAG_WRITE;

	vmf->ptl = pmd_lock(vmf->vma->vm_mm, vmf->pmd);
	if (unlikely(!pmd_same(*vmf->pmd, orig_pmd)))
		goto unlock;

	entry = pmd_mkyoung(orig_pmd);
	if (write)
		entry = pmd_mkdirty(entry);
	haddr = vmf->address & HPAGE_PMD_MASK;
	if (pmdp_set_access_flags(vmf->vma, haddr, vmf->pmd, entry, write))
		update_mmu_cache_pmd(vmf->vma, vmf->address, vmf->pmd);

unlock:
	spin_unlock(vmf->ptl);
}

static vm_fault_t do_huge_pmd_wp_page_fallback(struct vm_fault *vmf,
			pmd_t orig_pmd, struct page *page)
{
	struct vm_area_struct *vma = vmf->vma;
	unsigned long haddr = vmf->address & HPAGE_PMD_MASK;
	struct mem_cgroup *memcg;
	pgtable_t pgtable;
	pmd_t _pmd;
	int i;
	vm_fault_t ret = 0;
	struct page **pages;
	struct mmu_notifier_range range;

	pages = kmalloc_array(HPAGE_PMD_NR, sizeof(struct page *),
			      GFP_KERNEL);
	if (unlikely(!pages)) {
		ret |= VM_FAULT_OOM;
		goto out;
	}

	for (i = 0; i < HPAGE_PMD_NR; i++) {
		pages[i] = alloc_page_vma_node(GFP_HIGHUSER_MOVABLE, vma,
					       vmf->address, page_to_nid(page));
		if (unlikely(!pages[i] ||
			     mem_cgroup_try_charge_delay(pages[i], vma->vm_mm,
				     GFP_KERNEL, &memcg, false))) {
			if (pages[i])
				put_page(pages[i]);
			while (--i >= 0) {
				memcg = (void *)page_private(pages[i]);
				set_page_private(pages[i], 0);
				mem_cgroup_cancel_charge(pages[i], memcg,
						false);
				put_page(pages[i]);
			}
			kfree(pages);
			ret |= VM_FAULT_OOM;
			goto out;
		}
		set_page_private(pages[i], (unsigned long)memcg);
	}

	for (i = 0; i < HPAGE_PMD_NR; i++) {
		copy_user_highpage(pages[i], page + i,
				   haddr + PAGE_SIZE * i, vma);
		__SetPageUptodate(pages[i]);
		cond_resched();
	}

<<<<<<< HEAD
	mmu_notifier_range_init(&range, vma->vm_mm, haddr,
				haddr + HPAGE_PMD_SIZE);
=======
	mmu_notifier_range_init(&range, MMU_NOTIFY_CLEAR, 0, vma, vma->vm_mm,
				haddr, haddr + HPAGE_PMD_SIZE);
>>>>>>> 0ecfebd2
	mmu_notifier_invalidate_range_start(&range);

	vmf->ptl = pmd_lock(vma->vm_mm, vmf->pmd);
	if (unlikely(!pmd_same(*vmf->pmd, orig_pmd)))
		goto out_free_pages;
	VM_BUG_ON_PAGE(!PageHead(page), page);

	/*
	 * Leave pmd empty until pte is filled note we must notify here as
	 * concurrent CPU thread might write to new page before the call to
	 * mmu_notifier_invalidate_range_end() happens which can lead to a
	 * device seeing memory write in different order than CPU.
	 *
	 * See Documentation/vm/mmu_notifier.rst
	 */
	pmdp_huge_clear_flush_notify(vma, haddr, vmf->pmd);

	pgtable = pgtable_trans_huge_withdraw(vma->vm_mm, vmf->pmd);
	pmd_populate(vma->vm_mm, &_pmd, pgtable);

	for (i = 0; i < HPAGE_PMD_NR; i++, haddr += PAGE_SIZE) {
		pte_t entry;
		entry = mk_pte(pages[i], vma->vm_page_prot);
		entry = maybe_mkwrite(pte_mkdirty(entry), vma);
		memcg = (void *)page_private(pages[i]);
		set_page_private(pages[i], 0);
		page_add_new_anon_rmap(pages[i], vmf->vma, haddr, false);
		mem_cgroup_commit_charge(pages[i], memcg, false, false);
		lru_cache_add_active_or_unevictable(pages[i], vma);
		vmf->pte = pte_offset_map(&_pmd, haddr);
		VM_BUG_ON(!pte_none(*vmf->pte));
		set_pte_at(vma->vm_mm, haddr, vmf->pte, entry);
		pte_unmap(vmf->pte);
	}
	kfree(pages);

	smp_wmb(); /* make pte visible before pmd */
	pmd_populate(vma->vm_mm, vmf->pmd, pgtable);
	page_remove_rmap(page, true);
	spin_unlock(vmf->ptl);

	/*
	 * No need to double call mmu_notifier->invalidate_range() callback as
	 * the above pmdp_huge_clear_flush_notify() did already call it.
	 */
	mmu_notifier_invalidate_range_only_end(&range);

	ret |= VM_FAULT_WRITE;
	put_page(page);

out:
	return ret;

out_free_pages:
	spin_unlock(vmf->ptl);
	mmu_notifier_invalidate_range_end(&range);
	for (i = 0; i < HPAGE_PMD_NR; i++) {
		memcg = (void *)page_private(pages[i]);
		set_page_private(pages[i], 0);
		mem_cgroup_cancel_charge(pages[i], memcg, false);
		put_page(pages[i]);
	}
	kfree(pages);
	goto out;
}

vm_fault_t do_huge_pmd_wp_page(struct vm_fault *vmf, pmd_t orig_pmd)
{
	struct vm_area_struct *vma = vmf->vma;
	struct page *page = NULL, *new_page;
	struct mem_cgroup *memcg;
	unsigned long haddr = vmf->address & HPAGE_PMD_MASK;
	struct mmu_notifier_range range;
	gfp_t huge_gfp;			/* for allocation and charge */
	vm_fault_t ret = 0;

	vmf->ptl = pmd_lockptr(vma->vm_mm, vmf->pmd);
	VM_BUG_ON_VMA(!vma->anon_vma, vma);
	if (is_huge_zero_pmd(orig_pmd))
		goto alloc;
	spin_lock(vmf->ptl);
	if (unlikely(!pmd_same(*vmf->pmd, orig_pmd)))
		goto out_unlock;

	page = pmd_page(orig_pmd);
	VM_BUG_ON_PAGE(!PageCompound(page) || !PageHead(page), page);
	/*
	 * We can only reuse the page if nobody else maps the huge page or it's
	 * part.
	 */
	if (!trylock_page(page)) {
		get_page(page);
		spin_unlock(vmf->ptl);
		lock_page(page);
		spin_lock(vmf->ptl);
		if (unlikely(!pmd_same(*vmf->pmd, orig_pmd))) {
			unlock_page(page);
			put_page(page);
			goto out_unlock;
		}
		put_page(page);
	}
	if (reuse_swap_page(page, NULL)) {
		pmd_t entry;
		entry = pmd_mkyoung(orig_pmd);
		entry = maybe_pmd_mkwrite(pmd_mkdirty(entry), vma);
		if (pmdp_set_access_flags(vma, haddr, vmf->pmd, entry,  1))
			update_mmu_cache_pmd(vma, vmf->address, vmf->pmd);
		ret |= VM_FAULT_WRITE;
		unlock_page(page);
		goto out_unlock;
	}
	unlock_page(page);
	get_page(page);
	spin_unlock(vmf->ptl);
alloc:
	if (__transparent_hugepage_enabled(vma) &&
	    !transparent_hugepage_debug_cow()) {
		huge_gfp = alloc_hugepage_direct_gfpmask(vma);
		new_page = alloc_hugepage_vma(huge_gfp, vma, haddr, HPAGE_PMD_ORDER);
	} else
		new_page = NULL;

	if (likely(new_page)) {
		prep_transhuge_page(new_page);
	} else {
		if (!page) {
			split_huge_pmd(vma, vmf->pmd, vmf->address);
			ret |= VM_FAULT_FALLBACK;
		} else {
			ret = do_huge_pmd_wp_page_fallback(vmf, orig_pmd, page);
			if (ret & VM_FAULT_OOM) {
				split_huge_pmd(vma, vmf->pmd, vmf->address);
				ret |= VM_FAULT_FALLBACK;
			}
			put_page(page);
		}
		count_vm_event(THP_FAULT_FALLBACK);
		goto out;
	}

	if (unlikely(mem_cgroup_try_charge_delay(new_page, vma->vm_mm,
					huge_gfp, &memcg, true))) {
		put_page(new_page);
		split_huge_pmd(vma, vmf->pmd, vmf->address);
		if (page)
			put_page(page);
		ret |= VM_FAULT_FALLBACK;
		count_vm_event(THP_FAULT_FALLBACK);
		goto out;
	}

	count_vm_event(THP_FAULT_ALLOC);
	count_memcg_events(memcg, THP_FAULT_ALLOC, 1);

	if (!page)
		clear_huge_page(new_page, vmf->address, HPAGE_PMD_NR);
	else
		copy_user_huge_page(new_page, page, vmf->address,
				    vma, HPAGE_PMD_NR);
	__SetPageUptodate(new_page);

<<<<<<< HEAD
	mmu_notifier_range_init(&range, vma->vm_mm, haddr,
				haddr + HPAGE_PMD_SIZE);
=======
	mmu_notifier_range_init(&range, MMU_NOTIFY_CLEAR, 0, vma, vma->vm_mm,
				haddr, haddr + HPAGE_PMD_SIZE);
>>>>>>> 0ecfebd2
	mmu_notifier_invalidate_range_start(&range);

	spin_lock(vmf->ptl);
	if (page)
		put_page(page);
	if (unlikely(!pmd_same(*vmf->pmd, orig_pmd))) {
		spin_unlock(vmf->ptl);
		mem_cgroup_cancel_charge(new_page, memcg, true);
		put_page(new_page);
		goto out_mn;
	} else {
		pmd_t entry;
		entry = mk_huge_pmd(new_page, vma->vm_page_prot);
		entry = maybe_pmd_mkwrite(pmd_mkdirty(entry), vma);
		pmdp_huge_clear_flush_notify(vma, haddr, vmf->pmd);
		page_add_new_anon_rmap(new_page, vma, haddr, true);
		mem_cgroup_commit_charge(new_page, memcg, false, true);
		lru_cache_add_active_or_unevictable(new_page, vma);
		set_pmd_at(vma->vm_mm, haddr, vmf->pmd, entry);
		update_mmu_cache_pmd(vma, vmf->address, vmf->pmd);
		if (!page) {
			add_mm_counter(vma->vm_mm, MM_ANONPAGES, HPAGE_PMD_NR);
		} else {
			VM_BUG_ON_PAGE(!PageHead(page), page);
			page_remove_rmap(page, true);
			put_page(page);
		}
		ret |= VM_FAULT_WRITE;
	}
	spin_unlock(vmf->ptl);
out_mn:
	/*
	 * No need to double call mmu_notifier->invalidate_range() callback as
	 * the above pmdp_huge_clear_flush_notify() did already call it.
	 */
	mmu_notifier_invalidate_range_only_end(&range);
out:
	return ret;
out_unlock:
	spin_unlock(vmf->ptl);
	return ret;
}

/*
 * FOLL_FORCE can write to even unwritable pmd's, but only
 * after we've gone through a COW cycle and they are dirty.
 */
static inline bool can_follow_write_pmd(pmd_t pmd, unsigned int flags)
{
	return pmd_write(pmd) ||
	       ((flags & FOLL_FORCE) && (flags & FOLL_COW) && pmd_dirty(pmd));
}

struct page *follow_trans_huge_pmd(struct vm_area_struct *vma,
				   unsigned long addr,
				   pmd_t *pmd,
				   unsigned int flags)
{
	struct mm_struct *mm = vma->vm_mm;
	struct page *page = NULL;

	assert_spin_locked(pmd_lockptr(mm, pmd));

	if (flags & FOLL_WRITE && !can_follow_write_pmd(*pmd, flags))
		goto out;

	/* Avoid dumping huge zero page */
	if ((flags & FOLL_DUMP) && is_huge_zero_pmd(*pmd))
		return ERR_PTR(-EFAULT);

	/* Full NUMA hinting faults to serialise migration in fault paths */
	if ((flags & FOLL_NUMA) && pmd_protnone(*pmd))
		goto out;

	page = pmd_page(*pmd);
	VM_BUG_ON_PAGE(!PageHead(page) && !is_zone_device_page(page), page);
	if (flags & FOLL_TOUCH)
		touch_pmd(vma, addr, pmd, flags);
	if ((flags & FOLL_MLOCK) && (vma->vm_flags & VM_LOCKED)) {
		/*
		 * We don't mlock() pte-mapped THPs. This way we can avoid
		 * leaking mlocked pages into non-VM_LOCKED VMAs.
		 *
		 * For anon THP:
		 *
		 * In most cases the pmd is the only mapping of the page as we
		 * break COW for the mlock() -- see gup_flags |= FOLL_WRITE for
		 * writable private mappings in populate_vma_page_range().
		 *
		 * The only scenario when we have the page shared here is if we
		 * mlocking read-only mapping shared over fork(). We skip
		 * mlocking such pages.
		 *
		 * For file THP:
		 *
		 * We can expect PageDoubleMap() to be stable under page lock:
		 * for file pages we set it in page_add_file_rmap(), which
		 * requires page to be locked.
		 */

		if (PageAnon(page) && compound_mapcount(page) != 1)
			goto skip_mlock;
		if (PageDoubleMap(page) || !page->mapping)
			goto skip_mlock;
		if (!trylock_page(page))
			goto skip_mlock;
		lru_add_drain();
		if (page->mapping && !PageDoubleMap(page))
			mlock_vma_page(page);
		unlock_page(page);
	}
skip_mlock:
	page += (addr & ~HPAGE_PMD_MASK) >> PAGE_SHIFT;
	VM_BUG_ON_PAGE(!PageCompound(page) && !is_zone_device_page(page), page);
	if (flags & FOLL_GET)
		get_page(page);

out:
	return page;
}

/* NUMA hinting page fault entry point for trans huge pmds */
vm_fault_t do_huge_pmd_numa_page(struct vm_fault *vmf, pmd_t pmd)
{
	struct vm_area_struct *vma = vmf->vma;
	struct anon_vma *anon_vma = NULL;
	struct page *page;
	unsigned long haddr = vmf->address & HPAGE_PMD_MASK;
	int page_nid = NUMA_NO_NODE, this_nid = numa_node_id();
	int target_nid, last_cpupid = -1;
	bool page_locked;
	bool migrated = false;
	bool was_writable;
	int flags = 0;

	vmf->ptl = pmd_lock(vma->vm_mm, vmf->pmd);
	if (unlikely(!pmd_same(pmd, *vmf->pmd)))
		goto out_unlock;

	/*
	 * If there are potential migrations, wait for completion and retry
	 * without disrupting NUMA hinting information. Do not relock and
	 * check_same as the page may no longer be mapped.
	 */
	if (unlikely(pmd_trans_migrating(*vmf->pmd))) {
		page = pmd_page(*vmf->pmd);
		if (!get_page_unless_zero(page))
			goto out_unlock;
		spin_unlock(vmf->ptl);
		put_and_wait_on_page_locked(page);
		goto out;
	}

	page = pmd_page(pmd);
	BUG_ON(is_huge_zero_page(page));
	page_nid = page_to_nid(page);
	last_cpupid = page_cpupid_last(page);
	count_vm_numa_event(NUMA_HINT_FAULTS);
	if (page_nid == this_nid) {
		count_vm_numa_event(NUMA_HINT_FAULTS_LOCAL);
		flags |= TNF_FAULT_LOCAL;
	}

	/* See similar comment in do_numa_page for explanation */
	if (!pmd_savedwrite(pmd))
		flags |= TNF_NO_GROUP;

	/*
	 * Acquire the page lock to serialise THP migrations but avoid dropping
	 * page_table_lock if at all possible
	 */
	page_locked = trylock_page(page);
	target_nid = mpol_misplaced(page, vma, haddr);
	if (target_nid == NUMA_NO_NODE) {
		/* If the page was locked, there are no parallel migrations */
		if (page_locked)
			goto clear_pmdnuma;
	}

	/* Migration could have started since the pmd_trans_migrating check */
	if (!page_locked) {
		page_nid = NUMA_NO_NODE;
		if (!get_page_unless_zero(page))
			goto out_unlock;
		spin_unlock(vmf->ptl);
		put_and_wait_on_page_locked(page);
		goto out;
	}

	/*
	 * Page is misplaced. Page lock serialises migrations. Acquire anon_vma
	 * to serialises splits
	 */
	get_page(page);
	spin_unlock(vmf->ptl);
	anon_vma = page_lock_anon_vma_read(page);

	/* Confirm the PMD did not change while page_table_lock was released */
	spin_lock(vmf->ptl);
	if (unlikely(!pmd_same(pmd, *vmf->pmd))) {
		unlock_page(page);
		put_page(page);
		page_nid = NUMA_NO_NODE;
		goto out_unlock;
	}

	/* Bail if we fail to protect against THP splits for any reason */
	if (unlikely(!anon_vma)) {
		put_page(page);
		page_nid = NUMA_NO_NODE;
		goto clear_pmdnuma;
	}

	/*
	 * Since we took the NUMA fault, we must have observed the !accessible
	 * bit. Make sure all other CPUs agree with that, to avoid them
	 * modifying the page we're about to migrate.
	 *
	 * Must be done under PTL such that we'll observe the relevant
	 * inc_tlb_flush_pending().
	 *
	 * We are not sure a pending tlb flush here is for a huge page
	 * mapping or not. Hence use the tlb range variant
	 */
	if (mm_tlb_flush_pending(vma->vm_mm)) {
		flush_tlb_range(vma, haddr, haddr + HPAGE_PMD_SIZE);
		/*
		 * change_huge_pmd() released the pmd lock before
		 * invalidating the secondary MMUs sharing the primary
		 * MMU pagetables (with ->invalidate_range()). The
		 * mmu_notifier_invalidate_range_end() (which
		 * internally calls ->invalidate_range()) in
		 * change_pmd_range() will run after us, so we can't
		 * rely on it here and we need an explicit invalidate.
		 */
		mmu_notifier_invalidate_range(vma->vm_mm, haddr,
					      haddr + HPAGE_PMD_SIZE);
	}

	/*
	 * Migrate the THP to the requested node, returns with page unlocked
	 * and access rights restored.
	 */
	spin_unlock(vmf->ptl);

	migrated = migrate_misplaced_transhuge_page(vma->vm_mm, vma,
				vmf->pmd, pmd, vmf->address, page, target_nid);
	if (migrated) {
		flags |= TNF_MIGRATED;
		page_nid = target_nid;
	} else
		flags |= TNF_MIGRATE_FAIL;

	goto out;
clear_pmdnuma:
	BUG_ON(!PageLocked(page));
	was_writable = pmd_savedwrite(pmd);
	pmd = pmd_modify(pmd, vma->vm_page_prot);
	pmd = pmd_mkyoung(pmd);
	if (was_writable)
		pmd = pmd_mkwrite(pmd);
	set_pmd_at(vma->vm_mm, haddr, vmf->pmd, pmd);
	update_mmu_cache_pmd(vma, vmf->address, vmf->pmd);
	unlock_page(page);
out_unlock:
	spin_unlock(vmf->ptl);

out:
	if (anon_vma)
		page_unlock_anon_vma_read(anon_vma);

	if (page_nid != NUMA_NO_NODE)
		task_numa_fault(last_cpupid, page_nid, HPAGE_PMD_NR,
				flags);

	return 0;
}

/*
 * Return true if we do MADV_FREE successfully on entire pmd page.
 * Otherwise, return false.
 */
bool madvise_free_huge_pmd(struct mmu_gather *tlb, struct vm_area_struct *vma,
		pmd_t *pmd, unsigned long addr, unsigned long next)
{
	spinlock_t *ptl;
	pmd_t orig_pmd;
	struct page *page;
	struct mm_struct *mm = tlb->mm;
	bool ret = false;

	tlb_change_page_size(tlb, HPAGE_PMD_SIZE);

	ptl = pmd_trans_huge_lock(pmd, vma);
	if (!ptl)
		goto out_unlocked;

	orig_pmd = *pmd;
	if (is_huge_zero_pmd(orig_pmd))
		goto out;

	if (unlikely(!pmd_present(orig_pmd))) {
		VM_BUG_ON(thp_migration_supported() &&
				  !is_pmd_migration_entry(orig_pmd));
		goto out;
	}

	page = pmd_page(orig_pmd);
	/*
	 * If other processes are mapping this page, we couldn't discard
	 * the page unless they all do MADV_FREE so let's skip the page.
	 */
	if (page_mapcount(page) != 1)
		goto out;

	if (!trylock_page(page))
		goto out;

	/*
	 * If user want to discard part-pages of THP, split it so MADV_FREE
	 * will deactivate only them.
	 */
	if (next - addr != HPAGE_PMD_SIZE) {
		get_page(page);
		spin_unlock(ptl);
		split_huge_page(page);
		unlock_page(page);
		put_page(page);
		goto out_unlocked;
	}

	if (PageDirty(page))
		ClearPageDirty(page);
	unlock_page(page);

	if (pmd_young(orig_pmd) || pmd_dirty(orig_pmd)) {
		pmdp_invalidate(vma, addr, pmd);
		orig_pmd = pmd_mkold(orig_pmd);
		orig_pmd = pmd_mkclean(orig_pmd);

		set_pmd_at(mm, addr, pmd, orig_pmd);
		tlb_remove_pmd_tlb_entry(tlb, pmd, addr);
	}

	mark_page_lazyfree(page);
	ret = true;
out:
	spin_unlock(ptl);
out_unlocked:
	return ret;
}

static inline void zap_deposited_table(struct mm_struct *mm, pmd_t *pmd)
{
	pgtable_t pgtable;

	pgtable = pgtable_trans_huge_withdraw(mm, pmd);
	pte_free(mm, pgtable);
	mm_dec_nr_ptes(mm);
}

int zap_huge_pmd(struct mmu_gather *tlb, struct vm_area_struct *vma,
		 pmd_t *pmd, unsigned long addr)
{
	pmd_t orig_pmd;
	spinlock_t *ptl;

	tlb_change_page_size(tlb, HPAGE_PMD_SIZE);

	ptl = __pmd_trans_huge_lock(pmd, vma);
	if (!ptl)
		return 0;
	/*
	 * For architectures like ppc64 we look at deposited pgtable
	 * when calling pmdp_huge_get_and_clear. So do the
	 * pgtable_trans_huge_withdraw after finishing pmdp related
	 * operations.
	 */
	orig_pmd = pmdp_huge_get_and_clear_full(tlb->mm, addr, pmd,
			tlb->fullmm);
	tlb_remove_pmd_tlb_entry(tlb, pmd, addr);
	if (vma_is_dax(vma)) {
		if (arch_needs_pgtable_deposit())
			zap_deposited_table(tlb->mm, pmd);
		spin_unlock(ptl);
		if (is_huge_zero_pmd(orig_pmd))
			tlb_remove_page_size(tlb, pmd_page(orig_pmd), HPAGE_PMD_SIZE);
	} else if (is_huge_zero_pmd(orig_pmd)) {
		zap_deposited_table(tlb->mm, pmd);
		spin_unlock(ptl);
		tlb_remove_page_size(tlb, pmd_page(orig_pmd), HPAGE_PMD_SIZE);
	} else {
		struct page *page = NULL;
		int flush_needed = 1;

		if (pmd_present(orig_pmd)) {
			page = pmd_page(orig_pmd);
			page_remove_rmap(page, true);
			VM_BUG_ON_PAGE(page_mapcount(page) < 0, page);
			VM_BUG_ON_PAGE(!PageHead(page), page);
		} else if (thp_migration_supported()) {
			swp_entry_t entry;

			VM_BUG_ON(!is_pmd_migration_entry(orig_pmd));
			entry = pmd_to_swp_entry(orig_pmd);
			page = pfn_to_page(swp_offset(entry));
			flush_needed = 0;
		} else
			WARN_ONCE(1, "Non present huge pmd without pmd migration enabled!");

		if (PageAnon(page)) {
			zap_deposited_table(tlb->mm, pmd);
			add_mm_counter(tlb->mm, MM_ANONPAGES, -HPAGE_PMD_NR);
		} else {
			if (arch_needs_pgtable_deposit())
				zap_deposited_table(tlb->mm, pmd);
			add_mm_counter(tlb->mm, mm_counter_file(page), -HPAGE_PMD_NR);
		}

		spin_unlock(ptl);
		if (flush_needed)
			tlb_remove_page_size(tlb, page, HPAGE_PMD_SIZE);
	}
	return 1;
}

#ifndef pmd_move_must_withdraw
static inline int pmd_move_must_withdraw(spinlock_t *new_pmd_ptl,
					 spinlock_t *old_pmd_ptl,
					 struct vm_area_struct *vma)
{
	/*
	 * With split pmd lock we also need to move preallocated
	 * PTE page table if new_pmd is on different PMD page table.
	 *
	 * We also don't deposit and withdraw tables for file pages.
	 */
	return (new_pmd_ptl != old_pmd_ptl) && vma_is_anonymous(vma);
}
#endif

static pmd_t move_soft_dirty_pmd(pmd_t pmd)
{
#ifdef CONFIG_MEM_SOFT_DIRTY
	if (unlikely(is_pmd_migration_entry(pmd)))
		pmd = pmd_swp_mksoft_dirty(pmd);
	else if (pmd_present(pmd))
		pmd = pmd_mksoft_dirty(pmd);
#endif
	return pmd;
}

bool move_huge_pmd(struct vm_area_struct *vma, unsigned long old_addr,
		  unsigned long new_addr, unsigned long old_end,
		  pmd_t *old_pmd, pmd_t *new_pmd)
{
	spinlock_t *old_ptl, *new_ptl;
	pmd_t pmd;
	struct mm_struct *mm = vma->vm_mm;
	bool force_flush = false;

	if ((old_addr & ~HPAGE_PMD_MASK) ||
	    (new_addr & ~HPAGE_PMD_MASK) ||
	    old_end - old_addr < HPAGE_PMD_SIZE)
		return false;

	/*
	 * The destination pmd shouldn't be established, free_pgtables()
	 * should have release it.
	 */
	if (WARN_ON(!pmd_none(*new_pmd))) {
		VM_BUG_ON(pmd_trans_huge(*new_pmd));
		return false;
	}

	/*
	 * We don't have to worry about the ordering of src and dst
	 * ptlocks because exclusive mmap_sem prevents deadlock.
	 */
	old_ptl = __pmd_trans_huge_lock(old_pmd, vma);
	if (old_ptl) {
		new_ptl = pmd_lockptr(mm, new_pmd);
		if (new_ptl != old_ptl)
			spin_lock_nested(new_ptl, SINGLE_DEPTH_NESTING);
		pmd = pmdp_huge_get_and_clear(mm, old_addr, old_pmd);
		if (pmd_present(pmd))
			force_flush = true;
		VM_BUG_ON(!pmd_none(*new_pmd));

		if (pmd_move_must_withdraw(new_ptl, old_ptl, vma)) {
			pgtable_t pgtable;
			pgtable = pgtable_trans_huge_withdraw(mm, old_pmd);
			pgtable_trans_huge_deposit(mm, new_pmd, pgtable);
		}
		pmd = move_soft_dirty_pmd(pmd);
		set_pmd_at(mm, new_addr, new_pmd, pmd);
		if (force_flush)
			flush_tlb_range(vma, old_addr, old_addr + PMD_SIZE);
		if (new_ptl != old_ptl)
			spin_unlock(new_ptl);
		spin_unlock(old_ptl);
		return true;
	}
	return false;
}

/*
 * Returns
 *  - 0 if PMD could not be locked
 *  - 1 if PMD was locked but protections unchange and TLB flush unnecessary
 *  - HPAGE_PMD_NR is protections changed and TLB flush necessary
 */
int change_huge_pmd(struct vm_area_struct *vma, pmd_t *pmd,
		unsigned long addr, pgprot_t newprot, int prot_numa)
{
	struct mm_struct *mm = vma->vm_mm;
	spinlock_t *ptl;
	pmd_t entry;
	bool preserve_write;
	int ret;

	ptl = __pmd_trans_huge_lock(pmd, vma);
	if (!ptl)
		return 0;

	preserve_write = prot_numa && pmd_write(*pmd);
	ret = 1;

#ifdef CONFIG_ARCH_ENABLE_THP_MIGRATION
	if (is_swap_pmd(*pmd)) {
		swp_entry_t entry = pmd_to_swp_entry(*pmd);

		VM_BUG_ON(!is_pmd_migration_entry(*pmd));
		if (is_write_migration_entry(entry)) {
			pmd_t newpmd;
			/*
			 * A protection check is difficult so
			 * just be safe and disable write
			 */
			make_migration_entry_read(&entry);
			newpmd = swp_entry_to_pmd(entry);
			if (pmd_swp_soft_dirty(*pmd))
				newpmd = pmd_swp_mksoft_dirty(newpmd);
			set_pmd_at(mm, addr, pmd, newpmd);
		}
		goto unlock;
	}
#endif

	/*
	 * Avoid trapping faults against the zero page. The read-only
	 * data is likely to be read-cached on the local CPU and
	 * local/remote hits to the zero page are not interesting.
	 */
	if (prot_numa && is_huge_zero_pmd(*pmd))
		goto unlock;

	if (prot_numa && pmd_protnone(*pmd))
		goto unlock;

	/*
	 * In case prot_numa, we are under down_read(mmap_sem). It's critical
	 * to not clear pmd intermittently to avoid race with MADV_DONTNEED
	 * which is also under down_read(mmap_sem):
	 *
	 *	CPU0:				CPU1:
	 *				change_huge_pmd(prot_numa=1)
	 *				 pmdp_huge_get_and_clear_notify()
	 * madvise_dontneed()
	 *  zap_pmd_range()
	 *   pmd_trans_huge(*pmd) == 0 (without ptl)
	 *   // skip the pmd
	 *				 set_pmd_at();
	 *				 // pmd is re-established
	 *
	 * The race makes MADV_DONTNEED miss the huge pmd and don't clear it
	 * which may break userspace.
	 *
	 * pmdp_invalidate() is required to make sure we don't miss
	 * dirty/young flags set by hardware.
	 */
	entry = pmdp_invalidate(vma, addr, pmd);

	entry = pmd_modify(entry, newprot);
	if (preserve_write)
		entry = pmd_mk_savedwrite(entry);
	ret = HPAGE_PMD_NR;
	set_pmd_at(mm, addr, pmd, entry);
	BUG_ON(vma_is_anonymous(vma) && !preserve_write && pmd_write(entry));
unlock:
	spin_unlock(ptl);
	return ret;
}

/*
 * Returns page table lock pointer if a given pmd maps a thp, NULL otherwise.
 *
 * Note that if it returns page table lock pointer, this routine returns without
 * unlocking page table lock. So callers must unlock it.
 */
spinlock_t *__pmd_trans_huge_lock(pmd_t *pmd, struct vm_area_struct *vma)
{
	spinlock_t *ptl;
	ptl = pmd_lock(vma->vm_mm, pmd);
	if (likely(is_swap_pmd(*pmd) || pmd_trans_huge(*pmd) ||
			pmd_devmap(*pmd)))
		return ptl;
	spin_unlock(ptl);
	return NULL;
}

/*
 * Returns true if a given pud maps a thp, false otherwise.
 *
 * Note that if it returns true, this routine returns without unlocking page
 * table lock. So callers must unlock it.
 */
spinlock_t *__pud_trans_huge_lock(pud_t *pud, struct vm_area_struct *vma)
{
	spinlock_t *ptl;

	ptl = pud_lock(vma->vm_mm, pud);
	if (likely(pud_trans_huge(*pud) || pud_devmap(*pud)))
		return ptl;
	spin_unlock(ptl);
	return NULL;
}

#ifdef CONFIG_HAVE_ARCH_TRANSPARENT_HUGEPAGE_PUD
int zap_huge_pud(struct mmu_gather *tlb, struct vm_area_struct *vma,
		 pud_t *pud, unsigned long addr)
{
	spinlock_t *ptl;

	ptl = __pud_trans_huge_lock(pud, vma);
	if (!ptl)
		return 0;
	/*
	 * For architectures like ppc64 we look at deposited pgtable
	 * when calling pudp_huge_get_and_clear. So do the
	 * pgtable_trans_huge_withdraw after finishing pudp related
	 * operations.
	 */
	pudp_huge_get_and_clear_full(tlb->mm, addr, pud, tlb->fullmm);
	tlb_remove_pud_tlb_entry(tlb, pud, addr);
	if (vma_is_dax(vma)) {
		spin_unlock(ptl);
		/* No zero page support yet */
	} else {
		/* No support for anonymous PUD pages yet */
		BUG();
	}
	return 1;
}

static void __split_huge_pud_locked(struct vm_area_struct *vma, pud_t *pud,
		unsigned long haddr)
{
	VM_BUG_ON(haddr & ~HPAGE_PUD_MASK);
	VM_BUG_ON_VMA(vma->vm_start > haddr, vma);
	VM_BUG_ON_VMA(vma->vm_end < haddr + HPAGE_PUD_SIZE, vma);
	VM_BUG_ON(!pud_trans_huge(*pud) && !pud_devmap(*pud));

	count_vm_event(THP_SPLIT_PUD);

	pudp_huge_clear_flush_notify(vma, haddr, pud);
}

void __split_huge_pud(struct vm_area_struct *vma, pud_t *pud,
		unsigned long address)
{
	spinlock_t *ptl;
	struct mmu_notifier_range range;

<<<<<<< HEAD
	mmu_notifier_range_init(&range, vma->vm_mm, address & HPAGE_PUD_MASK,
=======
	mmu_notifier_range_init(&range, MMU_NOTIFY_CLEAR, 0, vma, vma->vm_mm,
				address & HPAGE_PUD_MASK,
>>>>>>> 0ecfebd2
				(address & HPAGE_PUD_MASK) + HPAGE_PUD_SIZE);
	mmu_notifier_invalidate_range_start(&range);
	ptl = pud_lock(vma->vm_mm, pud);
	if (unlikely(!pud_trans_huge(*pud) && !pud_devmap(*pud)))
		goto out;
	__split_huge_pud_locked(vma, pud, range.start);

out:
	spin_unlock(ptl);
	/*
	 * No need to double call mmu_notifier->invalidate_range() callback as
	 * the above pudp_huge_clear_flush_notify() did already call it.
	 */
	mmu_notifier_invalidate_range_only_end(&range);
}
#endif /* CONFIG_HAVE_ARCH_TRANSPARENT_HUGEPAGE_PUD */

static void __split_huge_zero_page_pmd(struct vm_area_struct *vma,
		unsigned long haddr, pmd_t *pmd)
{
	struct mm_struct *mm = vma->vm_mm;
	pgtable_t pgtable;
	pmd_t _pmd;
	int i;

	/*
	 * Leave pmd empty until pte is filled note that it is fine to delay
	 * notification until mmu_notifier_invalidate_range_end() as we are
	 * replacing a zero pmd write protected page with a zero pte write
	 * protected page.
	 *
	 * See Documentation/vm/mmu_notifier.rst
	 */
	pmdp_huge_clear_flush(vma, haddr, pmd);

	pgtable = pgtable_trans_huge_withdraw(mm, pmd);
	pmd_populate(mm, &_pmd, pgtable);

	for (i = 0; i < HPAGE_PMD_NR; i++, haddr += PAGE_SIZE) {
		pte_t *pte, entry;
		entry = pfn_pte(my_zero_pfn(haddr), vma->vm_page_prot);
		entry = pte_mkspecial(entry);
		pte = pte_offset_map(&_pmd, haddr);
		VM_BUG_ON(!pte_none(*pte));
		set_pte_at(mm, haddr, pte, entry);
		pte_unmap(pte);
	}
	smp_wmb(); /* make pte visible before pmd */
	pmd_populate(mm, pmd, pgtable);
}

static void __split_huge_pmd_locked(struct vm_area_struct *vma, pmd_t *pmd,
		unsigned long haddr, bool freeze)
{
	struct mm_struct *mm = vma->vm_mm;
	struct page *page;
	pgtable_t pgtable;
	pmd_t old_pmd, _pmd;
	bool young, write, soft_dirty, pmd_migration = false;
	unsigned long addr;
	int i;

	VM_BUG_ON(haddr & ~HPAGE_PMD_MASK);
	VM_BUG_ON_VMA(vma->vm_start > haddr, vma);
	VM_BUG_ON_VMA(vma->vm_end < haddr + HPAGE_PMD_SIZE, vma);
	VM_BUG_ON(!is_pmd_migration_entry(*pmd) && !pmd_trans_huge(*pmd)
				&& !pmd_devmap(*pmd));

	count_vm_event(THP_SPLIT_PMD);

	if (!vma_is_anonymous(vma)) {
		_pmd = pmdp_huge_clear_flush_notify(vma, haddr, pmd);
		/*
		 * We are going to unmap this huge page. So
		 * just go ahead and zap it
		 */
		if (arch_needs_pgtable_deposit())
			zap_deposited_table(mm, pmd);
		if (vma_is_dax(vma))
			return;
		page = pmd_page(_pmd);
		if (!PageDirty(page) && pmd_dirty(_pmd))
			set_page_dirty(page);
		if (!PageReferenced(page) && pmd_young(_pmd))
			SetPageReferenced(page);
		page_remove_rmap(page, true);
		put_page(page);
		add_mm_counter(mm, mm_counter_file(page), -HPAGE_PMD_NR);
		return;
	} else if (is_huge_zero_pmd(*pmd)) {
		/*
		 * FIXME: Do we want to invalidate secondary mmu by calling
		 * mmu_notifier_invalidate_range() see comments below inside
		 * __split_huge_pmd() ?
		 *
		 * We are going from a zero huge page write protected to zero
		 * small page also write protected so it does not seems useful
		 * to invalidate secondary mmu at this time.
		 */
		return __split_huge_zero_page_pmd(vma, haddr, pmd);
	}

	/*
	 * Up to this point the pmd is present and huge and userland has the
	 * whole access to the hugepage during the split (which happens in
	 * place). If we overwrite the pmd with the not-huge version pointing
	 * to the pte here (which of course we could if all CPUs were bug
	 * free), userland could trigger a small page size TLB miss on the
	 * small sized TLB while the hugepage TLB entry is still established in
	 * the huge TLB. Some CPU doesn't like that.
	 * See http://support.amd.com/us/Processor_TechDocs/41322.pdf, Erratum
	 * 383 on page 93. Intel should be safe but is also warns that it's
	 * only safe if the permission and cache attributes of the two entries
	 * loaded in the two TLB is identical (which should be the case here).
	 * But it is generally safer to never allow small and huge TLB entries
	 * for the same virtual address to be loaded simultaneously. So instead
	 * of doing "pmd_populate(); flush_pmd_tlb_range();" we first mark the
	 * current pmd notpresent (atomically because here the pmd_trans_huge
	 * must remain set at all times on the pmd until the split is complete
	 * for this pmd), then we flush the SMP TLB and finally we write the
	 * non-huge version of the pmd entry with pmd_populate.
	 */
	old_pmd = pmdp_invalidate(vma, haddr, pmd);

	pmd_migration = is_pmd_migration_entry(old_pmd);
	if (unlikely(pmd_migration)) {
		swp_entry_t entry;

		entry = pmd_to_swp_entry(old_pmd);
		page = pfn_to_page(swp_offset(entry));
		write = is_write_migration_entry(entry);
		young = false;
		soft_dirty = pmd_swp_soft_dirty(old_pmd);
	} else {
		page = pmd_page(old_pmd);
		if (pmd_dirty(old_pmd))
			SetPageDirty(page);
		write = pmd_write(old_pmd);
		young = pmd_young(old_pmd);
		soft_dirty = pmd_soft_dirty(old_pmd);
	}
	VM_BUG_ON_PAGE(!page_count(page), page);
	page_ref_add(page, HPAGE_PMD_NR - 1);

	/*
	 * Withdraw the table only after we mark the pmd entry invalid.
	 * This's critical for some architectures (Power).
	 */
	pgtable = pgtable_trans_huge_withdraw(mm, pmd);
	pmd_populate(mm, &_pmd, pgtable);

	for (i = 0, addr = haddr; i < HPAGE_PMD_NR; i++, addr += PAGE_SIZE) {
		pte_t entry, *pte;
		/*
		 * Note that NUMA hinting access restrictions are not
		 * transferred to avoid any possibility of altering
		 * permissions across VMAs.
		 */
		if (freeze || pmd_migration) {
			swp_entry_t swp_entry;
			swp_entry = make_migration_entry(page + i, write);
			entry = swp_entry_to_pte(swp_entry);
			if (soft_dirty)
				entry = pte_swp_mksoft_dirty(entry);
		} else {
			entry = mk_pte(page + i, READ_ONCE(vma->vm_page_prot));
			entry = maybe_mkwrite(entry, vma);
			if (!write)
				entry = pte_wrprotect(entry);
			if (!young)
				entry = pte_mkold(entry);
			if (soft_dirty)
				entry = pte_mksoft_dirty(entry);
		}
		pte = pte_offset_map(&_pmd, addr);
		BUG_ON(!pte_none(*pte));
		set_pte_at(mm, addr, pte, entry);
		atomic_inc(&page[i]._mapcount);
		pte_unmap(pte);
	}

	/*
	 * Set PG_double_map before dropping compound_mapcount to avoid
	 * false-negative page_mapped().
	 */
	if (compound_mapcount(page) > 1 && !TestSetPageDoubleMap(page)) {
		for (i = 0; i < HPAGE_PMD_NR; i++)
			atomic_inc(&page[i]._mapcount);
	}

	if (atomic_add_negative(-1, compound_mapcount_ptr(page))) {
		/* Last compound_mapcount is gone. */
		__dec_node_page_state(page, NR_ANON_THPS);
		if (TestClearPageDoubleMap(page)) {
			/* No need in mapcount reference anymore */
			for (i = 0; i < HPAGE_PMD_NR; i++)
				atomic_dec(&page[i]._mapcount);
		}
	}

	smp_wmb(); /* make pte visible before pmd */
	pmd_populate(mm, pmd, pgtable);

	if (freeze) {
		for (i = 0; i < HPAGE_PMD_NR; i++) {
			page_remove_rmap(page + i, false);
			put_page(page + i);
		}
	}
}

void __split_huge_pmd(struct vm_area_struct *vma, pmd_t *pmd,
		unsigned long address, bool freeze, struct page *page)
{
	spinlock_t *ptl;
	struct mmu_notifier_range range;

<<<<<<< HEAD
	mmu_notifier_range_init(&range, vma->vm_mm, address & HPAGE_PMD_MASK,
=======
	mmu_notifier_range_init(&range, MMU_NOTIFY_CLEAR, 0, vma, vma->vm_mm,
				address & HPAGE_PMD_MASK,
>>>>>>> 0ecfebd2
				(address & HPAGE_PMD_MASK) + HPAGE_PMD_SIZE);
	mmu_notifier_invalidate_range_start(&range);
	ptl = pmd_lock(vma->vm_mm, pmd);

	/*
	 * If caller asks to setup a migration entries, we need a page to check
	 * pmd against. Otherwise we can end up replacing wrong page.
	 */
	VM_BUG_ON(freeze && !page);
	if (page && page != pmd_page(*pmd))
	        goto out;

	if (pmd_trans_huge(*pmd)) {
		page = pmd_page(*pmd);
		if (PageMlocked(page))
			clear_page_mlock(page);
	} else if (!(pmd_devmap(*pmd) || is_pmd_migration_entry(*pmd)))
		goto out;
	__split_huge_pmd_locked(vma, pmd, range.start, freeze);
out:
	spin_unlock(ptl);
	/*
	 * No need to double call mmu_notifier->invalidate_range() callback.
	 * They are 3 cases to consider inside __split_huge_pmd_locked():
	 *  1) pmdp_huge_clear_flush_notify() call invalidate_range() obvious
	 *  2) __split_huge_zero_page_pmd() read only zero page and any write
	 *    fault will trigger a flush_notify before pointing to a new page
	 *    (it is fine if the secondary mmu keeps pointing to the old zero
	 *    page in the meantime)
	 *  3) Split a huge pmd into pte pointing to the same page. No need
	 *     to invalidate secondary tlb entry they are all still valid.
	 *     any further changes to individual pte will notify. So no need
	 *     to call mmu_notifier->invalidate_range()
	 */
	mmu_notifier_invalidate_range_only_end(&range);
}

void split_huge_pmd_address(struct vm_area_struct *vma, unsigned long address,
		bool freeze, struct page *page)
{
	pgd_t *pgd;
	p4d_t *p4d;
	pud_t *pud;
	pmd_t *pmd;

	pgd = pgd_offset(vma->vm_mm, address);
	if (!pgd_present(*pgd))
		return;

	p4d = p4d_offset(pgd, address);
	if (!p4d_present(*p4d))
		return;

	pud = pud_offset(p4d, address);
	if (!pud_present(*pud))
		return;

	pmd = pmd_offset(pud, address);

	__split_huge_pmd(vma, pmd, address, freeze, page);
}

void vma_adjust_trans_huge(struct vm_area_struct *vma,
			     unsigned long start,
			     unsigned long end,
			     long adjust_next)
{
	/*
	 * If the new start address isn't hpage aligned and it could
	 * previously contain an hugepage: check if we need to split
	 * an huge pmd.
	 */
	if (start & ~HPAGE_PMD_MASK &&
	    (start & HPAGE_PMD_MASK) >= vma->vm_start &&
	    (start & HPAGE_PMD_MASK) + HPAGE_PMD_SIZE <= vma->vm_end)
		split_huge_pmd_address(vma, start, false, NULL);

	/*
	 * If the new end address isn't hpage aligned and it could
	 * previously contain an hugepage: check if we need to split
	 * an huge pmd.
	 */
	if (end & ~HPAGE_PMD_MASK &&
	    (end & HPAGE_PMD_MASK) >= vma->vm_start &&
	    (end & HPAGE_PMD_MASK) + HPAGE_PMD_SIZE <= vma->vm_end)
		split_huge_pmd_address(vma, end, false, NULL);

	/*
	 * If we're also updating the vma->vm_next->vm_start, if the new
	 * vm_next->vm_start isn't page aligned and it could previously
	 * contain an hugepage: check if we need to split an huge pmd.
	 */
	if (adjust_next > 0) {
		struct vm_area_struct *next = vma->vm_next;
		unsigned long nstart = next->vm_start;
		nstart += adjust_next << PAGE_SHIFT;
		if (nstart & ~HPAGE_PMD_MASK &&
		    (nstart & HPAGE_PMD_MASK) >= next->vm_start &&
		    (nstart & HPAGE_PMD_MASK) + HPAGE_PMD_SIZE <= next->vm_end)
			split_huge_pmd_address(next, nstart, false, NULL);
	}
}

static void unmap_page(struct page *page)
{
	enum ttu_flags ttu_flags = TTU_IGNORE_MLOCK | TTU_IGNORE_ACCESS |
		TTU_RMAP_LOCKED | TTU_SPLIT_HUGE_PMD;
	bool unmap_success;

	VM_BUG_ON_PAGE(!PageHead(page), page);

	if (PageAnon(page))
		ttu_flags |= TTU_SPLIT_FREEZE;

	unmap_success = try_to_unmap(page, ttu_flags);
	VM_BUG_ON_PAGE(!unmap_success, page);
}

static void remap_page(struct page *page)
{
	int i;
	if (PageTransHuge(page)) {
		remove_migration_ptes(page, page, true);
	} else {
		for (i = 0; i < HPAGE_PMD_NR; i++)
			remove_migration_ptes(page + i, page + i, true);
	}
}

static void __split_huge_page_tail(struct page *head, int tail,
		struct lruvec *lruvec, struct list_head *list)
{
	struct page *page_tail = head + tail;

	VM_BUG_ON_PAGE(atomic_read(&page_tail->_mapcount) != -1, page_tail);

	/*
	 * Clone page flags before unfreezing refcount.
	 *
	 * After successful get_page_unless_zero() might follow flags change,
	 * for exmaple lock_page() which set PG_waiters.
	 */
	page_tail->flags &= ~PAGE_FLAGS_CHECK_AT_PREP;
	page_tail->flags |= (head->flags &
			((1L << PG_referenced) |
			 (1L << PG_swapbacked) |
			 (1L << PG_swapcache) |
			 (1L << PG_mlocked) |
			 (1L << PG_uptodate) |
			 (1L << PG_active) |
			 (1L << PG_workingset) |
			 (1L << PG_locked) |
			 (1L << PG_unevictable) |
			 (1L << PG_dirty)));

	/* ->mapping in first tail page is compound_mapcount */
	VM_BUG_ON_PAGE(tail > 2 && page_tail->mapping != TAIL_MAPPING,
			page_tail);
	page_tail->mapping = head->mapping;
	page_tail->index = head->index + tail;

	/* Page flags must be visible before we make the page non-compound. */
	smp_wmb();

	/*
	 * Clear PageTail before unfreezing page refcount.
	 *
	 * After successful get_page_unless_zero() might follow put_page()
	 * which needs correct compound_head().
	 */
	clear_compound_head(page_tail);

	/* Finally unfreeze refcount. Additional reference from page cache. */
	page_ref_unfreeze(page_tail, 1 + (!PageAnon(head) ||
					  PageSwapCache(head)));

	if (page_is_young(head))
		set_page_young(page_tail);
	if (page_is_idle(head))
		set_page_idle(page_tail);

	page_cpupid_xchg_last(page_tail, page_cpupid_last(head));

	/*
	 * always add to the tail because some iterators expect new
	 * pages to show after the currently processed elements - e.g.
	 * migrate_pages
	 */
	lru_add_page_tail(head, page_tail, lruvec, list);
}

static void __split_huge_page(struct page *page, struct list_head *list,
		pgoff_t end, unsigned long flags)
{
	struct page *head = compound_head(page);
	pg_data_t *pgdat = page_pgdat(head);
	struct lruvec *lruvec;
	int i;

	lruvec = mem_cgroup_page_lruvec(head, pgdat);

	/* complete memcg works before add pages to LRU */
	mem_cgroup_split_huge_fixup(head);

	for (i = HPAGE_PMD_NR - 1; i >= 1; i--) {
		__split_huge_page_tail(head, i, lruvec, list);
		/* Some pages can be beyond i_size: drop them from page cache */
		if (head[i].index >= end) {
			ClearPageDirty(head + i);
			__delete_from_page_cache(head + i, NULL);
			if (IS_ENABLED(CONFIG_SHMEM) && PageSwapBacked(head))
				shmem_uncharge(head->mapping->host, 1);
			put_page(head + i);
		}
	}

	ClearPageCompound(head);
	/* See comment in __split_huge_page_tail() */
	if (PageAnon(head)) {
		/* Additional pin to swap cache */
		if (PageSwapCache(head))
			page_ref_add(head, 2);
		else
			page_ref_inc(head);
	} else {
		/* Additional pin to page cache */
		page_ref_add(head, 2);
		xa_unlock(&head->mapping->i_pages);
	}

	spin_unlock_irqrestore(&pgdat->lru_lock, flags);

	remap_page(head);

	for (i = 0; i < HPAGE_PMD_NR; i++) {
		struct page *subpage = head + i;
		if (subpage == page)
			continue;
		unlock_page(subpage);

		/*
		 * Subpages may be freed if there wasn't any mapping
		 * like if add_to_swap() is running on a lru page that
		 * had its mapping zapped. And freeing these pages
		 * requires taking the lru_lock so we do the put_page
		 * of the tail pages after the split is complete.
		 */
		put_page(subpage);
	}
}

int total_mapcount(struct page *page)
{
	int i, compound, ret;

	VM_BUG_ON_PAGE(PageTail(page), page);

	if (likely(!PageCompound(page)))
		return atomic_read(&page->_mapcount) + 1;

	compound = compound_mapcount(page);
	if (PageHuge(page))
		return compound;
	ret = compound;
	for (i = 0; i < HPAGE_PMD_NR; i++)
		ret += atomic_read(&page[i]._mapcount) + 1;
	/* File pages has compound_mapcount included in _mapcount */
	if (!PageAnon(page))
		return ret - compound * HPAGE_PMD_NR;
	if (PageDoubleMap(page))
		ret -= HPAGE_PMD_NR;
	return ret;
}

/*
 * This calculates accurately how many mappings a transparent hugepage
 * has (unlike page_mapcount() which isn't fully accurate). This full
 * accuracy is primarily needed to know if copy-on-write faults can
 * reuse the page and change the mapping to read-write instead of
 * copying them. At the same time this returns the total_mapcount too.
 *
 * The function returns the highest mapcount any one of the subpages
 * has. If the return value is one, even if different processes are
 * mapping different subpages of the transparent hugepage, they can
 * all reuse it, because each process is reusing a different subpage.
 *
 * The total_mapcount is instead counting all virtual mappings of the
 * subpages. If the total_mapcount is equal to "one", it tells the
 * caller all mappings belong to the same "mm" and in turn the
 * anon_vma of the transparent hugepage can become the vma->anon_vma
 * local one as no other process may be mapping any of the subpages.
 *
 * It would be more accurate to replace page_mapcount() with
 * page_trans_huge_mapcount(), however we only use
 * page_trans_huge_mapcount() in the copy-on-write faults where we
 * need full accuracy to avoid breaking page pinning, because
 * page_trans_huge_mapcount() is slower than page_mapcount().
 */
int page_trans_huge_mapcount(struct page *page, int *total_mapcount)
{
	int i, ret, _total_mapcount, mapcount;

	/* hugetlbfs shouldn't call it */
	VM_BUG_ON_PAGE(PageHuge(page), page);

	if (likely(!PageTransCompound(page))) {
		mapcount = atomic_read(&page->_mapcount) + 1;
		if (total_mapcount)
			*total_mapcount = mapcount;
		return mapcount;
	}

	page = compound_head(page);

	_total_mapcount = ret = 0;
	for (i = 0; i < HPAGE_PMD_NR; i++) {
		mapcount = atomic_read(&page[i]._mapcount) + 1;
		ret = max(ret, mapcount);
		_total_mapcount += mapcount;
	}
	if (PageDoubleMap(page)) {
		ret -= 1;
		_total_mapcount -= HPAGE_PMD_NR;
	}
	mapcount = compound_mapcount(page);
	ret += mapcount;
	_total_mapcount += mapcount;
	if (total_mapcount)
		*total_mapcount = _total_mapcount;
	return ret;
}

/* Racy check whether the huge page can be split */
bool can_split_huge_page(struct page *page, int *pextra_pins)
{
	int extra_pins;

	/* Additional pins from page cache */
	if (PageAnon(page))
		extra_pins = PageSwapCache(page) ? HPAGE_PMD_NR : 0;
	else
		extra_pins = HPAGE_PMD_NR;
	if (pextra_pins)
		*pextra_pins = extra_pins;
	return total_mapcount(page) == page_count(page) - extra_pins - 1;
}

/*
 * This function splits huge page into normal pages. @page can point to any
 * subpage of huge page to split. Split doesn't change the position of @page.
 *
 * Only caller must hold pin on the @page, otherwise split fails with -EBUSY.
 * The huge page must be locked.
 *
 * If @list is null, tail pages will be added to LRU list, otherwise, to @list.
 *
 * Both head page and tail pages will inherit mapping, flags, and so on from
 * the hugepage.
 *
 * GUP pin and PG_locked transferred to @page. Rest subpages can be freed if
 * they are not mapped.
 *
 * Returns 0 if the hugepage is split successfully.
 * Returns -EBUSY if the page is pinned or if anon_vma disappeared from under
 * us.
 */
int split_huge_page_to_list(struct page *page, struct list_head *list)
{
	struct page *head = compound_head(page);
	struct pglist_data *pgdata = NODE_DATA(page_to_nid(head));
	struct anon_vma *anon_vma = NULL;
	struct address_space *mapping = NULL;
	int count, mapcount, extra_pins, ret;
	bool mlocked;
	unsigned long flags;
	pgoff_t end;

	VM_BUG_ON_PAGE(is_huge_zero_page(page), page);
	VM_BUG_ON_PAGE(!PageLocked(page), page);
	VM_BUG_ON_PAGE(!PageCompound(page), page);

	if (PageWriteback(page))
		return -EBUSY;

	if (PageAnon(head)) {
		/*
		 * The caller does not necessarily hold an mmap_sem that would
		 * prevent the anon_vma disappearing so we first we take a
		 * reference to it and then lock the anon_vma for write. This
		 * is similar to page_lock_anon_vma_read except the write lock
		 * is taken to serialise against parallel split or collapse
		 * operations.
		 */
		anon_vma = page_get_anon_vma(head);
		if (!anon_vma) {
			ret = -EBUSY;
			goto out;
		}
		end = -1;
		mapping = NULL;
		anon_vma_lock_write(anon_vma);
	} else {
		mapping = head->mapping;

		/* Truncated ? */
		if (!mapping) {
			ret = -EBUSY;
			goto out;
		}

		anon_vma = NULL;
		i_mmap_lock_read(mapping);

		/*
		 *__split_huge_page() may need to trim off pages beyond EOF:
		 * but on 32-bit, i_size_read() takes an irq-unsafe seqlock,
		 * which cannot be nested inside the page tree lock. So note
		 * end now: i_size itself may be changed at any moment, but
		 * head page lock is good enough to serialize the trimming.
		 */
		end = DIV_ROUND_UP(i_size_read(mapping->host), PAGE_SIZE);
	}

	/*
	 * Racy check if we can split the page, before unmap_page() will
	 * split PMDs
	 */
	if (!can_split_huge_page(head, &extra_pins)) {
		ret = -EBUSY;
		goto out_unlock;
	}

	mlocked = PageMlocked(page);
	unmap_page(head);
	VM_BUG_ON_PAGE(compound_mapcount(head), head);

	/* Make sure the page is not on per-CPU pagevec as it takes pin */
	if (mlocked)
		lru_add_drain();

	/* prevent PageLRU to go away from under us, and freeze lru stats */
	spin_lock_irqsave(&pgdata->lru_lock, flags);

	if (mapping) {
		XA_STATE(xas, &mapping->i_pages, page_index(head));

		/*
		 * Check if the head page is present in page cache.
		 * We assume all tail are present too, if head is there.
		 */
		xa_lock(&mapping->i_pages);
		if (xas_load(&xas) != head)
			goto fail;
	}

	/* Prevent deferred_split_scan() touching ->_refcount */
	spin_lock(&pgdata->split_queue_lock);
	count = page_count(head);
	mapcount = total_mapcount(head);
	if (!mapcount && page_ref_freeze(head, 1 + extra_pins)) {
		if (!list_empty(page_deferred_list(head))) {
			pgdata->split_queue_len--;
			list_del(page_deferred_list(head));
		}
		if (mapping)
			__dec_node_page_state(page, NR_SHMEM_THPS);
		spin_unlock(&pgdata->split_queue_lock);
		__split_huge_page(page, list, end, flags);
		if (PageSwapCache(head)) {
			swp_entry_t entry = { .val = page_private(head) };

			ret = split_swap_cluster(entry);
		} else
			ret = 0;
	} else {
		if (IS_ENABLED(CONFIG_DEBUG_VM) && mapcount) {
			pr_alert("total_mapcount: %u, page_count(): %u\n",
					mapcount, count);
			if (PageTail(page))
				dump_page(head, NULL);
			dump_page(page, "total_mapcount(head) > 0");
			BUG();
		}
		spin_unlock(&pgdata->split_queue_lock);
fail:		if (mapping)
			xa_unlock(&mapping->i_pages);
		spin_unlock_irqrestore(&pgdata->lru_lock, flags);
		remap_page(head);
		ret = -EBUSY;
	}

out_unlock:
	if (anon_vma) {
		anon_vma_unlock_write(anon_vma);
		put_anon_vma(anon_vma);
	}
	if (mapping)
		i_mmap_unlock_read(mapping);
out:
	count_vm_event(!ret ? THP_SPLIT_PAGE : THP_SPLIT_PAGE_FAILED);
	return ret;
}

void free_transhuge_page(struct page *page)
{
	struct pglist_data *pgdata = NODE_DATA(page_to_nid(page));
	unsigned long flags;

	spin_lock_irqsave(&pgdata->split_queue_lock, flags);
	if (!list_empty(page_deferred_list(page))) {
		pgdata->split_queue_len--;
		list_del(page_deferred_list(page));
	}
	spin_unlock_irqrestore(&pgdata->split_queue_lock, flags);
	free_compound_page(page);
}

void deferred_split_huge_page(struct page *page)
{
	struct pglist_data *pgdata = NODE_DATA(page_to_nid(page));
	unsigned long flags;

	VM_BUG_ON_PAGE(!PageTransHuge(page), page);

	spin_lock_irqsave(&pgdata->split_queue_lock, flags);
	if (list_empty(page_deferred_list(page))) {
		count_vm_event(THP_DEFERRED_SPLIT_PAGE);
		list_add_tail(page_deferred_list(page), &pgdata->split_queue);
		pgdata->split_queue_len++;
	}
	spin_unlock_irqrestore(&pgdata->split_queue_lock, flags);
}

static unsigned long deferred_split_count(struct shrinker *shrink,
		struct shrink_control *sc)
{
	struct pglist_data *pgdata = NODE_DATA(sc->nid);
	return READ_ONCE(pgdata->split_queue_len);
}

static unsigned long deferred_split_scan(struct shrinker *shrink,
		struct shrink_control *sc)
{
	struct pglist_data *pgdata = NODE_DATA(sc->nid);
	unsigned long flags;
	LIST_HEAD(list), *pos, *next;
	struct page *page;
	int split = 0;

	spin_lock_irqsave(&pgdata->split_queue_lock, flags);
	/* Take pin on all head pages to avoid freeing them under us */
	list_for_each_safe(pos, next, &pgdata->split_queue) {
		page = list_entry((void *)pos, struct page, mapping);
		page = compound_head(page);
		if (get_page_unless_zero(page)) {
			list_move(page_deferred_list(page), &list);
		} else {
			/* We lost race with put_compound_page() */
			list_del_init(page_deferred_list(page));
			pgdata->split_queue_len--;
		}
		if (!--sc->nr_to_scan)
			break;
	}
	spin_unlock_irqrestore(&pgdata->split_queue_lock, flags);

	list_for_each_safe(pos, next, &list) {
		page = list_entry((void *)pos, struct page, mapping);
		if (!trylock_page(page))
			goto next;
		/* split_huge_page() removes page from list on success */
		if (!split_huge_page(page))
			split++;
		unlock_page(page);
next:
		put_page(page);
	}

	spin_lock_irqsave(&pgdata->split_queue_lock, flags);
	list_splice_tail(&list, &pgdata->split_queue);
	spin_unlock_irqrestore(&pgdata->split_queue_lock, flags);

	/*
	 * Stop shrinker if we didn't split any page, but the queue is empty.
	 * This can happen if pages were freed under us.
	 */
	if (!split && list_empty(&pgdata->split_queue))
		return SHRINK_STOP;
	return split;
}

static struct shrinker deferred_split_shrinker = {
	.count_objects = deferred_split_count,
	.scan_objects = deferred_split_scan,
	.seeks = DEFAULT_SEEKS,
	.flags = SHRINKER_NUMA_AWARE,
};

#ifdef CONFIG_DEBUG_FS
static int split_huge_pages_set(void *data, u64 val)
{
	struct zone *zone;
	struct page *page;
	unsigned long pfn, max_zone_pfn;
	unsigned long total = 0, split = 0;

	if (val != 1)
		return -EINVAL;

	for_each_populated_zone(zone) {
		max_zone_pfn = zone_end_pfn(zone);
		for (pfn = zone->zone_start_pfn; pfn < max_zone_pfn; pfn++) {
			if (!pfn_valid(pfn))
				continue;

			page = pfn_to_page(pfn);
			if (!get_page_unless_zero(page))
				continue;

			if (zone != page_zone(page))
				goto next;

			if (!PageHead(page) || PageHuge(page) || !PageLRU(page))
				goto next;

			total++;
			lock_page(page);
			if (!split_huge_page(page))
				split++;
			unlock_page(page);
next:
			put_page(page);
		}
	}

	pr_info("%lu of %lu THP split\n", split, total);

	return 0;
}
DEFINE_SIMPLE_ATTRIBUTE(split_huge_pages_fops, NULL, split_huge_pages_set,
		"%llu\n");

static int __init split_huge_pages_debugfs(void)
{
	debugfs_create_file("split_huge_pages", 0200, NULL, NULL,
			    &split_huge_pages_fops);
	return 0;
}
late_initcall(split_huge_pages_debugfs);
#endif

#ifdef CONFIG_ARCH_ENABLE_THP_MIGRATION
void set_pmd_migration_entry(struct page_vma_mapped_walk *pvmw,
		struct page *page)
{
	struct vm_area_struct *vma = pvmw->vma;
	struct mm_struct *mm = vma->vm_mm;
	unsigned long address = pvmw->address;
	pmd_t pmdval;
	swp_entry_t entry;
	pmd_t pmdswp;

	if (!(pvmw->pmd && !pvmw->pte))
		return;

	flush_cache_range(vma, address, address + HPAGE_PMD_SIZE);
	pmdval = *pvmw->pmd;
	pmdp_invalidate(vma, address, pvmw->pmd);
	if (pmd_dirty(pmdval))
		set_page_dirty(page);
	entry = make_migration_entry(page, pmd_write(pmdval));
	pmdswp = swp_entry_to_pmd(entry);
	if (pmd_soft_dirty(pmdval))
		pmdswp = pmd_swp_mksoft_dirty(pmdswp);
	set_pmd_at(mm, address, pvmw->pmd, pmdswp);
	page_remove_rmap(page, true);
	put_page(page);
}

void remove_migration_pmd(struct page_vma_mapped_walk *pvmw, struct page *new)
{
	struct vm_area_struct *vma = pvmw->vma;
	struct mm_struct *mm = vma->vm_mm;
	unsigned long address = pvmw->address;
	unsigned long mmun_start = address & HPAGE_PMD_MASK;
	pmd_t pmde;
	swp_entry_t entry;

	if (!(pvmw->pmd && !pvmw->pte))
		return;

	entry = pmd_to_swp_entry(*pvmw->pmd);
	get_page(new);
	pmde = pmd_mkold(mk_huge_pmd(new, vma->vm_page_prot));
	if (pmd_swp_soft_dirty(*pvmw->pmd))
		pmde = pmd_mksoft_dirty(pmde);
	if (is_write_migration_entry(entry))
		pmde = maybe_pmd_mkwrite(pmde, vma);

	flush_cache_range(vma, mmun_start, mmun_start + HPAGE_PMD_SIZE);
	if (PageAnon(new))
		page_add_anon_rmap(new, vma, mmun_start, true);
	else
		page_add_file_rmap(new, true);
	set_pmd_at(mm, mmun_start, pvmw->pmd, pmde);
	if ((vma->vm_flags & VM_LOCKED) && !PageDoubleMap(new))
		mlock_vma_page(new);
	update_mmu_cache_pmd(vma, address, pvmw->pmd);
}
#endif<|MERGE_RESOLUTION|>--- conflicted
+++ resolved
@@ -1222,13 +1222,8 @@
 		cond_resched();
 	}
 
-<<<<<<< HEAD
-	mmu_notifier_range_init(&range, vma->vm_mm, haddr,
-				haddr + HPAGE_PMD_SIZE);
-=======
 	mmu_notifier_range_init(&range, MMU_NOTIFY_CLEAR, 0, vma, vma->vm_mm,
 				haddr, haddr + HPAGE_PMD_SIZE);
->>>>>>> 0ecfebd2
 	mmu_notifier_invalidate_range_start(&range);
 
 	vmf->ptl = pmd_lock(vma->vm_mm, vmf->pmd);
@@ -1391,13 +1386,8 @@
 				    vma, HPAGE_PMD_NR);
 	__SetPageUptodate(new_page);
 
-<<<<<<< HEAD
-	mmu_notifier_range_init(&range, vma->vm_mm, haddr,
-				haddr + HPAGE_PMD_SIZE);
-=======
 	mmu_notifier_range_init(&range, MMU_NOTIFY_CLEAR, 0, vma, vma->vm_mm,
 				haddr, haddr + HPAGE_PMD_SIZE);
->>>>>>> 0ecfebd2
 	mmu_notifier_invalidate_range_start(&range);
 
 	spin_lock(vmf->ptl);
@@ -2072,12 +2062,8 @@
 	spinlock_t *ptl;
 	struct mmu_notifier_range range;
 
-<<<<<<< HEAD
-	mmu_notifier_range_init(&range, vma->vm_mm, address & HPAGE_PUD_MASK,
-=======
 	mmu_notifier_range_init(&range, MMU_NOTIFY_CLEAR, 0, vma, vma->vm_mm,
 				address & HPAGE_PUD_MASK,
->>>>>>> 0ecfebd2
 				(address & HPAGE_PUD_MASK) + HPAGE_PUD_SIZE);
 	mmu_notifier_invalidate_range_start(&range);
 	ptl = pud_lock(vma->vm_mm, pud);
@@ -2295,12 +2281,8 @@
 	spinlock_t *ptl;
 	struct mmu_notifier_range range;
 
-<<<<<<< HEAD
-	mmu_notifier_range_init(&range, vma->vm_mm, address & HPAGE_PMD_MASK,
-=======
 	mmu_notifier_range_init(&range, MMU_NOTIFY_CLEAR, 0, vma, vma->vm_mm,
 				address & HPAGE_PMD_MASK,
->>>>>>> 0ecfebd2
 				(address & HPAGE_PMD_MASK) + HPAGE_PMD_SIZE);
 	mmu_notifier_invalidate_range_start(&range);
 	ptl = pmd_lock(vma->vm_mm, pmd);
