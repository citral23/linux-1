/*
 * Generic hugetlb support.
 * (C) Nadia Yvette Chambers, April 2004
 */
#include <linux/list.h>
#include <linux/init.h>
#include <linux/module.h>
#include <linux/mm.h>
#include <linux/seq_file.h>
#include <linux/sysctl.h>
#include <linux/highmem.h>
#include <linux/mmu_notifier.h>
#include <linux/nodemask.h>
#include <linux/pagemap.h>
#include <linux/mempolicy.h>
#include <linux/compiler.h>
#include <linux/cpuset.h>
#include <linux/mutex.h>
#include <linux/bootmem.h>
#include <linux/sysfs.h>
#include <linux/slab.h>
#include <linux/rmap.h>
#include <linux/swap.h>
#include <linux/swapops.h>
#include <linux/page-isolation.h>
#include <linux/jhash.h>

#include <asm/page.h>
#include <asm/pgtable.h>
#include <asm/tlb.h>

#include <linux/io.h>
#include <linux/hugetlb.h>
#include <linux/hugetlb_cgroup.h>
#include <linux/node.h>
#include "internal.h"

unsigned long hugepages_treat_as_movable;

int hugetlb_max_hstate __read_mostly;
unsigned int default_hstate_idx;
struct hstate hstates[HUGE_MAX_HSTATE];

__initdata LIST_HEAD(huge_boot_pages);

/* for command line parsing */
static struct hstate * __initdata parsed_hstate;
static unsigned long __initdata default_hstate_max_huge_pages;
static unsigned long __initdata default_hstate_size;

/*
 * Protects updates to hugepage_freelists, hugepage_activelist, nr_huge_pages,
 * free_huge_pages, and surplus_huge_pages.
 */
DEFINE_SPINLOCK(hugetlb_lock);

/*
 * Serializes faults on the same logical page.  This is used to
 * prevent spurious OOMs when the hugepage pool is fully utilized.
 */
static int num_fault_mutexes;
static struct mutex *htlb_fault_mutex_table ____cacheline_aligned_in_smp;

static inline void unlock_or_release_subpool(struct hugepage_subpool *spool)
{
	bool free = (spool->count == 0) && (spool->used_hpages == 0);

	spin_unlock(&spool->lock);

	/* If no pages are used, and no other handles to the subpool
	 * remain, free the subpool the subpool remain */
	if (free)
		kfree(spool);
}

struct hugepage_subpool *hugepage_new_subpool(long nr_blocks)
{
	struct hugepage_subpool *spool;

	spool = kmalloc(sizeof(*spool), GFP_KERNEL);
	if (!spool)
		return NULL;

	spin_lock_init(&spool->lock);
	spool->count = 1;
	spool->max_hpages = nr_blocks;
	spool->used_hpages = 0;

	return spool;
}

void hugepage_put_subpool(struct hugepage_subpool *spool)
{
	spin_lock(&spool->lock);
	BUG_ON(!spool->count);
	spool->count--;
	unlock_or_release_subpool(spool);
}

static int hugepage_subpool_get_pages(struct hugepage_subpool *spool,
				      long delta)
{
	int ret = 0;

	if (!spool)
		return 0;

	spin_lock(&spool->lock);
	if ((spool->used_hpages + delta) <= spool->max_hpages) {
		spool->used_hpages += delta;
	} else {
		ret = -ENOMEM;
	}
	spin_unlock(&spool->lock);

	return ret;
}

static void hugepage_subpool_put_pages(struct hugepage_subpool *spool,
				       long delta)
{
	if (!spool)
		return;

	spin_lock(&spool->lock);
	spool->used_hpages -= delta;
	/* If hugetlbfs_put_super couldn't free spool due to
	* an outstanding quota reference, free it now. */
	unlock_or_release_subpool(spool);
}

static inline struct hugepage_subpool *subpool_inode(struct inode *inode)
{
	return HUGETLBFS_SB(inode->i_sb)->spool;
}

static inline struct hugepage_subpool *subpool_vma(struct vm_area_struct *vma)
{
	return subpool_inode(file_inode(vma->vm_file));
}

/*
 * Region tracking -- allows tracking of reservations and instantiated pages
 *                    across the pages in a mapping.
 *
 * The region data structures are embedded into a resv_map and
 * protected by a resv_map's lock
 */
struct file_region {
	struct list_head link;
	long from;
	long to;
};

static long region_add(struct resv_map *resv, long f, long t)
{
	struct list_head *head = &resv->regions;
	struct file_region *rg, *nrg, *trg;

	spin_lock(&resv->lock);
	/* Locate the region we are either in or before. */
	list_for_each_entry(rg, head, link)
		if (f <= rg->to)
			break;

	/* Round our left edge to the current segment if it encloses us. */
	if (f > rg->from)
		f = rg->from;

	/* Check for and consume any regions we now overlap with. */
	nrg = rg;
	list_for_each_entry_safe(rg, trg, rg->link.prev, link) {
		if (&rg->link == head)
			break;
		if (rg->from > t)
			break;

		/* If this area reaches higher then extend our area to
		 * include it completely.  If this is not the first area
		 * which we intend to reuse, free it. */
		if (rg->to > t)
			t = rg->to;
		if (rg != nrg) {
			list_del(&rg->link);
			kfree(rg);
		}
	}
	nrg->from = f;
	nrg->to = t;
	spin_unlock(&resv->lock);
	return 0;
}

static long region_chg(struct resv_map *resv, long f, long t)
{
	struct list_head *head = &resv->regions;
	struct file_region *rg, *nrg = NULL;
	long chg = 0;

retry:
	spin_lock(&resv->lock);
	/* Locate the region we are before or in. */
	list_for_each_entry(rg, head, link)
		if (f <= rg->to)
			break;

	/* If we are below the current region then a new region is required.
	 * Subtle, allocate a new region at the position but make it zero
	 * size such that we can guarantee to record the reservation. */
	if (&rg->link == head || t < rg->from) {
		if (!nrg) {
			spin_unlock(&resv->lock);
			nrg = kmalloc(sizeof(*nrg), GFP_KERNEL);
			if (!nrg)
				return -ENOMEM;

			nrg->from = f;
			nrg->to   = f;
			INIT_LIST_HEAD(&nrg->link);
			goto retry;
		}

		list_add(&nrg->link, rg->link.prev);
		chg = t - f;
		goto out_nrg;
	}

	/* Round our left edge to the current segment if it encloses us. */
	if (f > rg->from)
		f = rg->from;
	chg = t - f;

	/* Check for and consume any regions we now overlap with. */
	list_for_each_entry(rg, rg->link.prev, link) {
		if (&rg->link == head)
			break;
		if (rg->from > t)
			goto out;

		/* We overlap with this area, if it extends further than
		 * us then we must extend ourselves.  Account for its
		 * existing reservation. */
		if (rg->to > t) {
			chg += rg->to - t;
			t = rg->to;
		}
		chg -= rg->to - rg->from;
	}

out:
	spin_unlock(&resv->lock);
	/*  We already know we raced and no longer need the new region */
	kfree(nrg);
	return chg;
out_nrg:
	spin_unlock(&resv->lock);
	return chg;
}

static long region_truncate(struct resv_map *resv, long end)
{
	struct list_head *head = &resv->regions;
	struct file_region *rg, *trg;
	long chg = 0;

	spin_lock(&resv->lock);
	/* Locate the region we are either in or before. */
	list_for_each_entry(rg, head, link)
		if (end <= rg->to)
			break;
	if (&rg->link == head)
		goto out;

	/* If we are in the middle of a region then adjust it. */
	if (end > rg->from) {
		chg = rg->to - end;
		rg->to = end;
		rg = list_entry(rg->link.next, typeof(*rg), link);
	}

	/* Drop any remaining regions. */
	list_for_each_entry_safe(rg, trg, rg->link.prev, link) {
		if (&rg->link == head)
			break;
		chg += rg->to - rg->from;
		list_del(&rg->link);
		kfree(rg);
	}

out:
	spin_unlock(&resv->lock);
	return chg;
}

static long region_count(struct resv_map *resv, long f, long t)
{
	struct list_head *head = &resv->regions;
	struct file_region *rg;
	long chg = 0;

	spin_lock(&resv->lock);
	/* Locate each segment we overlap with, and count that overlap. */
	list_for_each_entry(rg, head, link) {
		long seg_from;
		long seg_to;

		if (rg->to <= f)
			continue;
		if (rg->from >= t)
			break;

		seg_from = max(rg->from, f);
		seg_to = min(rg->to, t);

		chg += seg_to - seg_from;
	}
	spin_unlock(&resv->lock);

	return chg;
}

/*
 * Convert the address within this vma to the page offset within
 * the mapping, in pagecache page units; huge pages here.
 */
static pgoff_t vma_hugecache_offset(struct hstate *h,
			struct vm_area_struct *vma, unsigned long address)
{
	return ((address - vma->vm_start) >> huge_page_shift(h)) +
			(vma->vm_pgoff >> huge_page_order(h));
}

pgoff_t linear_hugepage_index(struct vm_area_struct *vma,
				     unsigned long address)
{
	return vma_hugecache_offset(hstate_vma(vma), vma, address);
}

/*
 * Return the size of the pages allocated when backing a VMA. In the majority
 * cases this will be same size as used by the page table entries.
 */
unsigned long vma_kernel_pagesize(struct vm_area_struct *vma)
{
	struct hstate *hstate;

	if (!is_vm_hugetlb_page(vma))
		return PAGE_SIZE;

	hstate = hstate_vma(vma);

	return 1UL << huge_page_shift(hstate);
}
EXPORT_SYMBOL_GPL(vma_kernel_pagesize);

/*
 * Return the page size being used by the MMU to back a VMA. In the majority
 * of cases, the page size used by the kernel matches the MMU size. On
 * architectures where it differs, an architecture-specific version of this
 * function is required.
 */
#ifndef vma_mmu_pagesize
unsigned long vma_mmu_pagesize(struct vm_area_struct *vma)
{
	return vma_kernel_pagesize(vma);
}
#endif

/*
 * Flags for MAP_PRIVATE reservations.  These are stored in the bottom
 * bits of the reservation map pointer, which are always clear due to
 * alignment.
 */
#define HPAGE_RESV_OWNER    (1UL << 0)
#define HPAGE_RESV_UNMAPPED (1UL << 1)
#define HPAGE_RESV_MASK (HPAGE_RESV_OWNER | HPAGE_RESV_UNMAPPED)

/*
 * These helpers are used to track how many pages are reserved for
 * faults in a MAP_PRIVATE mapping. Only the process that called mmap()
 * is guaranteed to have their future faults succeed.
 *
 * With the exception of reset_vma_resv_huge_pages() which is called at fork(),
 * the reserve counters are updated with the hugetlb_lock held. It is safe
 * to reset the VMA at fork() time as it is not in use yet and there is no
 * chance of the global counters getting corrupted as a result of the values.
 *
 * The private mapping reservation is represented in a subtly different
 * manner to a shared mapping.  A shared mapping has a region map associated
 * with the underlying file, this region map represents the backing file
 * pages which have ever had a reservation assigned which this persists even
 * after the page is instantiated.  A private mapping has a region map
 * associated with the original mmap which is attached to all VMAs which
 * reference it, this region map represents those offsets which have consumed
 * reservation ie. where pages have been instantiated.
 */
static unsigned long get_vma_private_data(struct vm_area_struct *vma)
{
	return (unsigned long)vma->vm_private_data;
}

static void set_vma_private_data(struct vm_area_struct *vma,
							unsigned long value)
{
	vma->vm_private_data = (void *)value;
}

struct resv_map *resv_map_alloc(void)
{
	struct resv_map *resv_map = kmalloc(sizeof(*resv_map), GFP_KERNEL);
	if (!resv_map)
		return NULL;

	kref_init(&resv_map->refs);
	spin_lock_init(&resv_map->lock);
	INIT_LIST_HEAD(&resv_map->regions);

	return resv_map;
}

void resv_map_release(struct kref *ref)
{
	struct resv_map *resv_map = container_of(ref, struct resv_map, refs);

	/* Clear out any active regions before we release the map. */
	region_truncate(resv_map, 0);
	kfree(resv_map);
}

static inline struct resv_map *inode_resv_map(struct inode *inode)
{
	return inode->i_mapping->private_data;
}

static struct resv_map *vma_resv_map(struct vm_area_struct *vma)
{
	VM_BUG_ON_VMA(!is_vm_hugetlb_page(vma), vma);
	if (vma->vm_flags & VM_MAYSHARE) {
		struct address_space *mapping = vma->vm_file->f_mapping;
		struct inode *inode = mapping->host;

		return inode_resv_map(inode);

	} else {
		return (struct resv_map *)(get_vma_private_data(vma) &
							~HPAGE_RESV_MASK);
	}
}

static void set_vma_resv_map(struct vm_area_struct *vma, struct resv_map *map)
{
	VM_BUG_ON_VMA(!is_vm_hugetlb_page(vma), vma);
	VM_BUG_ON_VMA(vma->vm_flags & VM_MAYSHARE, vma);

	set_vma_private_data(vma, (get_vma_private_data(vma) &
				HPAGE_RESV_MASK) | (unsigned long)map);
}

static void set_vma_resv_flags(struct vm_area_struct *vma, unsigned long flags)
{
	VM_BUG_ON_VMA(!is_vm_hugetlb_page(vma), vma);
	VM_BUG_ON_VMA(vma->vm_flags & VM_MAYSHARE, vma);

	set_vma_private_data(vma, get_vma_private_data(vma) | flags);
}

static int is_vma_resv_set(struct vm_area_struct *vma, unsigned long flag)
{
	VM_BUG_ON_VMA(!is_vm_hugetlb_page(vma), vma);

	return (get_vma_private_data(vma) & flag) != 0;
}

/* Reset counters to 0 and clear all HPAGE_RESV_* flags */
void reset_vma_resv_huge_pages(struct vm_area_struct *vma)
{
	VM_BUG_ON_VMA(!is_vm_hugetlb_page(vma), vma);
	if (!(vma->vm_flags & VM_MAYSHARE))
		vma->vm_private_data = (void *)0;
}

/* Returns true if the VMA has associated reserve pages */
static int vma_has_reserves(struct vm_area_struct *vma, long chg)
{
	if (vma->vm_flags & VM_NORESERVE) {
		/*
		 * This address is already reserved by other process(chg == 0),
		 * so, we should decrement reserved count. Without decrementing,
		 * reserve count remains after releasing inode, because this
		 * allocated page will go into page cache and is regarded as
		 * coming from reserved pool in releasing step.  Currently, we
		 * don't have any other solution to deal with this situation
		 * properly, so add work-around here.
		 */
		if (vma->vm_flags & VM_MAYSHARE && chg == 0)
			return 1;
		else
			return 0;
	}

	/* Shared mappings always use reserves */
	if (vma->vm_flags & VM_MAYSHARE)
		return 1;

	/*
	 * Only the process that called mmap() has reserves for
	 * private mappings.
	 */
	if (is_vma_resv_set(vma, HPAGE_RESV_OWNER))
		return 1;

	return 0;
}

static void enqueue_huge_page(struct hstate *h, struct page *page)
{
	int nid = page_to_nid(page);
	list_move(&page->lru, &h->hugepage_freelists[nid]);
	h->free_huge_pages++;
	h->free_huge_pages_node[nid]++;
}

static struct page *dequeue_huge_page_node(struct hstate *h, int nid)
{
	struct page *page;

	list_for_each_entry(page, &h->hugepage_freelists[nid], lru)
		if (!is_migrate_isolate_page(page))
			break;
	/*
	 * if 'non-isolated free hugepage' not found on the list,
	 * the allocation fails.
	 */
	if (&h->hugepage_freelists[nid] == &page->lru)
		return NULL;
	list_move(&page->lru, &h->hugepage_activelist);
	set_page_refcounted(page);
	h->free_huge_pages--;
	h->free_huge_pages_node[nid]--;
	return page;
}

/* Movability of hugepages depends on migration support. */
static inline gfp_t htlb_alloc_mask(struct hstate *h)
{
	if (hugepages_treat_as_movable || hugepage_migration_supported(h))
		return GFP_HIGHUSER_MOVABLE;
	else
		return GFP_HIGHUSER;
}

static struct page *dequeue_huge_page_vma(struct hstate *h,
				struct vm_area_struct *vma,
				unsigned long address, int avoid_reserve,
				long chg)
{
	struct page *page = NULL;
	struct mempolicy *mpol;
	nodemask_t *nodemask;
	struct zonelist *zonelist;
	struct zone *zone;
	struct zoneref *z;
	unsigned int cpuset_mems_cookie;

	/*
	 * A child process with MAP_PRIVATE mappings created by their parent
	 * have no page reserves. This check ensures that reservations are
	 * not "stolen". The child may still get SIGKILLed
	 */
	if (!vma_has_reserves(vma, chg) &&
			h->free_huge_pages - h->resv_huge_pages == 0)
		goto err;

	/* If reserves cannot be used, ensure enough pages are in the pool */
	if (avoid_reserve && h->free_huge_pages - h->resv_huge_pages == 0)
		goto err;

retry_cpuset:
	cpuset_mems_cookie = read_mems_allowed_begin();
	zonelist = huge_zonelist(vma, address,
					htlb_alloc_mask(h), &mpol, &nodemask);

	for_each_zone_zonelist_nodemask(zone, z, zonelist,
						MAX_NR_ZONES - 1, nodemask) {
		if (cpuset_zone_allowed(zone, htlb_alloc_mask(h))) {
			page = dequeue_huge_page_node(h, zone_to_nid(zone));
			if (page) {
				if (avoid_reserve)
					break;
				if (!vma_has_reserves(vma, chg))
					break;

				SetPagePrivate(page);
				h->resv_huge_pages--;
				break;
			}
		}
	}

	mpol_cond_put(mpol);
	if (unlikely(!page && read_mems_allowed_retry(cpuset_mems_cookie)))
		goto retry_cpuset;
	return page;

err:
	return NULL;
}

/*
 * common helper functions for hstate_next_node_to_{alloc|free}.
 * We may have allocated or freed a huge page based on a different
 * nodes_allowed previously, so h->next_node_to_{alloc|free} might
 * be outside of *nodes_allowed.  Ensure that we use an allowed
 * node for alloc or free.
 */
static int next_node_allowed(int nid, nodemask_t *nodes_allowed)
{
	nid = next_node(nid, *nodes_allowed);
	if (nid == MAX_NUMNODES)
		nid = first_node(*nodes_allowed);
	VM_BUG_ON(nid >= MAX_NUMNODES);

	return nid;
}

static int get_valid_node_allowed(int nid, nodemask_t *nodes_allowed)
{
	if (!node_isset(nid, *nodes_allowed))
		nid = next_node_allowed(nid, nodes_allowed);
	return nid;
}

/*
 * returns the previously saved node ["this node"] from which to
 * allocate a persistent huge page for the pool and advance the
 * next node from which to allocate, handling wrap at end of node
 * mask.
 */
static int hstate_next_node_to_alloc(struct hstate *h,
					nodemask_t *nodes_allowed)
{
	int nid;

	VM_BUG_ON(!nodes_allowed);

	nid = get_valid_node_allowed(h->next_nid_to_alloc, nodes_allowed);
	h->next_nid_to_alloc = next_node_allowed(nid, nodes_allowed);

	return nid;
}

/*
 * helper for free_pool_huge_page() - return the previously saved
 * node ["this node"] from which to free a huge page.  Advance the
 * next node id whether or not we find a free huge page to free so
 * that the next attempt to free addresses the next node.
 */
static int hstate_next_node_to_free(struct hstate *h, nodemask_t *nodes_allowed)
{
	int nid;

	VM_BUG_ON(!nodes_allowed);

	nid = get_valid_node_allowed(h->next_nid_to_free, nodes_allowed);
	h->next_nid_to_free = next_node_allowed(nid, nodes_allowed);

	return nid;
}

#define for_each_node_mask_to_alloc(hs, nr_nodes, node, mask)		\
	for (nr_nodes = nodes_weight(*mask);				\
		nr_nodes > 0 &&						\
		((node = hstate_next_node_to_alloc(hs, mask)) || 1);	\
		nr_nodes--)

#define for_each_node_mask_to_free(hs, nr_nodes, node, mask)		\
	for (nr_nodes = nodes_weight(*mask);				\
		nr_nodes > 0 &&						\
		((node = hstate_next_node_to_free(hs, mask)) || 1);	\
		nr_nodes--)

#if defined(CONFIG_CMA) && defined(CONFIG_X86_64)
static void destroy_compound_gigantic_page(struct page *page,
					unsigned long order)
{
	int i;
	int nr_pages = 1 << order;
	struct page *p = page + 1;

	for (i = 1; i < nr_pages; i++, p = mem_map_next(p, page, i)) {
		__ClearPageTail(p);
		set_page_refcounted(p);
		p->first_page = NULL;
	}

	set_compound_order(page, 0);
	__ClearPageHead(page);
}

static void free_gigantic_page(struct page *page, unsigned order)
{
	free_contig_range(page_to_pfn(page), 1 << order);
}

static int __alloc_gigantic_page(unsigned long start_pfn,
				unsigned long nr_pages)
{
	unsigned long end_pfn = start_pfn + nr_pages;
	return alloc_contig_range(start_pfn, end_pfn, MIGRATE_MOVABLE);
}

static bool pfn_range_valid_gigantic(unsigned long start_pfn,
				unsigned long nr_pages)
{
	unsigned long i, end_pfn = start_pfn + nr_pages;
	struct page *page;

	for (i = start_pfn; i < end_pfn; i++) {
		if (!pfn_valid(i))
			return false;

		page = pfn_to_page(i);

		if (PageReserved(page))
			return false;

		if (page_count(page) > 0)
			return false;

		if (PageHuge(page))
			return false;
	}

	return true;
}

static bool zone_spans_last_pfn(const struct zone *zone,
			unsigned long start_pfn, unsigned long nr_pages)
{
	unsigned long last_pfn = start_pfn + nr_pages - 1;
	return zone_spans_pfn(zone, last_pfn);
}

static struct page *alloc_gigantic_page(int nid, unsigned order)
{
	unsigned long nr_pages = 1 << order;
	unsigned long ret, pfn, flags;
	struct zone *z;

	z = NODE_DATA(nid)->node_zones;
	for (; z - NODE_DATA(nid)->node_zones < MAX_NR_ZONES; z++) {
		spin_lock_irqsave(&z->lock, flags);

		pfn = ALIGN(z->zone_start_pfn, nr_pages);
		while (zone_spans_last_pfn(z, pfn, nr_pages)) {
			if (pfn_range_valid_gigantic(pfn, nr_pages)) {
				/*
				 * We release the zone lock here because
				 * alloc_contig_range() will also lock the zone
				 * at some point. If there's an allocation
				 * spinning on this lock, it may win the race
				 * and cause alloc_contig_range() to fail...
				 */
				spin_unlock_irqrestore(&z->lock, flags);
				ret = __alloc_gigantic_page(pfn, nr_pages);
				if (!ret)
					return pfn_to_page(pfn);
				spin_lock_irqsave(&z->lock, flags);
			}
			pfn += nr_pages;
		}

		spin_unlock_irqrestore(&z->lock, flags);
	}

	return NULL;
}

static void prep_new_huge_page(struct hstate *h, struct page *page, int nid);
static void prep_compound_gigantic_page(struct page *page, unsigned long order);

static struct page *alloc_fresh_gigantic_page_node(struct hstate *h, int nid)
{
	struct page *page;

	page = alloc_gigantic_page(nid, huge_page_order(h));
	if (page) {
		prep_compound_gigantic_page(page, huge_page_order(h));
		prep_new_huge_page(h, page, nid);
	}

	return page;
}

static int alloc_fresh_gigantic_page(struct hstate *h,
				nodemask_t *nodes_allowed)
{
	struct page *page = NULL;
	int nr_nodes, node;

	for_each_node_mask_to_alloc(h, nr_nodes, node, nodes_allowed) {
		page = alloc_fresh_gigantic_page_node(h, node);
		if (page)
			return 1;
	}

	return 0;
}

static inline bool gigantic_page_supported(void) { return true; }
#else
static inline bool gigantic_page_supported(void) { return false; }
static inline void free_gigantic_page(struct page *page, unsigned order) { }
static inline void destroy_compound_gigantic_page(struct page *page,
						unsigned long order) { }
static inline int alloc_fresh_gigantic_page(struct hstate *h,
					nodemask_t *nodes_allowed) { return 0; }
#endif

static void update_and_free_page(struct hstate *h, struct page *page)
{
	int i;

	if (hstate_is_gigantic(h) && !gigantic_page_supported())
		return;

	h->nr_huge_pages--;
	h->nr_huge_pages_node[page_to_nid(page)]--;
	for (i = 0; i < pages_per_huge_page(h); i++) {
		page[i].flags &= ~(1 << PG_locked | 1 << PG_error |
				1 << PG_referenced | 1 << PG_dirty |
				1 << PG_active | 1 << PG_private |
				1 << PG_writeback);
	}
	VM_BUG_ON_PAGE(hugetlb_cgroup_from_page(page), page);
	set_compound_page_dtor(page, NULL);
	set_page_refcounted(page);
	if (hstate_is_gigantic(h)) {
		destroy_compound_gigantic_page(page, huge_page_order(h));
		free_gigantic_page(page, huge_page_order(h));
	} else {
		arch_release_hugepage(page);
		__free_pages(page, huge_page_order(h));
	}
}

struct hstate *size_to_hstate(unsigned long size)
{
	struct hstate *h;

	for_each_hstate(h) {
		if (huge_page_size(h) == size)
			return h;
	}
	return NULL;
}

void free_huge_page(struct page *page)
{
	/*
	 * Can't pass hstate in here because it is called from the
	 * compound page destructor.
	 */
	struct hstate *h = page_hstate(page);
	int nid = page_to_nid(page);
	struct hugepage_subpool *spool =
		(struct hugepage_subpool *)page_private(page);
	bool restore_reserve;

	set_page_private(page, 0);
	page->mapping = NULL;
	BUG_ON(page_count(page));
	BUG_ON(page_mapcount(page));
	restore_reserve = PagePrivate(page);
	ClearPagePrivate(page);

	spin_lock(&hugetlb_lock);
	hugetlb_cgroup_uncharge_page(hstate_index(h),
				     pages_per_huge_page(h), page);
	if (restore_reserve)
		h->resv_huge_pages++;

	if (h->surplus_huge_pages_node[nid]) {
		/* remove the page from active list */
		list_del(&page->lru);
		update_and_free_page(h, page);
		h->surplus_huge_pages--;
		h->surplus_huge_pages_node[nid]--;
	} else {
		arch_clear_hugepage_flags(page);
		enqueue_huge_page(h, page);
	}
	spin_unlock(&hugetlb_lock);
	hugepage_subpool_put_pages(spool, 1);
}

static void prep_new_huge_page(struct hstate *h, struct page *page, int nid)
{
	INIT_LIST_HEAD(&page->lru);
	set_compound_page_dtor(page, free_huge_page);
	spin_lock(&hugetlb_lock);
	set_hugetlb_cgroup(page, NULL);
	h->nr_huge_pages++;
	h->nr_huge_pages_node[nid]++;
	spin_unlock(&hugetlb_lock);
	put_page(page); /* free it into the hugepage allocator */
}

static void prep_compound_gigantic_page(struct page *page, unsigned long order)
{
	int i;
	int nr_pages = 1 << order;
	struct page *p = page + 1;

	/* we rely on prep_new_huge_page to set the destructor */
	set_compound_order(page, order);
	__SetPageHead(page);
	__ClearPageReserved(page);
	for (i = 1; i < nr_pages; i++, p = mem_map_next(p, page, i)) {
		__SetPageTail(p);
		/*
		 * For gigantic hugepages allocated through bootmem at
		 * boot, it's safer to be consistent with the not-gigantic
		 * hugepages and clear the PG_reserved bit from all tail pages
		 * too.  Otherwse drivers using get_user_pages() to access tail
		 * pages may get the reference counting wrong if they see
		 * PG_reserved set on a tail page (despite the head page not
		 * having PG_reserved set).  Enforcing this consistency between
		 * head and tail pages allows drivers to optimize away a check
		 * on the head page when they need know if put_page() is needed
		 * after get_user_pages().
		 */
		__ClearPageReserved(p);
		set_page_count(p, 0);
		p->first_page = page;
	}
}

/*
 * PageHuge() only returns true for hugetlbfs pages, but not for normal or
 * transparent huge pages.  See the PageTransHuge() documentation for more
 * details.
 */
int PageHuge(struct page *page)
{
	if (!PageCompound(page))
		return 0;

	page = compound_head(page);
	return get_compound_page_dtor(page) == free_huge_page;
}
EXPORT_SYMBOL_GPL(PageHuge);

/*
 * PageHeadHuge() only returns true for hugetlbfs head page, but not for
 * normal or transparent huge pages.
 */
int PageHeadHuge(struct page *page_head)
{
	if (!PageHead(page_head))
		return 0;

	return get_compound_page_dtor(page_head) == free_huge_page;
}

pgoff_t __basepage_index(struct page *page)
{
	struct page *page_head = compound_head(page);
	pgoff_t index = page_index(page_head);
	unsigned long compound_idx;

	if (!PageHuge(page_head))
		return page_index(page);

	if (compound_order(page_head) >= MAX_ORDER)
		compound_idx = page_to_pfn(page) - page_to_pfn(page_head);
	else
		compound_idx = page - page_head;

	return (index << compound_order(page_head)) + compound_idx;
}

static struct page *alloc_fresh_huge_page_node(struct hstate *h, int nid)
{
	struct page *page;

	page = alloc_pages_exact_node(nid,
		htlb_alloc_mask(h)|__GFP_COMP|__GFP_THISNODE|
						__GFP_REPEAT|__GFP_NOWARN,
		huge_page_order(h));
	if (page) {
		if (arch_prepare_hugepage(page)) {
			__free_pages(page, huge_page_order(h));
			return NULL;
		}
		prep_new_huge_page(h, page, nid);
	}

	return page;
}

static int alloc_fresh_huge_page(struct hstate *h, nodemask_t *nodes_allowed)
{
	struct page *page;
	int nr_nodes, node;
	int ret = 0;

	for_each_node_mask_to_alloc(h, nr_nodes, node, nodes_allowed) {
		page = alloc_fresh_huge_page_node(h, node);
		if (page) {
			ret = 1;
			break;
		}
	}

	if (ret)
		count_vm_event(HTLB_BUDDY_PGALLOC);
	else
		count_vm_event(HTLB_BUDDY_PGALLOC_FAIL);

	return ret;
}

/*
 * Free huge page from pool from next node to free.
 * Attempt to keep persistent huge pages more or less
 * balanced over allowed nodes.
 * Called with hugetlb_lock locked.
 */
static int free_pool_huge_page(struct hstate *h, nodemask_t *nodes_allowed,
							 bool acct_surplus)
{
	int nr_nodes, node;
	int ret = 0;

	for_each_node_mask_to_free(h, nr_nodes, node, nodes_allowed) {
		/*
		 * If we're returning unused surplus pages, only examine
		 * nodes with surplus pages.
		 */
		if ((!acct_surplus || h->surplus_huge_pages_node[node]) &&
		    !list_empty(&h->hugepage_freelists[node])) {
			struct page *page =
				list_entry(h->hugepage_freelists[node].next,
					  struct page, lru);
			list_del(&page->lru);
			h->free_huge_pages--;
			h->free_huge_pages_node[node]--;
			if (acct_surplus) {
				h->surplus_huge_pages--;
				h->surplus_huge_pages_node[node]--;
			}
			update_and_free_page(h, page);
			ret = 1;
			break;
		}
	}

	return ret;
}

/*
 * Dissolve a given free hugepage into free buddy pages. This function does
 * nothing for in-use (including surplus) hugepages.
 */
static void dissolve_free_huge_page(struct page *page)
{
	spin_lock(&hugetlb_lock);
	if (PageHuge(page) && !page_count(page)) {
		struct hstate *h = page_hstate(page);
		int nid = page_to_nid(page);
		list_del(&page->lru);
		h->free_huge_pages--;
		h->free_huge_pages_node[nid]--;
		update_and_free_page(h, page);
	}
	spin_unlock(&hugetlb_lock);
}

/*
 * Dissolve free hugepages in a given pfn range. Used by memory hotplug to
 * make specified memory blocks removable from the system.
 * Note that start_pfn should aligned with (minimum) hugepage size.
 */
void dissolve_free_huge_pages(unsigned long start_pfn, unsigned long end_pfn)
{
	unsigned int order = 8 * sizeof(void *);
	unsigned long pfn;
	struct hstate *h;

	if (!hugepages_supported())
		return;

	/* Set scan step to minimum hugepage size */
	for_each_hstate(h)
		if (order > huge_page_order(h))
			order = huge_page_order(h);
	VM_BUG_ON(!IS_ALIGNED(start_pfn, 1 << order));
	for (pfn = start_pfn; pfn < end_pfn; pfn += 1 << order)
		dissolve_free_huge_page(pfn_to_page(pfn));
}

static struct page *alloc_buddy_huge_page(struct hstate *h, int nid)
{
	struct page *page;
	unsigned int r_nid;

	if (hstate_is_gigantic(h))
		return NULL;

	/*
	 * Assume we will successfully allocate the surplus page to
	 * prevent racing processes from causing the surplus to exceed
	 * overcommit
	 *
	 * This however introduces a different race, where a process B
	 * tries to grow the static hugepage pool while alloc_pages() is
	 * called by process A. B will only examine the per-node
	 * counters in determining if surplus huge pages can be
	 * converted to normal huge pages in adjust_pool_surplus(). A
	 * won't be able to increment the per-node counter, until the
	 * lock is dropped by B, but B doesn't drop hugetlb_lock until
	 * no more huge pages can be converted from surplus to normal
	 * state (and doesn't try to convert again). Thus, we have a
	 * case where a surplus huge page exists, the pool is grown, and
	 * the surplus huge page still exists after, even though it
	 * should just have been converted to a normal huge page. This
	 * does not leak memory, though, as the hugepage will be freed
	 * once it is out of use. It also does not allow the counters to
	 * go out of whack in adjust_pool_surplus() as we don't modify
	 * the node values until we've gotten the hugepage and only the
	 * per-node value is checked there.
	 */
	spin_lock(&hugetlb_lock);
	if (h->surplus_huge_pages >= h->nr_overcommit_huge_pages) {
		spin_unlock(&hugetlb_lock);
		return NULL;
	} else {
		h->nr_huge_pages++;
		h->surplus_huge_pages++;
	}
	spin_unlock(&hugetlb_lock);

	if (nid == NUMA_NO_NODE)
		page = alloc_pages(htlb_alloc_mask(h)|__GFP_COMP|
				   __GFP_REPEAT|__GFP_NOWARN,
				   huge_page_order(h));
	else
		page = alloc_pages_exact_node(nid,
			htlb_alloc_mask(h)|__GFP_COMP|__GFP_THISNODE|
			__GFP_REPEAT|__GFP_NOWARN, huge_page_order(h));

	if (page && arch_prepare_hugepage(page)) {
		__free_pages(page, huge_page_order(h));
		page = NULL;
	}

	spin_lock(&hugetlb_lock);
	if (page) {
		INIT_LIST_HEAD(&page->lru);
		r_nid = page_to_nid(page);
		set_compound_page_dtor(page, free_huge_page);
		set_hugetlb_cgroup(page, NULL);
		/*
		 * We incremented the global counters already
		 */
		h->nr_huge_pages_node[r_nid]++;
		h->surplus_huge_pages_node[r_nid]++;
		__count_vm_event(HTLB_BUDDY_PGALLOC);
	} else {
		h->nr_huge_pages--;
		h->surplus_huge_pages--;
		__count_vm_event(HTLB_BUDDY_PGALLOC_FAIL);
	}
	spin_unlock(&hugetlb_lock);

	return page;
}

/*
 * This allocation function is useful in the context where vma is irrelevant.
 * E.g. soft-offlining uses this function because it only cares physical
 * address of error page.
 */
struct page *alloc_huge_page_node(struct hstate *h, int nid)
{
	struct page *page = NULL;

	spin_lock(&hugetlb_lock);
	if (h->free_huge_pages - h->resv_huge_pages > 0)
		page = dequeue_huge_page_node(h, nid);
	spin_unlock(&hugetlb_lock);

	if (!page)
		page = alloc_buddy_huge_page(h, nid);

	return page;
}

/*
 * Increase the hugetlb pool such that it can accommodate a reservation
 * of size 'delta'.
 */
static int gather_surplus_pages(struct hstate *h, int delta)
{
	struct list_head surplus_list;
	struct page *page, *tmp;
	int ret, i;
	int needed, allocated;
	bool alloc_ok = true;

	needed = (h->resv_huge_pages + delta) - h->free_huge_pages;
	if (needed <= 0) {
		h->resv_huge_pages += delta;
		return 0;
	}

	allocated = 0;
	INIT_LIST_HEAD(&surplus_list);

	ret = -ENOMEM;
retry:
	spin_unlock(&hugetlb_lock);
	for (i = 0; i < needed; i++) {
		page = alloc_buddy_huge_page(h, NUMA_NO_NODE);
		if (!page) {
			alloc_ok = false;
			break;
		}
		list_add(&page->lru, &surplus_list);
	}
	allocated += i;

	/*
	 * After retaking hugetlb_lock, we need to recalculate 'needed'
	 * because either resv_huge_pages or free_huge_pages may have changed.
	 */
	spin_lock(&hugetlb_lock);
	needed = (h->resv_huge_pages + delta) -
			(h->free_huge_pages + allocated);
	if (needed > 0) {
		if (alloc_ok)
			goto retry;
		/*
		 * We were not able to allocate enough pages to
		 * satisfy the entire reservation so we free what
		 * we've allocated so far.
		 */
		goto free;
	}
	/*
	 * The surplus_list now contains _at_least_ the number of extra pages
	 * needed to accommodate the reservation.  Add the appropriate number
	 * of pages to the hugetlb pool and free the extras back to the buddy
	 * allocator.  Commit the entire reservation here to prevent another
	 * process from stealing the pages as they are added to the pool but
	 * before they are reserved.
	 */
	needed += allocated;
	h->resv_huge_pages += delta;
	ret = 0;

	/* Free the needed pages to the hugetlb pool */
	list_for_each_entry_safe(page, tmp, &surplus_list, lru) {
		if ((--needed) < 0)
			break;
		/*
		 * This page is now managed by the hugetlb allocator and has
		 * no users -- drop the buddy allocator's reference.
		 */
		put_page_testzero(page);
		VM_BUG_ON_PAGE(page_count(page), page);
		enqueue_huge_page(h, page);
	}
free:
	spin_unlock(&hugetlb_lock);

	/* Free unnecessary surplus pages to the buddy allocator */
	list_for_each_entry_safe(page, tmp, &surplus_list, lru)
		put_page(page);
	spin_lock(&hugetlb_lock);

	return ret;
}

/*
 * When releasing a hugetlb pool reservation, any surplus pages that were
 * allocated to satisfy the reservation must be explicitly freed if they were
 * never used.
 * Called with hugetlb_lock held.
 */
static void return_unused_surplus_pages(struct hstate *h,
					unsigned long unused_resv_pages)
{
	unsigned long nr_pages;

	/* Uncommit the reservation */
	h->resv_huge_pages -= unused_resv_pages;

	/* Cannot return gigantic pages currently */
	if (hstate_is_gigantic(h))
		return;

	nr_pages = min(unused_resv_pages, h->surplus_huge_pages);

	/*
	 * We want to release as many surplus pages as possible, spread
	 * evenly across all nodes with memory. Iterate across these nodes
	 * until we can no longer free unreserved surplus pages. This occurs
	 * when the nodes with surplus pages have no free pages.
	 * free_pool_huge_page() will balance the the freed pages across the
	 * on-line nodes with memory and will handle the hstate accounting.
	 */
	while (nr_pages--) {
		if (!free_pool_huge_page(h, &node_states[N_MEMORY], 1))
			break;
		cond_resched_lock(&hugetlb_lock);
	}
}

/*
 * Determine if the huge page at addr within the vma has an associated
 * reservation.  Where it does not we will need to logically increase
 * reservation and actually increase subpool usage before an allocation
 * can occur.  Where any new reservation would be required the
 * reservation change is prepared, but not committed.  Once the page
 * has been allocated from the subpool and instantiated the change should
 * be committed via vma_commit_reservation.  No action is required on
 * failure.
 */
static long vma_needs_reservation(struct hstate *h,
			struct vm_area_struct *vma, unsigned long addr)
{
	struct resv_map *resv;
	pgoff_t idx;
	long chg;

	resv = vma_resv_map(vma);
	if (!resv)
		return 1;

	idx = vma_hugecache_offset(h, vma, addr);
	chg = region_chg(resv, idx, idx + 1);

	if (vma->vm_flags & VM_MAYSHARE)
		return chg;
	else
		return chg < 0 ? chg : 0;
}
static void vma_commit_reservation(struct hstate *h,
			struct vm_area_struct *vma, unsigned long addr)
{
	struct resv_map *resv;
	pgoff_t idx;

	resv = vma_resv_map(vma);
	if (!resv)
		return;

	idx = vma_hugecache_offset(h, vma, addr);
	region_add(resv, idx, idx + 1);
}

static struct page *alloc_huge_page(struct vm_area_struct *vma,
				    unsigned long addr, int avoid_reserve)
{
	struct hugepage_subpool *spool = subpool_vma(vma);
	struct hstate *h = hstate_vma(vma);
	struct page *page;
	long chg;
	int ret, idx;
	struct hugetlb_cgroup *h_cg;

	idx = hstate_index(h);
	/*
	 * Processes that did not create the mapping will have no
	 * reserves and will not have accounted against subpool
	 * limit. Check that the subpool limit can be made before
	 * satisfying the allocation MAP_NORESERVE mappings may also
	 * need pages and subpool limit allocated allocated if no reserve
	 * mapping overlaps.
	 */
	chg = vma_needs_reservation(h, vma, addr);
	if (chg < 0)
		return ERR_PTR(-ENOMEM);
	if (chg || avoid_reserve)
		if (hugepage_subpool_get_pages(spool, 1))
			return ERR_PTR(-ENOSPC);

	ret = hugetlb_cgroup_charge_cgroup(idx, pages_per_huge_page(h), &h_cg);
	if (ret)
		goto out_subpool_put;

	spin_lock(&hugetlb_lock);
	page = dequeue_huge_page_vma(h, vma, addr, avoid_reserve, chg);
	if (!page) {
		spin_unlock(&hugetlb_lock);
		page = alloc_buddy_huge_page(h, NUMA_NO_NODE);
		if (!page)
			goto out_uncharge_cgroup;

		spin_lock(&hugetlb_lock);
		list_move(&page->lru, &h->hugepage_activelist);
		/* Fall through */
	}
	hugetlb_cgroup_commit_charge(idx, pages_per_huge_page(h), h_cg, page);
	spin_unlock(&hugetlb_lock);

	set_page_private(page, (unsigned long)spool);

	vma_commit_reservation(h, vma, addr);
	return page;

out_uncharge_cgroup:
	hugetlb_cgroup_uncharge_cgroup(idx, pages_per_huge_page(h), h_cg);
out_subpool_put:
	if (chg || avoid_reserve)
		hugepage_subpool_put_pages(spool, 1);
	return ERR_PTR(-ENOSPC);
}

/*
 * alloc_huge_page()'s wrapper which simply returns the page if allocation
 * succeeds, otherwise NULL. This function is called from new_vma_page(),
 * where no ERR_VALUE is expected to be returned.
 */
struct page *alloc_huge_page_noerr(struct vm_area_struct *vma,
				unsigned long addr, int avoid_reserve)
{
	struct page *page = alloc_huge_page(vma, addr, avoid_reserve);
	if (IS_ERR(page))
		page = NULL;
	return page;
}

int __weak alloc_bootmem_huge_page(struct hstate *h)
{
	struct huge_bootmem_page *m;
	int nr_nodes, node;

	for_each_node_mask_to_alloc(h, nr_nodes, node, &node_states[N_MEMORY]) {
		void *addr;

		addr = memblock_virt_alloc_try_nid_nopanic(
				huge_page_size(h), huge_page_size(h),
				0, BOOTMEM_ALLOC_ACCESSIBLE, node);
		if (addr) {
			/*
			 * Use the beginning of the huge page to store the
			 * huge_bootmem_page struct (until gather_bootmem
			 * puts them into the mem_map).
			 */
			m = addr;
			goto found;
		}
	}
	return 0;

found:
	BUG_ON(!IS_ALIGNED(virt_to_phys(m), huge_page_size(h)));
	/* Put them into a private list first because mem_map is not up yet */
	list_add(&m->list, &huge_boot_pages);
	m->hstate = h;
	return 1;
}

static void __init prep_compound_huge_page(struct page *page, int order)
{
	if (unlikely(order > (MAX_ORDER - 1)))
		prep_compound_gigantic_page(page, order);
	else
		prep_compound_page(page, order);
}

/* Put bootmem huge pages into the standard lists after mem_map is up */
static void __init gather_bootmem_prealloc(void)
{
	struct huge_bootmem_page *m;

	list_for_each_entry(m, &huge_boot_pages, list) {
		struct hstate *h = m->hstate;
		struct page *page;

#ifdef CONFIG_HIGHMEM
		page = pfn_to_page(m->phys >> PAGE_SHIFT);
		memblock_free_late(__pa(m),
				   sizeof(struct huge_bootmem_page));
#else
		page = virt_to_page(m);
#endif
		WARN_ON(page_count(page) != 1);
		prep_compound_huge_page(page, h->order);
		WARN_ON(PageReserved(page));
		prep_new_huge_page(h, page, page_to_nid(page));
		/*
		 * If we had gigantic hugepages allocated at boot time, we need
		 * to restore the 'stolen' pages to totalram_pages in order to
		 * fix confusing memory reports from free(1) and another
		 * side-effects, like CommitLimit going negative.
		 */
		if (hstate_is_gigantic(h))
			adjust_managed_page_count(page, 1 << h->order);
	}
}

static void __init hugetlb_hstate_alloc_pages(struct hstate *h)
{
	unsigned long i;

	for (i = 0; i < h->max_huge_pages; ++i) {
		if (hstate_is_gigantic(h)) {
			if (!alloc_bootmem_huge_page(h))
				break;
		} else if (!alloc_fresh_huge_page(h,
					 &node_states[N_MEMORY]))
			break;
	}
	h->max_huge_pages = i;
}

static void __init hugetlb_init_hstates(void)
{
	struct hstate *h;

	for_each_hstate(h) {
		/* oversize hugepages were init'ed in early boot */
		if (!hstate_is_gigantic(h))
			hugetlb_hstate_alloc_pages(h);
	}
}

static char * __init memfmt(char *buf, unsigned long n)
{
	if (n >= (1UL << 30))
		sprintf(buf, "%lu GB", n >> 30);
	else if (n >= (1UL << 20))
		sprintf(buf, "%lu MB", n >> 20);
	else
		sprintf(buf, "%lu KB", n >> 10);
	return buf;
}

static void __init report_hugepages(void)
{
	struct hstate *h;

	for_each_hstate(h) {
		char buf[32];
		pr_info("HugeTLB registered %s page size, pre-allocated %ld pages\n",
			memfmt(buf, huge_page_size(h)),
			h->free_huge_pages);
	}
}

#ifdef CONFIG_HIGHMEM
static void try_to_free_low(struct hstate *h, unsigned long count,
						nodemask_t *nodes_allowed)
{
	int i;

	if (hstate_is_gigantic(h))
		return;

	for_each_node_mask(i, *nodes_allowed) {
		struct page *page, *next;
		struct list_head *freel = &h->hugepage_freelists[i];
		list_for_each_entry_safe(page, next, freel, lru) {
			if (count >= h->nr_huge_pages)
				return;
			if (PageHighMem(page))
				continue;
			list_del(&page->lru);
			update_and_free_page(h, page);
			h->free_huge_pages--;
			h->free_huge_pages_node[page_to_nid(page)]--;
		}
	}
}
#else
static inline void try_to_free_low(struct hstate *h, unsigned long count,
						nodemask_t *nodes_allowed)
{
}
#endif

/*
 * Increment or decrement surplus_huge_pages.  Keep node-specific counters
 * balanced by operating on them in a round-robin fashion.
 * Returns 1 if an adjustment was made.
 */
static int adjust_pool_surplus(struct hstate *h, nodemask_t *nodes_allowed,
				int delta)
{
	int nr_nodes, node;

	VM_BUG_ON(delta != -1 && delta != 1);

	if (delta < 0) {
		for_each_node_mask_to_alloc(h, nr_nodes, node, nodes_allowed) {
			if (h->surplus_huge_pages_node[node])
				goto found;
		}
	} else {
		for_each_node_mask_to_free(h, nr_nodes, node, nodes_allowed) {
			if (h->surplus_huge_pages_node[node] <
					h->nr_huge_pages_node[node])
				goto found;
		}
	}
	return 0;

found:
	h->surplus_huge_pages += delta;
	h->surplus_huge_pages_node[node] += delta;
	return 1;
}

#define persistent_huge_pages(h) (h->nr_huge_pages - h->surplus_huge_pages)
static unsigned long set_max_huge_pages(struct hstate *h, unsigned long count,
						nodemask_t *nodes_allowed)
{
	unsigned long min_count, ret;

	if (hstate_is_gigantic(h) && !gigantic_page_supported())
		return h->max_huge_pages;

	/*
	 * Increase the pool size
	 * First take pages out of surplus state.  Then make up the
	 * remaining difference by allocating fresh huge pages.
	 *
	 * We might race with alloc_buddy_huge_page() here and be unable
	 * to convert a surplus huge page to a normal huge page. That is
	 * not critical, though, it just means the overall size of the
	 * pool might be one hugepage larger than it needs to be, but
	 * within all the constraints specified by the sysctls.
	 */
	spin_lock(&hugetlb_lock);
	while (h->surplus_huge_pages && count > persistent_huge_pages(h)) {
		if (!adjust_pool_surplus(h, nodes_allowed, -1))
			break;
	}

	while (count > persistent_huge_pages(h)) {
		/*
		 * If this allocation races such that we no longer need the
		 * page, free_huge_page will handle it by freeing the page
		 * and reducing the surplus.
		 */
		spin_unlock(&hugetlb_lock);
		if (hstate_is_gigantic(h))
			ret = alloc_fresh_gigantic_page(h, nodes_allowed);
		else
			ret = alloc_fresh_huge_page(h, nodes_allowed);
		spin_lock(&hugetlb_lock);
		if (!ret)
			goto out;

		/* Bail for signals. Probably ctrl-c from user */
		if (signal_pending(current))
			goto out;
	}

	/*
	 * Decrease the pool size
	 * First return free pages to the buddy allocator (being careful
	 * to keep enough around to satisfy reservations).  Then place
	 * pages into surplus state as needed so the pool will shrink
	 * to the desired size as pages become free.
	 *
	 * By placing pages into the surplus state independent of the
	 * overcommit value, we are allowing the surplus pool size to
	 * exceed overcommit. There are few sane options here. Since
	 * alloc_buddy_huge_page() is checking the global counter,
	 * though, we'll note that we're not allowed to exceed surplus
	 * and won't grow the pool anywhere else. Not until one of the
	 * sysctls are changed, or the surplus pages go out of use.
	 */
	min_count = h->resv_huge_pages + h->nr_huge_pages - h->free_huge_pages;
	min_count = max(count, min_count);
	try_to_free_low(h, min_count, nodes_allowed);
	while (min_count < persistent_huge_pages(h)) {
		if (!free_pool_huge_page(h, nodes_allowed, 0))
			break;
		cond_resched_lock(&hugetlb_lock);
	}
	while (count < persistent_huge_pages(h)) {
		if (!adjust_pool_surplus(h, nodes_allowed, 1))
			break;
	}
out:
	ret = persistent_huge_pages(h);
	spin_unlock(&hugetlb_lock);
	return ret;
}

#define HSTATE_ATTR_RO(_name) \
	static struct kobj_attribute _name##_attr = __ATTR_RO(_name)

#define HSTATE_ATTR(_name) \
	static struct kobj_attribute _name##_attr = \
		__ATTR(_name, 0644, _name##_show, _name##_store)

static struct kobject *hugepages_kobj;
static struct kobject *hstate_kobjs[HUGE_MAX_HSTATE];

static struct hstate *kobj_to_node_hstate(struct kobject *kobj, int *nidp);

static struct hstate *kobj_to_hstate(struct kobject *kobj, int *nidp)
{
	int i;

	for (i = 0; i < HUGE_MAX_HSTATE; i++)
		if (hstate_kobjs[i] == kobj) {
			if (nidp)
				*nidp = NUMA_NO_NODE;
			return &hstates[i];
		}

	return kobj_to_node_hstate(kobj, nidp);
}

static ssize_t nr_hugepages_show_common(struct kobject *kobj,
					struct kobj_attribute *attr, char *buf)
{
	struct hstate *h;
	unsigned long nr_huge_pages;
	int nid;

	h = kobj_to_hstate(kobj, &nid);
	if (nid == NUMA_NO_NODE)
		nr_huge_pages = h->nr_huge_pages;
	else
		nr_huge_pages = h->nr_huge_pages_node[nid];

	return sprintf(buf, "%lu\n", nr_huge_pages);
}

static ssize_t __nr_hugepages_store_common(bool obey_mempolicy,
					   struct hstate *h, int nid,
					   unsigned long count, size_t len)
{
	int err;
	NODEMASK_ALLOC(nodemask_t, nodes_allowed, GFP_KERNEL | __GFP_NORETRY);

	if (hstate_is_gigantic(h) && !gigantic_page_supported()) {
		err = -EINVAL;
		goto out;
	}

	if (nid == NUMA_NO_NODE) {
		/*
		 * global hstate attribute
		 */
		if (!(obey_mempolicy &&
				init_nodemask_of_mempolicy(nodes_allowed))) {
			NODEMASK_FREE(nodes_allowed);
			nodes_allowed = &node_states[N_MEMORY];
		}
	} else if (nodes_allowed) {
		/*
		 * per node hstate attribute: adjust count to global,
		 * but restrict alloc/free to the specified node.
		 */
		count += h->nr_huge_pages - h->nr_huge_pages_node[nid];
		init_nodemask_of_node(nodes_allowed, nid);
	} else
		nodes_allowed = &node_states[N_MEMORY];

	h->max_huge_pages = set_max_huge_pages(h, count, nodes_allowed);

	if (nodes_allowed != &node_states[N_MEMORY])
		NODEMASK_FREE(nodes_allowed);

	return len;
out:
	NODEMASK_FREE(nodes_allowed);
	return err;
}

static ssize_t nr_hugepages_store_common(bool obey_mempolicy,
					 struct kobject *kobj, const char *buf,
					 size_t len)
{
	struct hstate *h;
	unsigned long count;
	int nid;
	int err;

	err = kstrtoul(buf, 10, &count);
	if (err)
		return err;

	h = kobj_to_hstate(kobj, &nid);
	return __nr_hugepages_store_common(obey_mempolicy, h, nid, count, len);
}

static ssize_t nr_hugepages_show(struct kobject *kobj,
				       struct kobj_attribute *attr, char *buf)
{
	return nr_hugepages_show_common(kobj, attr, buf);
}

static ssize_t nr_hugepages_store(struct kobject *kobj,
	       struct kobj_attribute *attr, const char *buf, size_t len)
{
	return nr_hugepages_store_common(false, kobj, buf, len);
}
HSTATE_ATTR(nr_hugepages);

#ifdef CONFIG_NUMA

/*
 * hstate attribute for optionally mempolicy-based constraint on persistent
 * huge page alloc/free.
 */
static ssize_t nr_hugepages_mempolicy_show(struct kobject *kobj,
				       struct kobj_attribute *attr, char *buf)
{
	return nr_hugepages_show_common(kobj, attr, buf);
}

static ssize_t nr_hugepages_mempolicy_store(struct kobject *kobj,
	       struct kobj_attribute *attr, const char *buf, size_t len)
{
	return nr_hugepages_store_common(true, kobj, buf, len);
}
HSTATE_ATTR(nr_hugepages_mempolicy);
#endif


static ssize_t nr_overcommit_hugepages_show(struct kobject *kobj,
					struct kobj_attribute *attr, char *buf)
{
	struct hstate *h = kobj_to_hstate(kobj, NULL);
	return sprintf(buf, "%lu\n", h->nr_overcommit_huge_pages);
}

static ssize_t nr_overcommit_hugepages_store(struct kobject *kobj,
		struct kobj_attribute *attr, const char *buf, size_t count)
{
	int err;
	unsigned long input;
	struct hstate *h = kobj_to_hstate(kobj, NULL);

	if (hstate_is_gigantic(h))
		return -EINVAL;

	err = kstrtoul(buf, 10, &input);
	if (err)
		return err;

	spin_lock(&hugetlb_lock);
	h->nr_overcommit_huge_pages = input;
	spin_unlock(&hugetlb_lock);

	return count;
}
HSTATE_ATTR(nr_overcommit_hugepages);

static ssize_t free_hugepages_show(struct kobject *kobj,
					struct kobj_attribute *attr, char *buf)
{
	struct hstate *h;
	unsigned long free_huge_pages;
	int nid;

	h = kobj_to_hstate(kobj, &nid);
	if (nid == NUMA_NO_NODE)
		free_huge_pages = h->free_huge_pages;
	else
		free_huge_pages = h->free_huge_pages_node[nid];

	return sprintf(buf, "%lu\n", free_huge_pages);
}
HSTATE_ATTR_RO(free_hugepages);

static ssize_t resv_hugepages_show(struct kobject *kobj,
					struct kobj_attribute *attr, char *buf)
{
	struct hstate *h = kobj_to_hstate(kobj, NULL);
	return sprintf(buf, "%lu\n", h->resv_huge_pages);
}
HSTATE_ATTR_RO(resv_hugepages);

static ssize_t surplus_hugepages_show(struct kobject *kobj,
					struct kobj_attribute *attr, char *buf)
{
	struct hstate *h;
	unsigned long surplus_huge_pages;
	int nid;

	h = kobj_to_hstate(kobj, &nid);
	if (nid == NUMA_NO_NODE)
		surplus_huge_pages = h->surplus_huge_pages;
	else
		surplus_huge_pages = h->surplus_huge_pages_node[nid];

	return sprintf(buf, "%lu\n", surplus_huge_pages);
}
HSTATE_ATTR_RO(surplus_hugepages);

static struct attribute *hstate_attrs[] = {
	&nr_hugepages_attr.attr,
	&nr_overcommit_hugepages_attr.attr,
	&free_hugepages_attr.attr,
	&resv_hugepages_attr.attr,
	&surplus_hugepages_attr.attr,
#ifdef CONFIG_NUMA
	&nr_hugepages_mempolicy_attr.attr,
#endif
	NULL,
};

static struct attribute_group hstate_attr_group = {
	.attrs = hstate_attrs,
};

static int hugetlb_sysfs_add_hstate(struct hstate *h, struct kobject *parent,
				    struct kobject **hstate_kobjs,
				    struct attribute_group *hstate_attr_group)
{
	int retval;
	int hi = hstate_index(h);

	hstate_kobjs[hi] = kobject_create_and_add(h->name, parent);
	if (!hstate_kobjs[hi])
		return -ENOMEM;

	retval = sysfs_create_group(hstate_kobjs[hi], hstate_attr_group);
	if (retval)
		kobject_put(hstate_kobjs[hi]);

	return retval;
}

static void __init hugetlb_sysfs_init(void)
{
	struct hstate *h;
	int err;

	hugepages_kobj = kobject_create_and_add("hugepages", mm_kobj);
	if (!hugepages_kobj)
		return;

	for_each_hstate(h) {
		err = hugetlb_sysfs_add_hstate(h, hugepages_kobj,
					 hstate_kobjs, &hstate_attr_group);
		if (err)
			pr_err("Hugetlb: Unable to add hstate %s", h->name);
	}
}

#ifdef CONFIG_NUMA

/*
 * node_hstate/s - associate per node hstate attributes, via their kobjects,
 * with node devices in node_devices[] using a parallel array.  The array
 * index of a node device or _hstate == node id.
 * This is here to avoid any static dependency of the node device driver, in
 * the base kernel, on the hugetlb module.
 */
struct node_hstate {
	struct kobject		*hugepages_kobj;
	struct kobject		*hstate_kobjs[HUGE_MAX_HSTATE];
};
struct node_hstate node_hstates[MAX_NUMNODES];

/*
 * A subset of global hstate attributes for node devices
 */
static struct attribute *per_node_hstate_attrs[] = {
	&nr_hugepages_attr.attr,
	&free_hugepages_attr.attr,
	&surplus_hugepages_attr.attr,
	NULL,
};

static struct attribute_group per_node_hstate_attr_group = {
	.attrs = per_node_hstate_attrs,
};

/*
 * kobj_to_node_hstate - lookup global hstate for node device hstate attr kobj.
 * Returns node id via non-NULL nidp.
 */
static struct hstate *kobj_to_node_hstate(struct kobject *kobj, int *nidp)
{
	int nid;

	for (nid = 0; nid < nr_node_ids; nid++) {
		struct node_hstate *nhs = &node_hstates[nid];
		int i;
		for (i = 0; i < HUGE_MAX_HSTATE; i++)
			if (nhs->hstate_kobjs[i] == kobj) {
				if (nidp)
					*nidp = nid;
				return &hstates[i];
			}
	}

	BUG();
	return NULL;
}

/*
 * Unregister hstate attributes from a single node device.
 * No-op if no hstate attributes attached.
 */
static void hugetlb_unregister_node(struct node *node)
{
	struct hstate *h;
	struct node_hstate *nhs = &node_hstates[node->dev.id];

	if (!nhs->hugepages_kobj)
		return;		/* no hstate attributes */

	for_each_hstate(h) {
		int idx = hstate_index(h);
		if (nhs->hstate_kobjs[idx]) {
			kobject_put(nhs->hstate_kobjs[idx]);
			nhs->hstate_kobjs[idx] = NULL;
		}
	}

	kobject_put(nhs->hugepages_kobj);
	nhs->hugepages_kobj = NULL;
}

/*
 * hugetlb module exit:  unregister hstate attributes from node devices
 * that have them.
 */
static void hugetlb_unregister_all_nodes(void)
{
	int nid;

	/*
	 * disable node device registrations.
	 */
	register_hugetlbfs_with_node(NULL, NULL);

	/*
	 * remove hstate attributes from any nodes that have them.
	 */
	for (nid = 0; nid < nr_node_ids; nid++)
		hugetlb_unregister_node(node_devices[nid]);
}

/*
 * Register hstate attributes for a single node device.
 * No-op if attributes already registered.
 */
static void hugetlb_register_node(struct node *node)
{
	struct hstate *h;
	struct node_hstate *nhs = &node_hstates[node->dev.id];
	int err;

	if (nhs->hugepages_kobj)
		return;		/* already allocated */

	nhs->hugepages_kobj = kobject_create_and_add("hugepages",
							&node->dev.kobj);
	if (!nhs->hugepages_kobj)
		return;

	for_each_hstate(h) {
		err = hugetlb_sysfs_add_hstate(h, nhs->hugepages_kobj,
						nhs->hstate_kobjs,
						&per_node_hstate_attr_group);
		if (err) {
			pr_err("Hugetlb: Unable to add hstate %s for node %d\n",
				h->name, node->dev.id);
			hugetlb_unregister_node(node);
			break;
		}
	}
}

/*
 * hugetlb init time:  register hstate attributes for all registered node
 * devices of nodes that have memory.  All on-line nodes should have
 * registered their associated device by this time.
 */
static void __init hugetlb_register_all_nodes(void)
{
	int nid;

	for_each_node_state(nid, N_MEMORY) {
		struct node *node = node_devices[nid];
		if (node->dev.id == nid)
			hugetlb_register_node(node);
	}

	/*
	 * Let the node device driver know we're here so it can
	 * [un]register hstate attributes on node hotplug.
	 */
	register_hugetlbfs_with_node(hugetlb_register_node,
				     hugetlb_unregister_node);
}
#else	/* !CONFIG_NUMA */

static struct hstate *kobj_to_node_hstate(struct kobject *kobj, int *nidp)
{
	BUG();
	if (nidp)
		*nidp = -1;
	return NULL;
}

static void hugetlb_unregister_all_nodes(void) { }

static void hugetlb_register_all_nodes(void) { }

#endif

static void __exit hugetlb_exit(void)
{
	struct hstate *h;

	hugetlb_unregister_all_nodes();

	for_each_hstate(h) {
		kobject_put(hstate_kobjs[hstate_index(h)]);
	}

	kobject_put(hugepages_kobj);
	kfree(htlb_fault_mutex_table);
}
module_exit(hugetlb_exit);

static int __init hugetlb_init(void)
{
	int i;

	if (!hugepages_supported())
		return 0;

	if (!size_to_hstate(default_hstate_size)) {
		default_hstate_size = HPAGE_SIZE;
		if (!size_to_hstate(default_hstate_size))
			hugetlb_add_hstate(HUGETLB_PAGE_ORDER);
	}
	default_hstate_idx = hstate_index(size_to_hstate(default_hstate_size));
	if (default_hstate_max_huge_pages)
		default_hstate.max_huge_pages = default_hstate_max_huge_pages;

	hugetlb_init_hstates();
	gather_bootmem_prealloc();
	report_hugepages();

	hugetlb_sysfs_init();
	hugetlb_register_all_nodes();
	hugetlb_cgroup_file_init();

#ifdef CONFIG_SMP
	num_fault_mutexes = roundup_pow_of_two(8 * num_possible_cpus());
#else
	num_fault_mutexes = 1;
#endif
	htlb_fault_mutex_table =
		kmalloc(sizeof(struct mutex) * num_fault_mutexes, GFP_KERNEL);
	BUG_ON(!htlb_fault_mutex_table);

	for (i = 0; i < num_fault_mutexes; i++)
		mutex_init(&htlb_fault_mutex_table[i]);
	return 0;
}
module_init(hugetlb_init);

/* Should be called on processing a hugepagesz=... option */
void __init hugetlb_add_hstate(unsigned order)
{
	struct hstate *h;
	unsigned long i;

	if (size_to_hstate(PAGE_SIZE << order)) {
		pr_warning("hugepagesz= specified twice, ignoring\n");
		return;
	}
	BUG_ON(hugetlb_max_hstate >= HUGE_MAX_HSTATE);
	BUG_ON(order == 0);
	h = &hstates[hugetlb_max_hstate++];
	h->order = order;
	h->mask = ~((1ULL << (order + PAGE_SHIFT)) - 1);
	h->nr_huge_pages = 0;
	h->free_huge_pages = 0;
	for (i = 0; i < MAX_NUMNODES; ++i)
		INIT_LIST_HEAD(&h->hugepage_freelists[i]);
	INIT_LIST_HEAD(&h->hugepage_activelist);
	h->next_nid_to_alloc = first_node(node_states[N_MEMORY]);
	h->next_nid_to_free = first_node(node_states[N_MEMORY]);
	snprintf(h->name, HSTATE_NAME_LEN, "hugepages-%lukB",
					huge_page_size(h)/1024);

	parsed_hstate = h;
}

static int __init hugetlb_nrpages_setup(char *s)
{
	unsigned long *mhp;
	static unsigned long *last_mhp;

	/*
	 * !hugetlb_max_hstate means we haven't parsed a hugepagesz= parameter yet,
	 * so this hugepages= parameter goes to the "default hstate".
	 */
	if (!hugetlb_max_hstate)
		mhp = &default_hstate_max_huge_pages;
	else
		mhp = &parsed_hstate->max_huge_pages;

	if (mhp == last_mhp) {
		pr_warning("hugepages= specified twice without "
			   "interleaving hugepagesz=, ignoring\n");
		return 1;
	}

	if (sscanf(s, "%lu", mhp) <= 0)
		*mhp = 0;

	/*
	 * Global state is always initialized later in hugetlb_init.
	 * But we need to allocate >= MAX_ORDER hstates here early to still
	 * use the bootmem allocator.
	 */
	if (hugetlb_max_hstate && parsed_hstate->order >= MAX_ORDER)
		hugetlb_hstate_alloc_pages(parsed_hstate);

	last_mhp = mhp;

	return 1;
}
__setup("hugepages=", hugetlb_nrpages_setup);

static int __init hugetlb_default_setup(char *s)
{
	default_hstate_size = memparse(s, &s);
	return 1;
}
__setup("default_hugepagesz=", hugetlb_default_setup);

static unsigned int cpuset_mems_nr(unsigned int *array)
{
	int node;
	unsigned int nr = 0;

	for_each_node_mask(node, cpuset_current_mems_allowed)
		nr += array[node];

	return nr;
}

#ifdef CONFIG_SYSCTL
static int hugetlb_sysctl_handler_common(bool obey_mempolicy,
			 struct ctl_table *table, int write,
			 void __user *buffer, size_t *length, loff_t *ppos)
{
	struct hstate *h = &default_hstate;
	unsigned long tmp = h->max_huge_pages;
	int ret;

	if (!hugepages_supported())
		return -ENOTSUPP;

	table->data = &tmp;
	table->maxlen = sizeof(unsigned long);
	ret = proc_doulongvec_minmax(table, write, buffer, length, ppos);
	if (ret)
		goto out;

	if (write)
		ret = __nr_hugepages_store_common(obey_mempolicy, h,
						  NUMA_NO_NODE, tmp, *length);
out:
	return ret;
}

int hugetlb_sysctl_handler(struct ctl_table *table, int write,
			  void __user *buffer, size_t *length, loff_t *ppos)
{

	return hugetlb_sysctl_handler_common(false, table, write,
							buffer, length, ppos);
}

#ifdef CONFIG_NUMA
int hugetlb_mempolicy_sysctl_handler(struct ctl_table *table, int write,
			  void __user *buffer, size_t *length, loff_t *ppos)
{
	return hugetlb_sysctl_handler_common(true, table, write,
							buffer, length, ppos);
}
#endif /* CONFIG_NUMA */

int hugetlb_overcommit_handler(struct ctl_table *table, int write,
			void __user *buffer,
			size_t *length, loff_t *ppos)
{
	struct hstate *h = &default_hstate;
	unsigned long tmp;
	int ret;

	if (!hugepages_supported())
		return -ENOTSUPP;

	tmp = h->nr_overcommit_huge_pages;

	if (write && hstate_is_gigantic(h))
		return -EINVAL;

	table->data = &tmp;
	table->maxlen = sizeof(unsigned long);
	ret = proc_doulongvec_minmax(table, write, buffer, length, ppos);
	if (ret)
		goto out;

	if (write) {
		spin_lock(&hugetlb_lock);
		h->nr_overcommit_huge_pages = tmp;
		spin_unlock(&hugetlb_lock);
	}
out:
	return ret;
}

#endif /* CONFIG_SYSCTL */

void hugetlb_report_meminfo(struct seq_file *m)
{
	struct hstate *h = &default_hstate;
	if (!hugepages_supported())
		return;
	seq_printf(m,
			"HugePages_Total:   %5lu\n"
			"HugePages_Free:    %5lu\n"
			"HugePages_Rsvd:    %5lu\n"
			"HugePages_Surp:    %5lu\n"
			"Hugepagesize:   %8lu kB\n",
			h->nr_huge_pages,
			h->free_huge_pages,
			h->resv_huge_pages,
			h->surplus_huge_pages,
			1UL << (huge_page_order(h) + PAGE_SHIFT - 10));
}

int hugetlb_report_node_meminfo(int nid, char *buf)
{
	struct hstate *h = &default_hstate;
	if (!hugepages_supported())
		return 0;
	return sprintf(buf,
		"Node %d HugePages_Total: %5u\n"
		"Node %d HugePages_Free:  %5u\n"
		"Node %d HugePages_Surp:  %5u\n",
		nid, h->nr_huge_pages_node[nid],
		nid, h->free_huge_pages_node[nid],
		nid, h->surplus_huge_pages_node[nid]);
}

void hugetlb_show_meminfo(void)
{
	struct hstate *h;
	int nid;

	if (!hugepages_supported())
		return;

	for_each_node_state(nid, N_MEMORY)
		for_each_hstate(h)
			pr_info("Node %d hugepages_total=%u hugepages_free=%u hugepages_surp=%u hugepages_size=%lukB\n",
				nid,
				h->nr_huge_pages_node[nid],
				h->free_huge_pages_node[nid],
				h->surplus_huge_pages_node[nid],
				1UL << (huge_page_order(h) + PAGE_SHIFT - 10));
}

/* Return the number pages of memory we physically have, in PAGE_SIZE units. */
unsigned long hugetlb_total_pages(void)
{
	struct hstate *h;
	unsigned long nr_total_pages = 0;

	for_each_hstate(h)
		nr_total_pages += h->nr_huge_pages * pages_per_huge_page(h);
	return nr_total_pages;
}

static int hugetlb_acct_memory(struct hstate *h, long delta)
{
	int ret = -ENOMEM;

	spin_lock(&hugetlb_lock);
	/*
	 * When cpuset is configured, it breaks the strict hugetlb page
	 * reservation as the accounting is done on a global variable. Such
	 * reservation is completely rubbish in the presence of cpuset because
	 * the reservation is not checked against page availability for the
	 * current cpuset. Application can still potentially OOM'ed by kernel
	 * with lack of free htlb page in cpuset that the task is in.
	 * Attempt to enforce strict accounting with cpuset is almost
	 * impossible (or too ugly) because cpuset is too fluid that
	 * task or memory node can be dynamically moved between cpusets.
	 *
	 * The change of semantics for shared hugetlb mapping with cpuset is
	 * undesirable. However, in order to preserve some of the semantics,
	 * we fall back to check against current free page availability as
	 * a best attempt and hopefully to minimize the impact of changing
	 * semantics that cpuset has.
	 */
	if (delta > 0) {
		if (gather_surplus_pages(h, delta) < 0)
			goto out;

		if (delta > cpuset_mems_nr(h->free_huge_pages_node)) {
			return_unused_surplus_pages(h, delta);
			goto out;
		}
	}

	ret = 0;
	if (delta < 0)
		return_unused_surplus_pages(h, (unsigned long) -delta);

out:
	spin_unlock(&hugetlb_lock);
	return ret;
}

static void hugetlb_vm_op_open(struct vm_area_struct *vma)
{
	struct resv_map *resv = vma_resv_map(vma);

	/*
	 * This new VMA should share its siblings reservation map if present.
	 * The VMA will only ever have a valid reservation map pointer where
	 * it is being copied for another still existing VMA.  As that VMA
	 * has a reference to the reservation map it cannot disappear until
	 * after this open call completes.  It is therefore safe to take a
	 * new reference here without additional locking.
	 */
	if (resv && is_vma_resv_set(vma, HPAGE_RESV_OWNER))
		kref_get(&resv->refs);
}

static void hugetlb_vm_op_close(struct vm_area_struct *vma)
{
	struct hstate *h = hstate_vma(vma);
	struct resv_map *resv = vma_resv_map(vma);
	struct hugepage_subpool *spool = subpool_vma(vma);
	unsigned long reserve, start, end;

	if (!resv || !is_vma_resv_set(vma, HPAGE_RESV_OWNER))
		return;

	start = vma_hugecache_offset(h, vma, vma->vm_start);
	end = vma_hugecache_offset(h, vma, vma->vm_end);

	reserve = (end - start) - region_count(resv, start, end);

	kref_put(&resv->refs, resv_map_release);

	if (reserve) {
		hugetlb_acct_memory(h, -reserve);
		hugepage_subpool_put_pages(spool, reserve);
	}
}

/*
 * We cannot handle pagefaults against hugetlb pages at all.  They cause
 * handle_mm_fault() to try to instantiate regular-sized pages in the
 * hugegpage VMA.  do_page_fault() is supposed to trap this, so BUG is we get
 * this far.
 */
static int hugetlb_vm_op_fault(struct vm_area_struct *vma, struct vm_fault *vmf)
{
	BUG();
	return 0;
}

const struct vm_operations_struct hugetlb_vm_ops = {
	.fault = hugetlb_vm_op_fault,
	.open = hugetlb_vm_op_open,
	.close = hugetlb_vm_op_close,
};

static pte_t make_huge_pte(struct vm_area_struct *vma, struct page *page,
				int writable)
{
	pte_t entry;

	if (writable) {
		entry = huge_pte_mkwrite(huge_pte_mkdirty(mk_huge_pte(page,
					 vma->vm_page_prot)));
	} else {
		entry = huge_pte_wrprotect(mk_huge_pte(page,
					   vma->vm_page_prot));
	}
	entry = pte_mkyoung(entry);
	entry = pte_mkhuge(entry);
	entry = arch_make_huge_pte(entry, vma, page, writable);

	return entry;
}

static void set_huge_ptep_writable(struct vm_area_struct *vma,
				   unsigned long address, pte_t *ptep)
{
	pte_t entry;

	entry = huge_pte_mkwrite(huge_pte_mkdirty(huge_ptep_get(ptep)));
	if (huge_ptep_set_access_flags(vma, address, ptep, entry, 1))
		update_mmu_cache(vma, address, ptep);
}

static int is_hugetlb_entry_migration(pte_t pte)
{
	swp_entry_t swp;

	if (huge_pte_none(pte) || pte_present(pte))
		return 0;
	swp = pte_to_swp_entry(pte);
	if (non_swap_entry(swp) && is_migration_entry(swp))
		return 1;
	else
		return 0;
}

static int is_hugetlb_entry_hwpoisoned(pte_t pte)
{
	swp_entry_t swp;

	if (huge_pte_none(pte) || pte_present(pte))
		return 0;
	swp = pte_to_swp_entry(pte);
	if (non_swap_entry(swp) && is_hwpoison_entry(swp))
		return 1;
	else
		return 0;
}

int copy_hugetlb_page_range(struct mm_struct *dst, struct mm_struct *src,
			    struct vm_area_struct *vma)
{
	pte_t *src_pte, *dst_pte, entry;
	struct page *ptepage;
	unsigned long addr;
	int cow;
	struct hstate *h = hstate_vma(vma);
	unsigned long sz = huge_page_size(h);
	unsigned long mmun_start;	/* For mmu_notifiers */
	unsigned long mmun_end;		/* For mmu_notifiers */
	int ret = 0;

	cow = (vma->vm_flags & (VM_SHARED | VM_MAYWRITE)) == VM_MAYWRITE;

	mmun_start = vma->vm_start;
	mmun_end = vma->vm_end;
	if (cow)
		mmu_notifier_invalidate_range_start(src, mmun_start, mmun_end);

	for (addr = vma->vm_start; addr < vma->vm_end; addr += sz) {
		spinlock_t *src_ptl, *dst_ptl;
		src_pte = huge_pte_offset(src, addr);
		if (!src_pte)
			continue;
		dst_pte = huge_pte_alloc(dst, addr, sz);
		if (!dst_pte) {
			ret = -ENOMEM;
			break;
		}

		/* If the pagetables are shared don't copy or take references */
		if (dst_pte == src_pte)
			continue;

		dst_ptl = huge_pte_lock(h, dst, dst_pte);
		src_ptl = huge_pte_lockptr(h, src, src_pte);
		spin_lock_nested(src_ptl, SINGLE_DEPTH_NESTING);
		entry = huge_ptep_get(src_pte);
		if (huge_pte_none(entry)) { /* skip none entry */
			;
		} else if (unlikely(is_hugetlb_entry_migration(entry) ||
				    is_hugetlb_entry_hwpoisoned(entry))) {
			swp_entry_t swp_entry = pte_to_swp_entry(entry);

			if (is_write_migration_entry(swp_entry) && cow) {
				/*
				 * COW mappings require pages in both
				 * parent and child to be set to read.
				 */
				make_migration_entry_read(&swp_entry);
				entry = swp_entry_to_pte(swp_entry);
				set_huge_pte_at(src, addr, src_pte, entry);
			}
			set_huge_pte_at(dst, addr, dst_pte, entry);
		} else {
			if (cow) {
				huge_ptep_set_wrprotect(src, addr, src_pte);
				mmu_notifier_invalidate_range(src, mmun_start,
								   mmun_end);
			}
			entry = huge_ptep_get(src_pte);
			ptepage = pte_page(entry);
			get_page(ptepage);
			page_dup_rmap(ptepage);
			set_huge_pte_at(dst, addr, dst_pte, entry);
		}
		spin_unlock(src_ptl);
		spin_unlock(dst_ptl);
	}

	if (cow)
		mmu_notifier_invalidate_range_end(src, mmun_start, mmun_end);

	return ret;
}

void __unmap_hugepage_range(struct mmu_gather *tlb, struct vm_area_struct *vma,
			    unsigned long start, unsigned long end,
			    struct page *ref_page)
{
	int force_flush = 0;
	struct mm_struct *mm = vma->vm_mm;
	unsigned long address;
	pte_t *ptep;
	pte_t pte;
	spinlock_t *ptl;
	struct page *page;
	struct hstate *h = hstate_vma(vma);
	unsigned long sz = huge_page_size(h);
	const unsigned long mmun_start = start;	/* For mmu_notifiers */
	const unsigned long mmun_end   = end;	/* For mmu_notifiers */

	WARN_ON(!is_vm_hugetlb_page(vma));
	BUG_ON(start & ~huge_page_mask(h));
	BUG_ON(end & ~huge_page_mask(h));

	tlb_start_vma(tlb, vma);
	mmu_notifier_invalidate_range_start(mm, mmun_start, mmun_end);
	address = start;
again:
	for (; address < end; address += sz) {
		ptep = huge_pte_offset(mm, address);
		if (!ptep)
			continue;

		ptl = huge_pte_lock(h, mm, ptep);
		if (huge_pmd_unshare(mm, &address, ptep))
			goto unlock;

		pte = huge_ptep_get(ptep);
		if (huge_pte_none(pte))
			goto unlock;

		/*
		 * HWPoisoned hugepage is already unmapped and dropped reference
		 */
		if (unlikely(is_hugetlb_entry_hwpoisoned(pte))) {
			huge_pte_clear(mm, address, ptep);
			goto unlock;
		}

		page = pte_page(pte);
		/*
		 * If a reference page is supplied, it is because a specific
		 * page is being unmapped, not a range. Ensure the page we
		 * are about to unmap is the actual page of interest.
		 */
		if (ref_page) {
			if (page != ref_page)
				goto unlock;

			/*
			 * Mark the VMA as having unmapped its page so that
			 * future faults in this VMA will fail rather than
			 * looking like data was lost
			 */
			set_vma_resv_flags(vma, HPAGE_RESV_UNMAPPED);
		}

		pte = huge_ptep_get_and_clear(mm, address, ptep);
		tlb_remove_tlb_entry(tlb, ptep, address);
		if (huge_pte_dirty(pte))
			set_page_dirty(page);

		page_remove_rmap(page);
		force_flush = !__tlb_remove_page(tlb, page);
		if (force_flush) {
			address += sz;
			spin_unlock(ptl);
			break;
		}
		/* Bail out after unmapping reference page if supplied */
		if (ref_page) {
			spin_unlock(ptl);
			break;
		}
unlock:
		spin_unlock(ptl);
	}
	/*
	 * mmu_gather ran out of room to batch pages, we break out of
	 * the PTE lock to avoid doing the potential expensive TLB invalidate
	 * and page-free while holding it.
	 */
	if (force_flush) {
		force_flush = 0;
		tlb_flush_mmu(tlb);
		if (address < end && !ref_page)
			goto again;
	}
	mmu_notifier_invalidate_range_end(mm, mmun_start, mmun_end);
	tlb_end_vma(tlb, vma);
}

void __unmap_hugepage_range_final(struct mmu_gather *tlb,
			  struct vm_area_struct *vma, unsigned long start,
			  unsigned long end, struct page *ref_page)
{
	__unmap_hugepage_range(tlb, vma, start, end, ref_page);

	/*
	 * Clear this flag so that x86's huge_pmd_share page_table_shareable
	 * test will fail on a vma being torn down, and not grab a page table
	 * on its way out.  We're lucky that the flag has such an appropriate
	 * name, and can in fact be safely cleared here. We could clear it
	 * before the __unmap_hugepage_range above, but all that's necessary
	 * is to clear it before releasing the i_mmap_rwsem. This works
	 * because in the context this is called, the VMA is about to be
	 * destroyed and the i_mmap_rwsem is held.
	 */
	vma->vm_flags &= ~VM_MAYSHARE;
}

void unmap_hugepage_range(struct vm_area_struct *vma, unsigned long start,
			  unsigned long end, struct page *ref_page)
{
	struct mm_struct *mm;
	struct mmu_gather tlb;

	mm = vma->vm_mm;

	tlb_gather_mmu(&tlb, mm, start, end);
	__unmap_hugepage_range(&tlb, vma, start, end, ref_page);
	tlb_finish_mmu(&tlb, start, end);
}

/*
 * This is called when the original mapper is failing to COW a MAP_PRIVATE
 * mappping it owns the reserve page for. The intention is to unmap the page
 * from other VMAs and let the children be SIGKILLed if they are faulting the
 * same region.
 */
static void unmap_ref_private(struct mm_struct *mm, struct vm_area_struct *vma,
			      struct page *page, unsigned long address)
{
	struct hstate *h = hstate_vma(vma);
	struct vm_area_struct *iter_vma;
	struct address_space *mapping;
	pgoff_t pgoff;

	/*
	 * vm_pgoff is in PAGE_SIZE units, hence the different calculation
	 * from page cache lookup which is in HPAGE_SIZE units.
	 */
	address = address & huge_page_mask(h);
	pgoff = ((address - vma->vm_start) >> PAGE_SHIFT) +
			vma->vm_pgoff;
	mapping = file_inode(vma->vm_file)->i_mapping;

	/*
	 * Take the mapping lock for the duration of the table walk. As
	 * this mapping should be shared between all the VMAs,
	 * __unmap_hugepage_range() is called as the lock is already held
	 */
	i_mmap_lock_write(mapping);
	vma_interval_tree_foreach(iter_vma, &mapping->i_mmap, pgoff, pgoff) {
		/* Do not unmap the current VMA */
		if (iter_vma == vma)
			continue;

		/*
		 * Unmap the page from other VMAs without their own reserves.
		 * They get marked to be SIGKILLed if they fault in these
		 * areas. This is because a future no-page fault on this VMA
		 * could insert a zeroed page instead of the data existing
		 * from the time of fork. This would look like data corruption
		 */
		if (!is_vma_resv_set(iter_vma, HPAGE_RESV_OWNER))
			unmap_hugepage_range(iter_vma, address,
					     address + huge_page_size(h), page);
	}
	i_mmap_unlock_write(mapping);
}

/*
 * Hugetlb_cow() should be called with page lock of the original hugepage held.
 * Called with hugetlb_instantiation_mutex held and pte_page locked so we
 * cannot race with other handlers or page migration.
 * Keep the pte_same checks anyway to make transition from the mutex easier.
 */
static int hugetlb_cow(struct mm_struct *mm, struct vm_area_struct *vma,
			unsigned long address, pte_t *ptep, pte_t pte,
			struct page *pagecache_page, spinlock_t *ptl)
{
	struct hstate *h = hstate_vma(vma);
	struct page *old_page, *new_page;
	int ret = 0, outside_reserve = 0;
	unsigned long mmun_start;	/* For mmu_notifiers */
	unsigned long mmun_end;		/* For mmu_notifiers */

	old_page = pte_page(pte);

retry_avoidcopy:
	/* If no-one else is actually using this page, avoid the copy
	 * and just make the page writable */
	if (page_mapcount(old_page) == 1 && PageAnon(old_page)) {
		page_move_anon_rmap(old_page, vma, address);
		set_huge_ptep_writable(vma, address, ptep);
		return 0;
	}

	/*
	 * If the process that created a MAP_PRIVATE mapping is about to
	 * perform a COW due to a shared page count, attempt to satisfy
	 * the allocation without using the existing reserves. The pagecache
	 * page is used to determine if the reserve at this address was
	 * consumed or not. If reserves were used, a partial faulted mapping
	 * at the time of fork() could consume its reserves on COW instead
	 * of the full address range.
	 */
	if (is_vma_resv_set(vma, HPAGE_RESV_OWNER) &&
			old_page != pagecache_page)
		outside_reserve = 1;

	page_cache_get(old_page);

	/*
	 * Drop page table lock as buddy allocator may be called. It will
	 * be acquired again before returning to the caller, as expected.
	 */
	spin_unlock(ptl);
	new_page = alloc_huge_page(vma, address, outside_reserve);

	if (IS_ERR(new_page)) {
		/*
		 * If a process owning a MAP_PRIVATE mapping fails to COW,
		 * it is due to references held by a child and an insufficient
		 * huge page pool. To guarantee the original mappers
		 * reliability, unmap the page from child processes. The child
		 * may get SIGKILLed if it later faults.
		 */
		if (outside_reserve) {
			page_cache_release(old_page);
			BUG_ON(huge_pte_none(pte));
			unmap_ref_private(mm, vma, old_page, address);
			BUG_ON(huge_pte_none(pte));
			spin_lock(ptl);
			ptep = huge_pte_offset(mm, address & huge_page_mask(h));
			if (likely(ptep &&
				   pte_same(huge_ptep_get(ptep), pte)))
				goto retry_avoidcopy;
			/*
			 * race occurs while re-acquiring page table
			 * lock, and our job is done.
			 */
			return 0;
		}

		ret = (PTR_ERR(new_page) == -ENOMEM) ?
			VM_FAULT_OOM : VM_FAULT_SIGBUS;
		goto out_release_old;
	}

	/*
	 * When the original hugepage is shared one, it does not have
	 * anon_vma prepared.
	 */
	if (unlikely(anon_vma_prepare(vma))) {
		ret = VM_FAULT_OOM;
		goto out_release_all;
	}

	copy_user_huge_page(new_page, old_page, address, vma,
			    pages_per_huge_page(h));
	__SetPageUptodate(new_page);

	mmun_start = address & huge_page_mask(h);
	mmun_end = mmun_start + huge_page_size(h);
	mmu_notifier_invalidate_range_start(mm, mmun_start, mmun_end);

	/*
	 * Retake the page table lock to check for racing updates
	 * before the page tables are altered
	 */
	spin_lock(ptl);
	ptep = huge_pte_offset(mm, address & huge_page_mask(h));
	if (likely(ptep && pte_same(huge_ptep_get(ptep), pte))) {
		ClearPagePrivate(new_page);

		/* Break COW */
		huge_ptep_clear_flush(vma, address, ptep);
		mmu_notifier_invalidate_range(mm, mmun_start, mmun_end);
		set_huge_pte_at(mm, address, ptep,
				make_huge_pte(vma, new_page, 1));
		page_remove_rmap(old_page);
		hugepage_add_new_anon_rmap(new_page, vma, address);
		/* Make the old page be freed below */
		new_page = old_page;
	}
	spin_unlock(ptl);
	mmu_notifier_invalidate_range_end(mm, mmun_start, mmun_end);
out_release_all:
	page_cache_release(new_page);
out_release_old:
	page_cache_release(old_page);

	spin_lock(ptl); /* Caller expects lock to be held */
	return ret;
}

/* Return the pagecache page at a given address within a VMA */
static struct page *hugetlbfs_pagecache_page(struct hstate *h,
			struct vm_area_struct *vma, unsigned long address)
{
	struct address_space *mapping;
	pgoff_t idx;

	mapping = vma->vm_file->f_mapping;
	idx = vma_hugecache_offset(h, vma, address);

	return find_lock_page(mapping, idx);
}

/*
 * Return whether there is a pagecache page to back given address within VMA.
 * Caller follow_hugetlb_page() holds page_table_lock so we cannot lock_page.
 */
static bool hugetlbfs_pagecache_present(struct hstate *h,
			struct vm_area_struct *vma, unsigned long address)
{
	struct address_space *mapping;
	pgoff_t idx;
	struct page *page;

	mapping = vma->vm_file->f_mapping;
	idx = vma_hugecache_offset(h, vma, address);

	page = find_get_page(mapping, idx);
	if (page)
		put_page(page);
	return page != NULL;
}

static int hugetlb_no_page(struct mm_struct *mm, struct vm_area_struct *vma,
			   struct address_space *mapping, pgoff_t idx,
			   unsigned long address, pte_t *ptep, unsigned int flags)
{
	struct hstate *h = hstate_vma(vma);
	int ret = VM_FAULT_SIGBUS;
	int anon_rmap = 0;
	unsigned long size;
	struct page *page;
	pte_t new_pte;
	spinlock_t *ptl;

	/*
	 * Currently, we are forced to kill the process in the event the
	 * original mapper has unmapped pages from the child due to a failed
	 * COW. Warn that such a situation has occurred as it may not be obvious
	 */
	if (is_vma_resv_set(vma, HPAGE_RESV_UNMAPPED)) {
		pr_warning("PID %d killed due to inadequate hugepage pool\n",
			   current->pid);
		return ret;
	}

	/*
	 * Use page lock to guard against racing truncation
	 * before we get page_table_lock.
	 */
retry:
	page = find_lock_page(mapping, idx);
	if (!page) {
		size = i_size_read(mapping->host) >> huge_page_shift(h);
		if (idx >= size)
			goto out;
		page = alloc_huge_page(vma, address, 0);
		if (IS_ERR(page)) {
			ret = PTR_ERR(page);
			if (ret == -ENOMEM)
				ret = VM_FAULT_OOM;
			else
				ret = VM_FAULT_SIGBUS;
			goto out;
		}
		clear_huge_page(page, address, pages_per_huge_page(h));
		__SetPageUptodate(page);

		if (vma->vm_flags & VM_MAYSHARE) {
			int err;
			struct inode *inode = mapping->host;

			err = add_to_page_cache(page, mapping, idx, GFP_KERNEL);
			if (err) {
				put_page(page);
				if (err == -EEXIST)
					goto retry;
				goto out;
			}
			ClearPagePrivate(page);

			spin_lock(&inode->i_lock);
			inode->i_blocks += blocks_per_huge_page(h);
			spin_unlock(&inode->i_lock);
		} else {
			lock_page(page);
			if (unlikely(anon_vma_prepare(vma))) {
				ret = VM_FAULT_OOM;
				goto backout_unlocked;
			}
			anon_rmap = 1;
		}
	} else {
		/*
		 * If memory error occurs between mmap() and fault, some process
		 * don't have hwpoisoned swap entry for errored virtual address.
		 * So we need to block hugepage fault by PG_hwpoison bit check.
		 */
		if (unlikely(PageHWPoison(page))) {
			ret = VM_FAULT_HWPOISON |
				VM_FAULT_SET_HINDEX(hstate_index(h));
			goto backout_unlocked;
		}
	}

	/*
	 * If we are going to COW a private mapping later, we examine the
	 * pending reservations for this page now. This will ensure that
	 * any allocations necessary to record that reservation occur outside
	 * the spinlock.
	 */
	if ((flags & FAULT_FLAG_WRITE) && !(vma->vm_flags & VM_SHARED))
		if (vma_needs_reservation(h, vma, address) < 0) {
			ret = VM_FAULT_OOM;
			goto backout_unlocked;
		}

	ptl = huge_pte_lockptr(h, mm, ptep);
	spin_lock(ptl);
	size = i_size_read(mapping->host) >> huge_page_shift(h);
	if (idx >= size)
		goto backout;

	ret = 0;
	if (!huge_pte_none(huge_ptep_get(ptep)))
		goto backout;

	if (anon_rmap) {
		ClearPagePrivate(page);
		hugepage_add_new_anon_rmap(page, vma, address);
	} else
		page_dup_rmap(page);
	new_pte = make_huge_pte(vma, page, ((vma->vm_flags & VM_WRITE)
				&& (vma->vm_flags & VM_SHARED)));
	set_huge_pte_at(mm, address, ptep, new_pte);

	if ((flags & FAULT_FLAG_WRITE) && !(vma->vm_flags & VM_SHARED)) {
		/* Optimization, do the COW without a second fault */
		ret = hugetlb_cow(mm, vma, address, ptep, new_pte, page, ptl);
	}

	spin_unlock(ptl);
	unlock_page(page);
out:
	return ret;

backout:
	spin_unlock(ptl);
backout_unlocked:
	unlock_page(page);
	put_page(page);
	goto out;
}

#ifdef CONFIG_SMP
static u32 fault_mutex_hash(struct hstate *h, struct mm_struct *mm,
			    struct vm_area_struct *vma,
			    struct address_space *mapping,
			    pgoff_t idx, unsigned long address)
{
	unsigned long key[2];
	u32 hash;

	if (vma->vm_flags & VM_SHARED) {
		key[0] = (unsigned long) mapping;
		key[1] = idx;
	} else {
		key[0] = (unsigned long) mm;
		key[1] = address >> huge_page_shift(h);
	}

	hash = jhash2((u32 *)&key, sizeof(key)/sizeof(u32), 0);

	return hash & (num_fault_mutexes - 1);
}
#else
/*
 * For uniprocesor systems we always use a single mutex, so just
 * return 0 and avoid the hashing overhead.
 */
static u32 fault_mutex_hash(struct hstate *h, struct mm_struct *mm,
			    struct vm_area_struct *vma,
			    struct address_space *mapping,
			    pgoff_t idx, unsigned long address)
{
	return 0;
}
#endif

int hugetlb_fault(struct mm_struct *mm, struct vm_area_struct *vma,
			unsigned long address, unsigned int flags)
{
	pte_t *ptep, entry;
	spinlock_t *ptl;
	int ret;
	u32 hash;
	pgoff_t idx;
	struct page *page = NULL;
	struct page *pagecache_page = NULL;
	struct hstate *h = hstate_vma(vma);
	struct address_space *mapping;

	address &= huge_page_mask(h);

	ptep = huge_pte_offset(mm, address);
	if (ptep) {
		entry = huge_ptep_get(ptep);
		if (unlikely(is_hugetlb_entry_migration(entry))) {
			migration_entry_wait_huge(vma, mm, ptep);
			return 0;
		} else if (unlikely(is_hugetlb_entry_hwpoisoned(entry)))
			return VM_FAULT_HWPOISON_LARGE |
				VM_FAULT_SET_HINDEX(hstate_index(h));
	}

	ptep = huge_pte_alloc(mm, address, huge_page_size(h));
	if (!ptep)
		return VM_FAULT_OOM;

	mapping = vma->vm_file->f_mapping;
	idx = vma_hugecache_offset(h, vma, address);

	/*
	 * Serialize hugepage allocation and instantiation, so that we don't
	 * get spurious allocation failures if two CPUs race to instantiate
	 * the same page in the page cache.
	 */
	hash = fault_mutex_hash(h, mm, vma, mapping, idx, address);
	mutex_lock(&htlb_fault_mutex_table[hash]);

	entry = huge_ptep_get(ptep);
	if (huge_pte_none(entry)) {
		ret = hugetlb_no_page(mm, vma, mapping, idx, address, ptep, flags);
		goto out_mutex;
	}

	ret = 0;

	/*
	 * If we are going to COW the mapping later, we examine the pending
	 * reservations for this page now. This will ensure that any
	 * allocations necessary to record that reservation occur outside the
	 * spinlock. For private mappings, we also lookup the pagecache
	 * page now as it is used to determine if a reservation has been
	 * consumed.
	 */
	if ((flags & FAULT_FLAG_WRITE) && !huge_pte_write(entry)) {
		if (vma_needs_reservation(h, vma, address) < 0) {
			ret = VM_FAULT_OOM;
			goto out_mutex;
		}

		if (!(vma->vm_flags & VM_MAYSHARE))
			pagecache_page = hugetlbfs_pagecache_page(h,
								vma, address);
	}

	/*
	 * hugetlb_cow() requires page locks of pte_page(entry) and
	 * pagecache_page, so here we need take the former one
	 * when page != pagecache_page or !pagecache_page.
	 * Note that locking order is always pagecache_page -> page,
	 * so no worry about deadlock.
	 */
	page = pte_page(entry);
	get_page(page);
	if (page != pagecache_page)
		lock_page(page);

	ptl = huge_pte_lockptr(h, mm, ptep);
	spin_lock(ptl);
	/* Check for a racing update before calling hugetlb_cow */
	if (unlikely(!pte_same(entry, huge_ptep_get(ptep))))
		goto out_ptl;


	if (flags & FAULT_FLAG_WRITE) {
		if (!huge_pte_write(entry)) {
			ret = hugetlb_cow(mm, vma, address, ptep, entry,
					pagecache_page, ptl);
			goto out_ptl;
		}
		entry = huge_pte_mkdirty(entry);
	}
	entry = pte_mkyoung(entry);
	if (huge_ptep_set_access_flags(vma, address, ptep, entry,
						flags & FAULT_FLAG_WRITE))
		update_mmu_cache(vma, address, ptep);

out_ptl:
	spin_unlock(ptl);

	if (pagecache_page) {
		unlock_page(pagecache_page);
		put_page(pagecache_page);
	}
	if (page != pagecache_page)
		unlock_page(page);
	put_page(page);

out_mutex:
	mutex_unlock(&htlb_fault_mutex_table[hash]);
	return ret;
}

long follow_hugetlb_page(struct mm_struct *mm, struct vm_area_struct *vma,
			 struct page **pages, struct vm_area_struct **vmas,
			 unsigned long *position, unsigned long *nr_pages,
			 long i, unsigned int flags)
{
	unsigned long pfn_offset;
	unsigned long vaddr = *position;
	unsigned long remainder = *nr_pages;
	struct hstate *h = hstate_vma(vma);

	while (vaddr < vma->vm_end && remainder) {
		pte_t *pte;
		spinlock_t *ptl = NULL;
		int absent;
		struct page *page;

		/*
		 * Some archs (sparc64, sh*) have multiple pte_ts to
		 * each hugepage.  We have to make sure we get the
		 * first, for the page indexing below to work.
		 *
		 * Note that page table lock is not held when pte is null.
		 */
		pte = huge_pte_offset(mm, vaddr & huge_page_mask(h));
		if (pte)
			ptl = huge_pte_lock(h, mm, pte);
		absent = !pte || huge_pte_none(huge_ptep_get(pte));

		/*
		 * When coredumping, it suits get_dump_page if we just return
		 * an error where there's an empty slot with no huge pagecache
		 * to back it.  This way, we avoid allocating a hugepage, and
		 * the sparse dumpfile avoids allocating disk blocks, but its
		 * huge holes still show up with zeroes where they need to be.
		 */
		if (absent && (flags & FOLL_DUMP) &&
		    !hugetlbfs_pagecache_present(h, vma, vaddr)) {
			if (pte)
				spin_unlock(ptl);
			remainder = 0;
			break;
		}

		/*
		 * We need call hugetlb_fault for both hugepages under migration
		 * (in which case hugetlb_fault waits for the migration,) and
		 * hwpoisoned hugepages (in which case we need to prevent the
		 * caller from accessing to them.) In order to do this, we use
		 * here is_swap_pte instead of is_hugetlb_entry_migration and
		 * is_hugetlb_entry_hwpoisoned. This is because it simply covers
		 * both cases, and because we can't follow correct pages
		 * directly from any kind of swap entries.
		 */
		if (absent || is_swap_pte(huge_ptep_get(pte)) ||
		    ((flags & FOLL_WRITE) &&
		      !huge_pte_write(huge_ptep_get(pte)))) {
			int ret;

			if (pte)
				spin_unlock(ptl);
			ret = hugetlb_fault(mm, vma, vaddr,
				(flags & FOLL_WRITE) ? FAULT_FLAG_WRITE : 0);
			if (!(ret & VM_FAULT_ERROR))
				continue;

			remainder = 0;
			break;
		}

		pfn_offset = (vaddr & ~huge_page_mask(h)) >> PAGE_SHIFT;
		page = pte_page(huge_ptep_get(pte));
same_page:
		if (pages) {
			pages[i] = mem_map_offset(page, pfn_offset);
			get_page_foll(pages[i]);
		}

		if (vmas)
			vmas[i] = vma;

		vaddr += PAGE_SIZE;
		++pfn_offset;
		--remainder;
		++i;
		if (vaddr < vma->vm_end && remainder &&
				pfn_offset < pages_per_huge_page(h)) {
			/*
			 * We use pfn_offset to avoid touching the pageframes
			 * of this compound page.
			 */
			goto same_page;
		}
		spin_unlock(ptl);
	}
	*nr_pages = remainder;
	*position = vaddr;

	return i ? i : -EFAULT;
}

unsigned long hugetlb_change_protection(struct vm_area_struct *vma,
		unsigned long address, unsigned long end, pgprot_t newprot)
{
	struct mm_struct *mm = vma->vm_mm;
	unsigned long start = address;
	pte_t *ptep;
	pte_t pte;
	struct hstate *h = hstate_vma(vma);
	unsigned long pages = 0;

	BUG_ON(address >= end);
	flush_cache_range(vma, address, end);

	mmu_notifier_invalidate_range_start(mm, start, end);
	i_mmap_lock_write(vma->vm_file->f_mapping);
	for (; address < end; address += huge_page_size(h)) {
		spinlock_t *ptl;
		ptep = huge_pte_offset(mm, address);
		if (!ptep)
			continue;
		ptl = huge_pte_lock(h, mm, ptep);
		if (huge_pmd_unshare(mm, &address, ptep)) {
			pages++;
			spin_unlock(ptl);
			continue;
		}
		if (!huge_pte_none(huge_ptep_get(ptep))) {
			pte = huge_ptep_get_and_clear(mm, address, ptep);
			pte = pte_mkhuge(huge_pte_modify(pte, newprot));
			pte = arch_make_huge_pte(pte, vma, NULL, 0);
			set_huge_pte_at(mm, address, ptep, pte);
			pages++;
		}
		spin_unlock(ptl);
	}
	/*
	 * Must flush TLB before releasing i_mmap_rwsem: x86's huge_pmd_unshare
	 * may have cleared our pud entry and done put_page on the page table:
	 * once we release i_mmap_rwsem, another task can do the final put_page
	 * and that page table be reused and filled with junk.
	 */
	flush_tlb_range(vma, start, end);
<<<<<<< HEAD
	i_mmap_unlock_write(vma->vm_file->f_mapping);
=======
	mmu_notifier_invalidate_range(mm, start, end);
	mutex_unlock(&vma->vm_file->f_mapping->i_mmap_mutex);
>>>>>>> 4e0cd681
	mmu_notifier_invalidate_range_end(mm, start, end);

	return pages << h->order;
}

int hugetlb_reserve_pages(struct inode *inode,
					long from, long to,
					struct vm_area_struct *vma,
					vm_flags_t vm_flags)
{
	long ret, chg;
	struct hstate *h = hstate_inode(inode);
	struct hugepage_subpool *spool = subpool_inode(inode);
	struct resv_map *resv_map;

	/*
	 * Only apply hugepage reservation if asked. At fault time, an
	 * attempt will be made for VM_NORESERVE to allocate a page
	 * without using reserves
	 */
	if (vm_flags & VM_NORESERVE)
		return 0;

	/*
	 * Shared mappings base their reservation on the number of pages that
	 * are already allocated on behalf of the file. Private mappings need
	 * to reserve the full area even if read-only as mprotect() may be
	 * called to make the mapping read-write. Assume !vma is a shm mapping
	 */
	if (!vma || vma->vm_flags & VM_MAYSHARE) {
		resv_map = inode_resv_map(inode);

		chg = region_chg(resv_map, from, to);

	} else {
		resv_map = resv_map_alloc();
		if (!resv_map)
			return -ENOMEM;

		chg = to - from;

		set_vma_resv_map(vma, resv_map);
		set_vma_resv_flags(vma, HPAGE_RESV_OWNER);
	}

	if (chg < 0) {
		ret = chg;
		goto out_err;
	}

	/* There must be enough pages in the subpool for the mapping */
	if (hugepage_subpool_get_pages(spool, chg)) {
		ret = -ENOSPC;
		goto out_err;
	}

	/*
	 * Check enough hugepages are available for the reservation.
	 * Hand the pages back to the subpool if there are not
	 */
	ret = hugetlb_acct_memory(h, chg);
	if (ret < 0) {
		hugepage_subpool_put_pages(spool, chg);
		goto out_err;
	}

	/*
	 * Account for the reservations made. Shared mappings record regions
	 * that have reservations as they are shared by multiple VMAs.
	 * When the last VMA disappears, the region map says how much
	 * the reservation was and the page cache tells how much of
	 * the reservation was consumed. Private mappings are per-VMA and
	 * only the consumed reservations are tracked. When the VMA
	 * disappears, the original reservation is the VMA size and the
	 * consumed reservations are stored in the map. Hence, nothing
	 * else has to be done for private mappings here
	 */
	if (!vma || vma->vm_flags & VM_MAYSHARE)
		region_add(resv_map, from, to);
	return 0;
out_err:
	if (vma && is_vma_resv_set(vma, HPAGE_RESV_OWNER))
		kref_put(&resv_map->refs, resv_map_release);
	return ret;
}

void hugetlb_unreserve_pages(struct inode *inode, long offset, long freed)
{
	struct hstate *h = hstate_inode(inode);
	struct resv_map *resv_map = inode_resv_map(inode);
	long chg = 0;
	struct hugepage_subpool *spool = subpool_inode(inode);

	if (resv_map)
		chg = region_truncate(resv_map, offset);
	spin_lock(&inode->i_lock);
	inode->i_blocks -= (blocks_per_huge_page(h) * freed);
	spin_unlock(&inode->i_lock);

	hugepage_subpool_put_pages(spool, (chg - freed));
	hugetlb_acct_memory(h, -(chg - freed));
}

#ifdef CONFIG_ARCH_WANT_HUGE_PMD_SHARE
static unsigned long page_table_shareable(struct vm_area_struct *svma,
				struct vm_area_struct *vma,
				unsigned long addr, pgoff_t idx)
{
	unsigned long saddr = ((idx - svma->vm_pgoff) << PAGE_SHIFT) +
				svma->vm_start;
	unsigned long sbase = saddr & PUD_MASK;
	unsigned long s_end = sbase + PUD_SIZE;

	/* Allow segments to share if only one is marked locked */
	unsigned long vm_flags = vma->vm_flags & ~VM_LOCKED;
	unsigned long svm_flags = svma->vm_flags & ~VM_LOCKED;

	/*
	 * match the virtual addresses, permission and the alignment of the
	 * page table page.
	 */
	if (pmd_index(addr) != pmd_index(saddr) ||
	    vm_flags != svm_flags ||
	    sbase < svma->vm_start || svma->vm_end < s_end)
		return 0;

	return saddr;
}

static int vma_shareable(struct vm_area_struct *vma, unsigned long addr)
{
	unsigned long base = addr & PUD_MASK;
	unsigned long end = base + PUD_SIZE;

	/*
	 * check on proper vm_flags and page table alignment
	 */
	if (vma->vm_flags & VM_MAYSHARE &&
	    vma->vm_start <= base && end <= vma->vm_end)
		return 1;
	return 0;
}

/*
 * Search for a shareable pmd page for hugetlb. In any case calls pmd_alloc()
 * and returns the corresponding pte. While this is not necessary for the
 * !shared pmd case because we can allocate the pmd later as well, it makes the
 * code much cleaner. pmd allocation is essential for the shared case because
 * pud has to be populated inside the same i_mmap_rwsem section - otherwise
 * racing tasks could either miss the sharing (see huge_pte_offset) or select a
 * bad pmd for sharing.
 */
pte_t *huge_pmd_share(struct mm_struct *mm, unsigned long addr, pud_t *pud)
{
	struct vm_area_struct *vma = find_vma(mm, addr);
	struct address_space *mapping = vma->vm_file->f_mapping;
	pgoff_t idx = ((addr - vma->vm_start) >> PAGE_SHIFT) +
			vma->vm_pgoff;
	struct vm_area_struct *svma;
	unsigned long saddr;
	pte_t *spte = NULL;
	pte_t *pte;
	spinlock_t *ptl;

	if (!vma_shareable(vma, addr))
		return (pte_t *)pmd_alloc(mm, pud, addr);

	i_mmap_lock_write(mapping);
	vma_interval_tree_foreach(svma, &mapping->i_mmap, idx, idx) {
		if (svma == vma)
			continue;

		saddr = page_table_shareable(svma, vma, addr, idx);
		if (saddr) {
			spte = huge_pte_offset(svma->vm_mm, saddr);
			if (spte) {
				get_page(virt_to_page(spte));
				break;
			}
		}
	}

	if (!spte)
		goto out;

	ptl = huge_pte_lockptr(hstate_vma(vma), mm, spte);
	spin_lock(ptl);
	if (pud_none(*pud))
		pud_populate(mm, pud,
				(pmd_t *)((unsigned long)spte & PAGE_MASK));
	else
		put_page(virt_to_page(spte));
	spin_unlock(ptl);
out:
	pte = (pte_t *)pmd_alloc(mm, pud, addr);
	i_mmap_unlock_write(mapping);
	return pte;
}

/*
 * unmap huge page backed by shared pte.
 *
 * Hugetlb pte page is ref counted at the time of mapping.  If pte is shared
 * indicated by page_count > 1, unmap is achieved by clearing pud and
 * decrementing the ref count. If count == 1, the pte page is not shared.
 *
 * called with page table lock held.
 *
 * returns: 1 successfully unmapped a shared pte page
 *	    0 the underlying pte page is not shared, or it is the last user
 */
int huge_pmd_unshare(struct mm_struct *mm, unsigned long *addr, pte_t *ptep)
{
	pgd_t *pgd = pgd_offset(mm, *addr);
	pud_t *pud = pud_offset(pgd, *addr);

	BUG_ON(page_count(virt_to_page(ptep)) == 0);
	if (page_count(virt_to_page(ptep)) == 1)
		return 0;

	pud_clear(pud);
	put_page(virt_to_page(ptep));
	*addr = ALIGN(*addr, HPAGE_SIZE * PTRS_PER_PTE) - HPAGE_SIZE;
	return 1;
}
#define want_pmd_share()	(1)
#else /* !CONFIG_ARCH_WANT_HUGE_PMD_SHARE */
pte_t *huge_pmd_share(struct mm_struct *mm, unsigned long addr, pud_t *pud)
{
	return NULL;
}
#define want_pmd_share()	(0)
#endif /* CONFIG_ARCH_WANT_HUGE_PMD_SHARE */

#ifdef CONFIG_ARCH_WANT_GENERAL_HUGETLB
pte_t *huge_pte_alloc(struct mm_struct *mm,
			unsigned long addr, unsigned long sz)
{
	pgd_t *pgd;
	pud_t *pud;
	pte_t *pte = NULL;

	pgd = pgd_offset(mm, addr);
	pud = pud_alloc(mm, pgd, addr);
	if (pud) {
		if (sz == PUD_SIZE) {
			pte = (pte_t *)pud;
		} else {
			BUG_ON(sz != PMD_SIZE);
			if (want_pmd_share() && pud_none(*pud))
				pte = huge_pmd_share(mm, addr, pud);
			else
				pte = (pte_t *)pmd_alloc(mm, pud, addr);
		}
	}
	BUG_ON(pte && !pte_none(*pte) && !pte_huge(*pte));

	return pte;
}

pte_t *huge_pte_offset(struct mm_struct *mm, unsigned long addr)
{
	pgd_t *pgd;
	pud_t *pud;
	pmd_t *pmd = NULL;

	pgd = pgd_offset(mm, addr);
	if (pgd_present(*pgd)) {
		pud = pud_offset(pgd, addr);
		if (pud_present(*pud)) {
			if (pud_huge(*pud))
				return (pte_t *)pud;
			pmd = pmd_offset(pud, addr);
		}
	}
	return (pte_t *) pmd;
}

struct page *
follow_huge_pmd(struct mm_struct *mm, unsigned long address,
		pmd_t *pmd, int write)
{
	struct page *page;

	page = pte_page(*(pte_t *)pmd);
	if (page)
		page += ((address & ~PMD_MASK) >> PAGE_SHIFT);
	return page;
}

struct page *
follow_huge_pud(struct mm_struct *mm, unsigned long address,
		pud_t *pud, int write)
{
	struct page *page;

	page = pte_page(*(pte_t *)pud);
	if (page)
		page += ((address & ~PUD_MASK) >> PAGE_SHIFT);
	return page;
}

#else /* !CONFIG_ARCH_WANT_GENERAL_HUGETLB */

/* Can be overriden by architectures */
struct page * __weak
follow_huge_pud(struct mm_struct *mm, unsigned long address,
	       pud_t *pud, int write)
{
	BUG();
	return NULL;
}

#endif /* CONFIG_ARCH_WANT_GENERAL_HUGETLB */

#ifdef CONFIG_MEMORY_FAILURE

/* Should be called in hugetlb_lock */
static int is_hugepage_on_freelist(struct page *hpage)
{
	struct page *page;
	struct page *tmp;
	struct hstate *h = page_hstate(hpage);
	int nid = page_to_nid(hpage);

	list_for_each_entry_safe(page, tmp, &h->hugepage_freelists[nid], lru)
		if (page == hpage)
			return 1;
	return 0;
}

/*
 * This function is called from memory failure code.
 * Assume the caller holds page lock of the head page.
 */
int dequeue_hwpoisoned_huge_page(struct page *hpage)
{
	struct hstate *h = page_hstate(hpage);
	int nid = page_to_nid(hpage);
	int ret = -EBUSY;

	spin_lock(&hugetlb_lock);
	if (is_hugepage_on_freelist(hpage)) {
		/*
		 * Hwpoisoned hugepage isn't linked to activelist or freelist,
		 * but dangling hpage->lru can trigger list-debug warnings
		 * (this happens when we call unpoison_memory() on it),
		 * so let it point to itself with list_del_init().
		 */
		list_del_init(&hpage->lru);
		set_page_refcounted(hpage);
		h->free_huge_pages--;
		h->free_huge_pages_node[nid]--;
		ret = 0;
	}
	spin_unlock(&hugetlb_lock);
	return ret;
}
#endif

bool isolate_huge_page(struct page *page, struct list_head *list)
{
	VM_BUG_ON_PAGE(!PageHead(page), page);
	if (!get_page_unless_zero(page))
		return false;
	spin_lock(&hugetlb_lock);
	list_move_tail(&page->lru, list);
	spin_unlock(&hugetlb_lock);
	return true;
}

void putback_active_hugepage(struct page *page)
{
	VM_BUG_ON_PAGE(!PageHead(page), page);
	spin_lock(&hugetlb_lock);
	list_move_tail(&page->lru, &(page_hstate(page))->hugepage_activelist);
	spin_unlock(&hugetlb_lock);
	put_page(page);
}

bool is_hugepage_active(struct page *page)
{
	VM_BUG_ON_PAGE(!PageHuge(page), page);
	/*
	 * This function can be called for a tail page because the caller,
	 * scan_movable_pages, scans through a given pfn-range which typically
	 * covers one memory block. In systems using gigantic hugepage (1GB
	 * for x86_64,) a hugepage is larger than a memory block, and we don't
	 * support migrating such large hugepages for now, so return false
	 * when called for tail pages.
	 */
	if (PageTail(page))
		return false;
	/*
	 * Refcount of a hwpoisoned hugepages is 1, but they are not active,
	 * so we should return false for them.
	 */
	if (unlikely(PageHWPoison(page)))
		return false;
	return page_count(page) > 0;
}<|MERGE_RESOLUTION|>--- conflicted
+++ resolved
@@ -3380,12 +3380,8 @@
 	 * and that page table be reused and filled with junk.
 	 */
 	flush_tlb_range(vma, start, end);
-<<<<<<< HEAD
+	mmu_notifier_invalidate_range(mm, start, end);
 	i_mmap_unlock_write(vma->vm_file->f_mapping);
-=======
-	mmu_notifier_invalidate_range(mm, start, end);
-	mutex_unlock(&vma->vm_file->f_mapping->i_mmap_mutex);
->>>>>>> 4e0cd681
 	mmu_notifier_invalidate_range_end(mm, start, end);
 
 	return pages << h->order;
