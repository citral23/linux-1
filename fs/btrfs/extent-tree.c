// SPDX-License-Identifier: GPL-2.0
/*
 * Copyright (C) 2007 Oracle.  All rights reserved.
 */

#include <linux/sched.h>
#include <linux/sched/signal.h>
#include <linux/pagemap.h>
#include <linux/writeback.h>
#include <linux/blkdev.h>
#include <linux/sort.h>
#include <linux/rcupdate.h>
#include <linux/kthread.h>
#include <linux/slab.h>
#include <linux/ratelimit.h>
#include <linux/percpu_counter.h>
#include <linux/lockdep.h>
#include <linux/crc32c.h>
#include "misc.h"
#include "tree-log.h"
#include "disk-io.h"
#include "print-tree.h"
#include "volumes.h"
#include "raid56.h"
#include "locking.h"
#include "free-space-cache.h"
#include "free-space-tree.h"
#include "sysfs.h"
#include "qgroup.h"
#include "ref-verify.h"
#include "space-info.h"
#include "block-rsv.h"
#include "delalloc-space.h"
#include "block-group.h"
#include "discard.h"

#undef SCRAMBLE_DELAYED_REFS


static int __btrfs_free_extent(struct btrfs_trans_handle *trans,
			       struct btrfs_delayed_ref_node *node, u64 parent,
			       u64 root_objectid, u64 owner_objectid,
			       u64 owner_offset, int refs_to_drop,
			       struct btrfs_delayed_extent_op *extra_op);
static void __run_delayed_extent_op(struct btrfs_delayed_extent_op *extent_op,
				    struct extent_buffer *leaf,
				    struct btrfs_extent_item *ei);
static int alloc_reserved_file_extent(struct btrfs_trans_handle *trans,
				      u64 parent, u64 root_objectid,
				      u64 flags, u64 owner, u64 offset,
				      struct btrfs_key *ins, int ref_mod);
static int alloc_reserved_tree_block(struct btrfs_trans_handle *trans,
				     struct btrfs_delayed_ref_node *node,
				     struct btrfs_delayed_extent_op *extent_op);
static int find_next_key(struct btrfs_path *path, int level,
			 struct btrfs_key *key);

static int block_group_bits(struct btrfs_block_group *cache, u64 bits)
{
	return (cache->flags & bits) == bits;
}

int btrfs_add_excluded_extent(struct btrfs_fs_info *fs_info,
			      u64 start, u64 num_bytes)
{
	u64 end = start + num_bytes - 1;
	set_extent_bits(&fs_info->excluded_extents, start, end,
			EXTENT_UPTODATE);
	return 0;
}

void btrfs_free_excluded_extents(struct btrfs_block_group *cache)
{
	struct btrfs_fs_info *fs_info = cache->fs_info;
	u64 start, end;

	start = cache->start;
	end = start + cache->length - 1;

	clear_extent_bits(&fs_info->excluded_extents, start, end,
			  EXTENT_UPTODATE);
}

static u64 generic_ref_to_space_flags(struct btrfs_ref *ref)
{
	if (ref->type == BTRFS_REF_METADATA) {
		if (ref->tree_ref.root == BTRFS_CHUNK_TREE_OBJECTID)
			return BTRFS_BLOCK_GROUP_SYSTEM;
		else
			return BTRFS_BLOCK_GROUP_METADATA;
	}
	return BTRFS_BLOCK_GROUP_DATA;
}

static void add_pinned_bytes(struct btrfs_fs_info *fs_info,
			     struct btrfs_ref *ref)
{
	struct btrfs_space_info *space_info;
	u64 flags = generic_ref_to_space_flags(ref);

	space_info = btrfs_find_space_info(fs_info, flags);
	ASSERT(space_info);
	percpu_counter_add_batch(&space_info->total_bytes_pinned, ref->len,
		    BTRFS_TOTAL_BYTES_PINNED_BATCH);
}

static void sub_pinned_bytes(struct btrfs_fs_info *fs_info,
			     struct btrfs_ref *ref)
{
	struct btrfs_space_info *space_info;
	u64 flags = generic_ref_to_space_flags(ref);

	space_info = btrfs_find_space_info(fs_info, flags);
	ASSERT(space_info);
	percpu_counter_add_batch(&space_info->total_bytes_pinned, -ref->len,
		    BTRFS_TOTAL_BYTES_PINNED_BATCH);
}

/* simple helper to search for an existing data extent at a given offset */
int btrfs_lookup_data_extent(struct btrfs_fs_info *fs_info, u64 start, u64 len)
{
	int ret;
	struct btrfs_key key;
	struct btrfs_path *path;

	path = btrfs_alloc_path();
	if (!path)
		return -ENOMEM;

	key.objectid = start;
	key.offset = len;
	key.type = BTRFS_EXTENT_ITEM_KEY;
	ret = btrfs_search_slot(NULL, fs_info->extent_root, &key, path, 0, 0);
	btrfs_free_path(path);
	return ret;
}

/*
 * helper function to lookup reference count and flags of a tree block.
 *
 * the head node for delayed ref is used to store the sum of all the
 * reference count modifications queued up in the rbtree. the head
 * node may also store the extent flags to set. This way you can check
 * to see what the reference count and extent flags would be if all of
 * the delayed refs are not processed.
 */
int btrfs_lookup_extent_info(struct btrfs_trans_handle *trans,
			     struct btrfs_fs_info *fs_info, u64 bytenr,
			     u64 offset, int metadata, u64 *refs, u64 *flags)
{
	struct btrfs_delayed_ref_head *head;
	struct btrfs_delayed_ref_root *delayed_refs;
	struct btrfs_path *path;
	struct btrfs_extent_item *ei;
	struct extent_buffer *leaf;
	struct btrfs_key key;
	u32 item_size;
	u64 num_refs;
	u64 extent_flags;
	int ret;

	/*
	 * If we don't have skinny metadata, don't bother doing anything
	 * different
	 */
	if (metadata && !btrfs_fs_incompat(fs_info, SKINNY_METADATA)) {
		offset = fs_info->nodesize;
		metadata = 0;
	}

	path = btrfs_alloc_path();
	if (!path)
		return -ENOMEM;

	if (!trans) {
		path->skip_locking = 1;
		path->search_commit_root = 1;
	}

search_again:
	key.objectid = bytenr;
	key.offset = offset;
	if (metadata)
		key.type = BTRFS_METADATA_ITEM_KEY;
	else
		key.type = BTRFS_EXTENT_ITEM_KEY;

	ret = btrfs_search_slot(trans, fs_info->extent_root, &key, path, 0, 0);
	if (ret < 0)
		goto out_free;

	if (ret > 0 && metadata && key.type == BTRFS_METADATA_ITEM_KEY) {
		if (path->slots[0]) {
			path->slots[0]--;
			btrfs_item_key_to_cpu(path->nodes[0], &key,
					      path->slots[0]);
			if (key.objectid == bytenr &&
			    key.type == BTRFS_EXTENT_ITEM_KEY &&
			    key.offset == fs_info->nodesize)
				ret = 0;
		}
	}

	if (ret == 0) {
		leaf = path->nodes[0];
		item_size = btrfs_item_size_nr(leaf, path->slots[0]);
		if (item_size >= sizeof(*ei)) {
			ei = btrfs_item_ptr(leaf, path->slots[0],
					    struct btrfs_extent_item);
			num_refs = btrfs_extent_refs(leaf, ei);
			extent_flags = btrfs_extent_flags(leaf, ei);
		} else {
			ret = -EINVAL;
			btrfs_print_v0_err(fs_info);
			if (trans)
				btrfs_abort_transaction(trans, ret);
			else
				btrfs_handle_fs_error(fs_info, ret, NULL);

			goto out_free;
		}

		BUG_ON(num_refs == 0);
	} else {
		num_refs = 0;
		extent_flags = 0;
		ret = 0;
	}

	if (!trans)
		goto out;

	delayed_refs = &trans->transaction->delayed_refs;
	spin_lock(&delayed_refs->lock);
	head = btrfs_find_delayed_ref_head(delayed_refs, bytenr);
	if (head) {
		if (!mutex_trylock(&head->mutex)) {
			refcount_inc(&head->refs);
			spin_unlock(&delayed_refs->lock);

			btrfs_release_path(path);

			/*
			 * Mutex was contended, block until it's released and try
			 * again
			 */
			mutex_lock(&head->mutex);
			mutex_unlock(&head->mutex);
			btrfs_put_delayed_ref_head(head);
			goto search_again;
		}
		spin_lock(&head->lock);
		if (head->extent_op && head->extent_op->update_flags)
			extent_flags |= head->extent_op->flags_to_set;
		else
			BUG_ON(num_refs == 0);

		num_refs += head->ref_mod;
		spin_unlock(&head->lock);
		mutex_unlock(&head->mutex);
	}
	spin_unlock(&delayed_refs->lock);
out:
	WARN_ON(num_refs == 0);
	if (refs)
		*refs = num_refs;
	if (flags)
		*flags = extent_flags;
out_free:
	btrfs_free_path(path);
	return ret;
}

/*
 * Back reference rules.  Back refs have three main goals:
 *
 * 1) differentiate between all holders of references to an extent so that
 *    when a reference is dropped we can make sure it was a valid reference
 *    before freeing the extent.
 *
 * 2) Provide enough information to quickly find the holders of an extent
 *    if we notice a given block is corrupted or bad.
 *
 * 3) Make it easy to migrate blocks for FS shrinking or storage pool
 *    maintenance.  This is actually the same as #2, but with a slightly
 *    different use case.
 *
 * There are two kinds of back refs. The implicit back refs is optimized
 * for pointers in non-shared tree blocks. For a given pointer in a block,
 * back refs of this kind provide information about the block's owner tree
 * and the pointer's key. These information allow us to find the block by
 * b-tree searching. The full back refs is for pointers in tree blocks not
 * referenced by their owner trees. The location of tree block is recorded
 * in the back refs. Actually the full back refs is generic, and can be
 * used in all cases the implicit back refs is used. The major shortcoming
 * of the full back refs is its overhead. Every time a tree block gets
 * COWed, we have to update back refs entry for all pointers in it.
 *
 * For a newly allocated tree block, we use implicit back refs for
 * pointers in it. This means most tree related operations only involve
 * implicit back refs. For a tree block created in old transaction, the
 * only way to drop a reference to it is COW it. So we can detect the
 * event that tree block loses its owner tree's reference and do the
 * back refs conversion.
 *
 * When a tree block is COWed through a tree, there are four cases:
 *
 * The reference count of the block is one and the tree is the block's
 * owner tree. Nothing to do in this case.
 *
 * The reference count of the block is one and the tree is not the
 * block's owner tree. In this case, full back refs is used for pointers
 * in the block. Remove these full back refs, add implicit back refs for
 * every pointers in the new block.
 *
 * The reference count of the block is greater than one and the tree is
 * the block's owner tree. In this case, implicit back refs is used for
 * pointers in the block. Add full back refs for every pointers in the
 * block, increase lower level extents' reference counts. The original
 * implicit back refs are entailed to the new block.
 *
 * The reference count of the block is greater than one and the tree is
 * not the block's owner tree. Add implicit back refs for every pointer in
 * the new block, increase lower level extents' reference count.
 *
 * Back Reference Key composing:
 *
 * The key objectid corresponds to the first byte in the extent,
 * The key type is used to differentiate between types of back refs.
 * There are different meanings of the key offset for different types
 * of back refs.
 *
 * File extents can be referenced by:
 *
 * - multiple snapshots, subvolumes, or different generations in one subvol
 * - different files inside a single subvolume
 * - different offsets inside a file (bookend extents in file.c)
 *
 * The extent ref structure for the implicit back refs has fields for:
 *
 * - Objectid of the subvolume root
 * - objectid of the file holding the reference
 * - original offset in the file
 * - how many bookend extents
 *
 * The key offset for the implicit back refs is hash of the first
 * three fields.
 *
 * The extent ref structure for the full back refs has field for:
 *
 * - number of pointers in the tree leaf
 *
 * The key offset for the implicit back refs is the first byte of
 * the tree leaf
 *
 * When a file extent is allocated, The implicit back refs is used.
 * the fields are filled in:
 *
 *     (root_key.objectid, inode objectid, offset in file, 1)
 *
 * When a file extent is removed file truncation, we find the
 * corresponding implicit back refs and check the following fields:
 *
 *     (btrfs_header_owner(leaf), inode objectid, offset in file)
 *
 * Btree extents can be referenced by:
 *
 * - Different subvolumes
 *
 * Both the implicit back refs and the full back refs for tree blocks
 * only consist of key. The key offset for the implicit back refs is
 * objectid of block's owner tree. The key offset for the full back refs
 * is the first byte of parent block.
 *
 * When implicit back refs is used, information about the lowest key and
 * level of the tree block are required. These information are stored in
 * tree block info structure.
 */

/*
 * is_data == BTRFS_REF_TYPE_BLOCK, tree block type is required,
 * is_data == BTRFS_REF_TYPE_DATA, data type is requiried,
 * is_data == BTRFS_REF_TYPE_ANY, either type is OK.
 */
int btrfs_get_extent_inline_ref_type(const struct extent_buffer *eb,
				     struct btrfs_extent_inline_ref *iref,
				     enum btrfs_inline_ref_type is_data)
{
	int type = btrfs_extent_inline_ref_type(eb, iref);
	u64 offset = btrfs_extent_inline_ref_offset(eb, iref);

	if (type == BTRFS_TREE_BLOCK_REF_KEY ||
	    type == BTRFS_SHARED_BLOCK_REF_KEY ||
	    type == BTRFS_SHARED_DATA_REF_KEY ||
	    type == BTRFS_EXTENT_DATA_REF_KEY) {
		if (is_data == BTRFS_REF_TYPE_BLOCK) {
			if (type == BTRFS_TREE_BLOCK_REF_KEY)
				return type;
			if (type == BTRFS_SHARED_BLOCK_REF_KEY) {
				ASSERT(eb->fs_info);
				/*
				 * Every shared one has parent tree
				 * block, which must be aligned to
				 * nodesize.
				 */
				if (offset &&
				    IS_ALIGNED(offset, eb->fs_info->nodesize))
					return type;
			}
		} else if (is_data == BTRFS_REF_TYPE_DATA) {
			if (type == BTRFS_EXTENT_DATA_REF_KEY)
				return type;
			if (type == BTRFS_SHARED_DATA_REF_KEY) {
				ASSERT(eb->fs_info);
				/*
				 * Every shared one has parent tree
				 * block, which must be aligned to
				 * nodesize.
				 */
				if (offset &&
				    IS_ALIGNED(offset, eb->fs_info->nodesize))
					return type;
			}
		} else {
			ASSERT(is_data == BTRFS_REF_TYPE_ANY);
			return type;
		}
	}

	btrfs_print_leaf((struct extent_buffer *)eb);
	btrfs_err(eb->fs_info, "eb %llu invalid extent inline ref type %d",
		  eb->start, type);
	WARN_ON(1);

	return BTRFS_REF_TYPE_INVALID;
}

u64 hash_extent_data_ref(u64 root_objectid, u64 owner, u64 offset)
{
	u32 high_crc = ~(u32)0;
	u32 low_crc = ~(u32)0;
	__le64 lenum;

	lenum = cpu_to_le64(root_objectid);
	high_crc = btrfs_crc32c(high_crc, &lenum, sizeof(lenum));
	lenum = cpu_to_le64(owner);
	low_crc = btrfs_crc32c(low_crc, &lenum, sizeof(lenum));
	lenum = cpu_to_le64(offset);
	low_crc = btrfs_crc32c(low_crc, &lenum, sizeof(lenum));

	return ((u64)high_crc << 31) ^ (u64)low_crc;
}

static u64 hash_extent_data_ref_item(struct extent_buffer *leaf,
				     struct btrfs_extent_data_ref *ref)
{
	return hash_extent_data_ref(btrfs_extent_data_ref_root(leaf, ref),
				    btrfs_extent_data_ref_objectid(leaf, ref),
				    btrfs_extent_data_ref_offset(leaf, ref));
}

static int match_extent_data_ref(struct extent_buffer *leaf,
				 struct btrfs_extent_data_ref *ref,
				 u64 root_objectid, u64 owner, u64 offset)
{
	if (btrfs_extent_data_ref_root(leaf, ref) != root_objectid ||
	    btrfs_extent_data_ref_objectid(leaf, ref) != owner ||
	    btrfs_extent_data_ref_offset(leaf, ref) != offset)
		return 0;
	return 1;
}

static noinline int lookup_extent_data_ref(struct btrfs_trans_handle *trans,
					   struct btrfs_path *path,
					   u64 bytenr, u64 parent,
					   u64 root_objectid,
					   u64 owner, u64 offset)
{
	struct btrfs_root *root = trans->fs_info->extent_root;
	struct btrfs_key key;
	struct btrfs_extent_data_ref *ref;
	struct extent_buffer *leaf;
	u32 nritems;
	int ret;
	int recow;
	int err = -ENOENT;

	key.objectid = bytenr;
	if (parent) {
		key.type = BTRFS_SHARED_DATA_REF_KEY;
		key.offset = parent;
	} else {
		key.type = BTRFS_EXTENT_DATA_REF_KEY;
		key.offset = hash_extent_data_ref(root_objectid,
						  owner, offset);
	}
again:
	recow = 0;
	ret = btrfs_search_slot(trans, root, &key, path, -1, 1);
	if (ret < 0) {
		err = ret;
		goto fail;
	}

	if (parent) {
		if (!ret)
			return 0;
		goto fail;
	}

	leaf = path->nodes[0];
	nritems = btrfs_header_nritems(leaf);
	while (1) {
		if (path->slots[0] >= nritems) {
			ret = btrfs_next_leaf(root, path);
			if (ret < 0)
				err = ret;
			if (ret)
				goto fail;

			leaf = path->nodes[0];
			nritems = btrfs_header_nritems(leaf);
			recow = 1;
		}

		btrfs_item_key_to_cpu(leaf, &key, path->slots[0]);
		if (key.objectid != bytenr ||
		    key.type != BTRFS_EXTENT_DATA_REF_KEY)
			goto fail;

		ref = btrfs_item_ptr(leaf, path->slots[0],
				     struct btrfs_extent_data_ref);

		if (match_extent_data_ref(leaf, ref, root_objectid,
					  owner, offset)) {
			if (recow) {
				btrfs_release_path(path);
				goto again;
			}
			err = 0;
			break;
		}
		path->slots[0]++;
	}
fail:
	return err;
}

static noinline int insert_extent_data_ref(struct btrfs_trans_handle *trans,
					   struct btrfs_path *path,
					   u64 bytenr, u64 parent,
					   u64 root_objectid, u64 owner,
					   u64 offset, int refs_to_add)
{
	struct btrfs_root *root = trans->fs_info->extent_root;
	struct btrfs_key key;
	struct extent_buffer *leaf;
	u32 size;
	u32 num_refs;
	int ret;

	key.objectid = bytenr;
	if (parent) {
		key.type = BTRFS_SHARED_DATA_REF_KEY;
		key.offset = parent;
		size = sizeof(struct btrfs_shared_data_ref);
	} else {
		key.type = BTRFS_EXTENT_DATA_REF_KEY;
		key.offset = hash_extent_data_ref(root_objectid,
						  owner, offset);
		size = sizeof(struct btrfs_extent_data_ref);
	}

	ret = btrfs_insert_empty_item(trans, root, path, &key, size);
	if (ret && ret != -EEXIST)
		goto fail;

	leaf = path->nodes[0];
	if (parent) {
		struct btrfs_shared_data_ref *ref;
		ref = btrfs_item_ptr(leaf, path->slots[0],
				     struct btrfs_shared_data_ref);
		if (ret == 0) {
			btrfs_set_shared_data_ref_count(leaf, ref, refs_to_add);
		} else {
			num_refs = btrfs_shared_data_ref_count(leaf, ref);
			num_refs += refs_to_add;
			btrfs_set_shared_data_ref_count(leaf, ref, num_refs);
		}
	} else {
		struct btrfs_extent_data_ref *ref;
		while (ret == -EEXIST) {
			ref = btrfs_item_ptr(leaf, path->slots[0],
					     struct btrfs_extent_data_ref);
			if (match_extent_data_ref(leaf, ref, root_objectid,
						  owner, offset))
				break;
			btrfs_release_path(path);
			key.offset++;
			ret = btrfs_insert_empty_item(trans, root, path, &key,
						      size);
			if (ret && ret != -EEXIST)
				goto fail;

			leaf = path->nodes[0];
		}
		ref = btrfs_item_ptr(leaf, path->slots[0],
				     struct btrfs_extent_data_ref);
		if (ret == 0) {
			btrfs_set_extent_data_ref_root(leaf, ref,
						       root_objectid);
			btrfs_set_extent_data_ref_objectid(leaf, ref, owner);
			btrfs_set_extent_data_ref_offset(leaf, ref, offset);
			btrfs_set_extent_data_ref_count(leaf, ref, refs_to_add);
		} else {
			num_refs = btrfs_extent_data_ref_count(leaf, ref);
			num_refs += refs_to_add;
			btrfs_set_extent_data_ref_count(leaf, ref, num_refs);
		}
	}
	btrfs_mark_buffer_dirty(leaf);
	ret = 0;
fail:
	btrfs_release_path(path);
	return ret;
}

static noinline int remove_extent_data_ref(struct btrfs_trans_handle *trans,
					   struct btrfs_path *path,
					   int refs_to_drop, int *last_ref)
{
	struct btrfs_key key;
	struct btrfs_extent_data_ref *ref1 = NULL;
	struct btrfs_shared_data_ref *ref2 = NULL;
	struct extent_buffer *leaf;
	u32 num_refs = 0;
	int ret = 0;

	leaf = path->nodes[0];
	btrfs_item_key_to_cpu(leaf, &key, path->slots[0]);

	if (key.type == BTRFS_EXTENT_DATA_REF_KEY) {
		ref1 = btrfs_item_ptr(leaf, path->slots[0],
				      struct btrfs_extent_data_ref);
		num_refs = btrfs_extent_data_ref_count(leaf, ref1);
	} else if (key.type == BTRFS_SHARED_DATA_REF_KEY) {
		ref2 = btrfs_item_ptr(leaf, path->slots[0],
				      struct btrfs_shared_data_ref);
		num_refs = btrfs_shared_data_ref_count(leaf, ref2);
	} else if (unlikely(key.type == BTRFS_EXTENT_REF_V0_KEY)) {
		btrfs_print_v0_err(trans->fs_info);
		btrfs_abort_transaction(trans, -EINVAL);
		return -EINVAL;
	} else {
		BUG();
	}

	BUG_ON(num_refs < refs_to_drop);
	num_refs -= refs_to_drop;

	if (num_refs == 0) {
		ret = btrfs_del_item(trans, trans->fs_info->extent_root, path);
		*last_ref = 1;
	} else {
		if (key.type == BTRFS_EXTENT_DATA_REF_KEY)
			btrfs_set_extent_data_ref_count(leaf, ref1, num_refs);
		else if (key.type == BTRFS_SHARED_DATA_REF_KEY)
			btrfs_set_shared_data_ref_count(leaf, ref2, num_refs);
		btrfs_mark_buffer_dirty(leaf);
	}
	return ret;
}

static noinline u32 extent_data_ref_count(struct btrfs_path *path,
					  struct btrfs_extent_inline_ref *iref)
{
	struct btrfs_key key;
	struct extent_buffer *leaf;
	struct btrfs_extent_data_ref *ref1;
	struct btrfs_shared_data_ref *ref2;
	u32 num_refs = 0;
	int type;

	leaf = path->nodes[0];
	btrfs_item_key_to_cpu(leaf, &key, path->slots[0]);

	BUG_ON(key.type == BTRFS_EXTENT_REF_V0_KEY);
	if (iref) {
		/*
		 * If type is invalid, we should have bailed out earlier than
		 * this call.
		 */
		type = btrfs_get_extent_inline_ref_type(leaf, iref, BTRFS_REF_TYPE_DATA);
		ASSERT(type != BTRFS_REF_TYPE_INVALID);
		if (type == BTRFS_EXTENT_DATA_REF_KEY) {
			ref1 = (struct btrfs_extent_data_ref *)(&iref->offset);
			num_refs = btrfs_extent_data_ref_count(leaf, ref1);
		} else {
			ref2 = (struct btrfs_shared_data_ref *)(iref + 1);
			num_refs = btrfs_shared_data_ref_count(leaf, ref2);
		}
	} else if (key.type == BTRFS_EXTENT_DATA_REF_KEY) {
		ref1 = btrfs_item_ptr(leaf, path->slots[0],
				      struct btrfs_extent_data_ref);
		num_refs = btrfs_extent_data_ref_count(leaf, ref1);
	} else if (key.type == BTRFS_SHARED_DATA_REF_KEY) {
		ref2 = btrfs_item_ptr(leaf, path->slots[0],
				      struct btrfs_shared_data_ref);
		num_refs = btrfs_shared_data_ref_count(leaf, ref2);
	} else {
		WARN_ON(1);
	}
	return num_refs;
}

static noinline int lookup_tree_block_ref(struct btrfs_trans_handle *trans,
					  struct btrfs_path *path,
					  u64 bytenr, u64 parent,
					  u64 root_objectid)
{
	struct btrfs_root *root = trans->fs_info->extent_root;
	struct btrfs_key key;
	int ret;

	key.objectid = bytenr;
	if (parent) {
		key.type = BTRFS_SHARED_BLOCK_REF_KEY;
		key.offset = parent;
	} else {
		key.type = BTRFS_TREE_BLOCK_REF_KEY;
		key.offset = root_objectid;
	}

	ret = btrfs_search_slot(trans, root, &key, path, -1, 1);
	if (ret > 0)
		ret = -ENOENT;
	return ret;
}

static noinline int insert_tree_block_ref(struct btrfs_trans_handle *trans,
					  struct btrfs_path *path,
					  u64 bytenr, u64 parent,
					  u64 root_objectid)
{
	struct btrfs_key key;
	int ret;

	key.objectid = bytenr;
	if (parent) {
		key.type = BTRFS_SHARED_BLOCK_REF_KEY;
		key.offset = parent;
	} else {
		key.type = BTRFS_TREE_BLOCK_REF_KEY;
		key.offset = root_objectid;
	}

	ret = btrfs_insert_empty_item(trans, trans->fs_info->extent_root,
				      path, &key, 0);
	btrfs_release_path(path);
	return ret;
}

static inline int extent_ref_type(u64 parent, u64 owner)
{
	int type;
	if (owner < BTRFS_FIRST_FREE_OBJECTID) {
		if (parent > 0)
			type = BTRFS_SHARED_BLOCK_REF_KEY;
		else
			type = BTRFS_TREE_BLOCK_REF_KEY;
	} else {
		if (parent > 0)
			type = BTRFS_SHARED_DATA_REF_KEY;
		else
			type = BTRFS_EXTENT_DATA_REF_KEY;
	}
	return type;
}

static int find_next_key(struct btrfs_path *path, int level,
			 struct btrfs_key *key)

{
	for (; level < BTRFS_MAX_LEVEL; level++) {
		if (!path->nodes[level])
			break;
		if (path->slots[level] + 1 >=
		    btrfs_header_nritems(path->nodes[level]))
			continue;
		if (level == 0)
			btrfs_item_key_to_cpu(path->nodes[level], key,
					      path->slots[level] + 1);
		else
			btrfs_node_key_to_cpu(path->nodes[level], key,
					      path->slots[level] + 1);
		return 0;
	}
	return 1;
}

/*
 * look for inline back ref. if back ref is found, *ref_ret is set
 * to the address of inline back ref, and 0 is returned.
 *
 * if back ref isn't found, *ref_ret is set to the address where it
 * should be inserted, and -ENOENT is returned.
 *
 * if insert is true and there are too many inline back refs, the path
 * points to the extent item, and -EAGAIN is returned.
 *
 * NOTE: inline back refs are ordered in the same way that back ref
 *	 items in the tree are ordered.
 */
static noinline_for_stack
int lookup_inline_extent_backref(struct btrfs_trans_handle *trans,
				 struct btrfs_path *path,
				 struct btrfs_extent_inline_ref **ref_ret,
				 u64 bytenr, u64 num_bytes,
				 u64 parent, u64 root_objectid,
				 u64 owner, u64 offset, int insert)
{
	struct btrfs_fs_info *fs_info = trans->fs_info;
	struct btrfs_root *root = fs_info->extent_root;
	struct btrfs_key key;
	struct extent_buffer *leaf;
	struct btrfs_extent_item *ei;
	struct btrfs_extent_inline_ref *iref;
	u64 flags;
	u64 item_size;
	unsigned long ptr;
	unsigned long end;
	int extra_size;
	int type;
	int want;
	int ret;
	int err = 0;
	bool skinny_metadata = btrfs_fs_incompat(fs_info, SKINNY_METADATA);
	int needed;

	key.objectid = bytenr;
	key.type = BTRFS_EXTENT_ITEM_KEY;
	key.offset = num_bytes;

	want = extent_ref_type(parent, owner);
	if (insert) {
		extra_size = btrfs_extent_inline_ref_size(want);
		path->keep_locks = 1;
	} else
		extra_size = -1;

	/*
	 * Owner is our level, so we can just add one to get the level for the
	 * block we are interested in.
	 */
	if (skinny_metadata && owner < BTRFS_FIRST_FREE_OBJECTID) {
		key.type = BTRFS_METADATA_ITEM_KEY;
		key.offset = owner;
	}

again:
	ret = btrfs_search_slot(trans, root, &key, path, extra_size, 1);
	if (ret < 0) {
		err = ret;
		goto out;
	}

	/*
	 * We may be a newly converted file system which still has the old fat
	 * extent entries for metadata, so try and see if we have one of those.
	 */
	if (ret > 0 && skinny_metadata) {
		skinny_metadata = false;
		if (path->slots[0]) {
			path->slots[0]--;
			btrfs_item_key_to_cpu(path->nodes[0], &key,
					      path->slots[0]);
			if (key.objectid == bytenr &&
			    key.type == BTRFS_EXTENT_ITEM_KEY &&
			    key.offset == num_bytes)
				ret = 0;
		}
		if (ret) {
			key.objectid = bytenr;
			key.type = BTRFS_EXTENT_ITEM_KEY;
			key.offset = num_bytes;
			btrfs_release_path(path);
			goto again;
		}
	}

	if (ret && !insert) {
		err = -ENOENT;
		goto out;
	} else if (WARN_ON(ret)) {
		err = -EIO;
		goto out;
	}

	leaf = path->nodes[0];
	item_size = btrfs_item_size_nr(leaf, path->slots[0]);
	if (unlikely(item_size < sizeof(*ei))) {
		err = -EINVAL;
		btrfs_print_v0_err(fs_info);
		btrfs_abort_transaction(trans, err);
		goto out;
	}

	ei = btrfs_item_ptr(leaf, path->slots[0], struct btrfs_extent_item);
	flags = btrfs_extent_flags(leaf, ei);

	ptr = (unsigned long)(ei + 1);
	end = (unsigned long)ei + item_size;

	if (flags & BTRFS_EXTENT_FLAG_TREE_BLOCK && !skinny_metadata) {
		ptr += sizeof(struct btrfs_tree_block_info);
		BUG_ON(ptr > end);
	}

	if (owner >= BTRFS_FIRST_FREE_OBJECTID)
		needed = BTRFS_REF_TYPE_DATA;
	else
		needed = BTRFS_REF_TYPE_BLOCK;

	err = -ENOENT;
	while (1) {
		if (ptr >= end) {
			WARN_ON(ptr > end);
			break;
		}
		iref = (struct btrfs_extent_inline_ref *)ptr;
		type = btrfs_get_extent_inline_ref_type(leaf, iref, needed);
		if (type == BTRFS_REF_TYPE_INVALID) {
			err = -EUCLEAN;
			goto out;
		}

		if (want < type)
			break;
		if (want > type) {
			ptr += btrfs_extent_inline_ref_size(type);
			continue;
		}

		if (type == BTRFS_EXTENT_DATA_REF_KEY) {
			struct btrfs_extent_data_ref *dref;
			dref = (struct btrfs_extent_data_ref *)(&iref->offset);
			if (match_extent_data_ref(leaf, dref, root_objectid,
						  owner, offset)) {
				err = 0;
				break;
			}
			if (hash_extent_data_ref_item(leaf, dref) <
			    hash_extent_data_ref(root_objectid, owner, offset))
				break;
		} else {
			u64 ref_offset;
			ref_offset = btrfs_extent_inline_ref_offset(leaf, iref);
			if (parent > 0) {
				if (parent == ref_offset) {
					err = 0;
					break;
				}
				if (ref_offset < parent)
					break;
			} else {
				if (root_objectid == ref_offset) {
					err = 0;
					break;
				}
				if (ref_offset < root_objectid)
					break;
			}
		}
		ptr += btrfs_extent_inline_ref_size(type);
	}
	if (err == -ENOENT && insert) {
		if (item_size + extra_size >=
		    BTRFS_MAX_EXTENT_ITEM_SIZE(root)) {
			err = -EAGAIN;
			goto out;
		}
		/*
		 * To add new inline back ref, we have to make sure
		 * there is no corresponding back ref item.
		 * For simplicity, we just do not add new inline back
		 * ref if there is any kind of item for this block
		 */
		if (find_next_key(path, 0, &key) == 0 &&
		    key.objectid == bytenr &&
		    key.type < BTRFS_BLOCK_GROUP_ITEM_KEY) {
			err = -EAGAIN;
			goto out;
		}
	}
	*ref_ret = (struct btrfs_extent_inline_ref *)ptr;
out:
	if (insert) {
		path->keep_locks = 0;
		btrfs_unlock_up_safe(path, 1);
	}
	return err;
}

/*
 * helper to add new inline back ref
 */
static noinline_for_stack
void setup_inline_extent_backref(struct btrfs_fs_info *fs_info,
				 struct btrfs_path *path,
				 struct btrfs_extent_inline_ref *iref,
				 u64 parent, u64 root_objectid,
				 u64 owner, u64 offset, int refs_to_add,
				 struct btrfs_delayed_extent_op *extent_op)
{
	struct extent_buffer *leaf;
	struct btrfs_extent_item *ei;
	unsigned long ptr;
	unsigned long end;
	unsigned long item_offset;
	u64 refs;
	int size;
	int type;

	leaf = path->nodes[0];
	ei = btrfs_item_ptr(leaf, path->slots[0], struct btrfs_extent_item);
	item_offset = (unsigned long)iref - (unsigned long)ei;

	type = extent_ref_type(parent, owner);
	size = btrfs_extent_inline_ref_size(type);

	btrfs_extend_item(path, size);

	ei = btrfs_item_ptr(leaf, path->slots[0], struct btrfs_extent_item);
	refs = btrfs_extent_refs(leaf, ei);
	refs += refs_to_add;
	btrfs_set_extent_refs(leaf, ei, refs);
	if (extent_op)
		__run_delayed_extent_op(extent_op, leaf, ei);

	ptr = (unsigned long)ei + item_offset;
	end = (unsigned long)ei + btrfs_item_size_nr(leaf, path->slots[0]);
	if (ptr < end - size)
		memmove_extent_buffer(leaf, ptr + size, ptr,
				      end - size - ptr);

	iref = (struct btrfs_extent_inline_ref *)ptr;
	btrfs_set_extent_inline_ref_type(leaf, iref, type);
	if (type == BTRFS_EXTENT_DATA_REF_KEY) {
		struct btrfs_extent_data_ref *dref;
		dref = (struct btrfs_extent_data_ref *)(&iref->offset);
		btrfs_set_extent_data_ref_root(leaf, dref, root_objectid);
		btrfs_set_extent_data_ref_objectid(leaf, dref, owner);
		btrfs_set_extent_data_ref_offset(leaf, dref, offset);
		btrfs_set_extent_data_ref_count(leaf, dref, refs_to_add);
	} else if (type == BTRFS_SHARED_DATA_REF_KEY) {
		struct btrfs_shared_data_ref *sref;
		sref = (struct btrfs_shared_data_ref *)(iref + 1);
		btrfs_set_shared_data_ref_count(leaf, sref, refs_to_add);
		btrfs_set_extent_inline_ref_offset(leaf, iref, parent);
	} else if (type == BTRFS_SHARED_BLOCK_REF_KEY) {
		btrfs_set_extent_inline_ref_offset(leaf, iref, parent);
	} else {
		btrfs_set_extent_inline_ref_offset(leaf, iref, root_objectid);
	}
	btrfs_mark_buffer_dirty(leaf);
}

static int lookup_extent_backref(struct btrfs_trans_handle *trans,
				 struct btrfs_path *path,
				 struct btrfs_extent_inline_ref **ref_ret,
				 u64 bytenr, u64 num_bytes, u64 parent,
				 u64 root_objectid, u64 owner, u64 offset)
{
	int ret;

	ret = lookup_inline_extent_backref(trans, path, ref_ret, bytenr,
					   num_bytes, parent, root_objectid,
					   owner, offset, 0);
	if (ret != -ENOENT)
		return ret;

	btrfs_release_path(path);
	*ref_ret = NULL;

	if (owner < BTRFS_FIRST_FREE_OBJECTID) {
		ret = lookup_tree_block_ref(trans, path, bytenr, parent,
					    root_objectid);
	} else {
		ret = lookup_extent_data_ref(trans, path, bytenr, parent,
					     root_objectid, owner, offset);
	}
	return ret;
}

/*
 * helper to update/remove inline back ref
 */
static noinline_for_stack
void update_inline_extent_backref(struct btrfs_path *path,
				  struct btrfs_extent_inline_ref *iref,
				  int refs_to_mod,
				  struct btrfs_delayed_extent_op *extent_op,
				  int *last_ref)
{
	struct extent_buffer *leaf = path->nodes[0];
	struct btrfs_extent_item *ei;
	struct btrfs_extent_data_ref *dref = NULL;
	struct btrfs_shared_data_ref *sref = NULL;
	unsigned long ptr;
	unsigned long end;
	u32 item_size;
	int size;
	int type;
	u64 refs;

	ei = btrfs_item_ptr(leaf, path->slots[0], struct btrfs_extent_item);
	refs = btrfs_extent_refs(leaf, ei);
	WARN_ON(refs_to_mod < 0 && refs + refs_to_mod <= 0);
	refs += refs_to_mod;
	btrfs_set_extent_refs(leaf, ei, refs);
	if (extent_op)
		__run_delayed_extent_op(extent_op, leaf, ei);

	/*
	 * If type is invalid, we should have bailed out after
	 * lookup_inline_extent_backref().
	 */
	type = btrfs_get_extent_inline_ref_type(leaf, iref, BTRFS_REF_TYPE_ANY);
	ASSERT(type != BTRFS_REF_TYPE_INVALID);

	if (type == BTRFS_EXTENT_DATA_REF_KEY) {
		dref = (struct btrfs_extent_data_ref *)(&iref->offset);
		refs = btrfs_extent_data_ref_count(leaf, dref);
	} else if (type == BTRFS_SHARED_DATA_REF_KEY) {
		sref = (struct btrfs_shared_data_ref *)(iref + 1);
		refs = btrfs_shared_data_ref_count(leaf, sref);
	} else {
		refs = 1;
		BUG_ON(refs_to_mod != -1);
	}

	BUG_ON(refs_to_mod < 0 && refs < -refs_to_mod);
	refs += refs_to_mod;

	if (refs > 0) {
		if (type == BTRFS_EXTENT_DATA_REF_KEY)
			btrfs_set_extent_data_ref_count(leaf, dref, refs);
		else
			btrfs_set_shared_data_ref_count(leaf, sref, refs);
	} else {
		*last_ref = 1;
		size =  btrfs_extent_inline_ref_size(type);
		item_size = btrfs_item_size_nr(leaf, path->slots[0]);
		ptr = (unsigned long)iref;
		end = (unsigned long)ei + item_size;
		if (ptr + size < end)
			memmove_extent_buffer(leaf, ptr, ptr + size,
					      end - ptr - size);
		item_size -= size;
		btrfs_truncate_item(path, item_size, 1);
	}
	btrfs_mark_buffer_dirty(leaf);
}

static noinline_for_stack
int insert_inline_extent_backref(struct btrfs_trans_handle *trans,
				 struct btrfs_path *path,
				 u64 bytenr, u64 num_bytes, u64 parent,
				 u64 root_objectid, u64 owner,
				 u64 offset, int refs_to_add,
				 struct btrfs_delayed_extent_op *extent_op)
{
	struct btrfs_extent_inline_ref *iref;
	int ret;

	ret = lookup_inline_extent_backref(trans, path, &iref, bytenr,
					   num_bytes, parent, root_objectid,
					   owner, offset, 1);
	if (ret == 0) {
		BUG_ON(owner < BTRFS_FIRST_FREE_OBJECTID);
		update_inline_extent_backref(path, iref, refs_to_add,
					     extent_op, NULL);
	} else if (ret == -ENOENT) {
		setup_inline_extent_backref(trans->fs_info, path, iref, parent,
					    root_objectid, owner, offset,
					    refs_to_add, extent_op);
		ret = 0;
	}
	return ret;
}

static int remove_extent_backref(struct btrfs_trans_handle *trans,
				 struct btrfs_path *path,
				 struct btrfs_extent_inline_ref *iref,
				 int refs_to_drop, int is_data, int *last_ref)
{
	int ret = 0;

	BUG_ON(!is_data && refs_to_drop != 1);
	if (iref) {
		update_inline_extent_backref(path, iref, -refs_to_drop, NULL,
					     last_ref);
	} else if (is_data) {
		ret = remove_extent_data_ref(trans, path, refs_to_drop,
					     last_ref);
	} else {
		*last_ref = 1;
		ret = btrfs_del_item(trans, trans->fs_info->extent_root, path);
	}
	return ret;
}

static int btrfs_issue_discard(struct block_device *bdev, u64 start, u64 len,
			       u64 *discarded_bytes)
{
	int j, ret = 0;
	u64 bytes_left, end;
	u64 aligned_start = ALIGN(start, 1 << 9);

	if (WARN_ON(start != aligned_start)) {
		len -= aligned_start - start;
		len = round_down(len, 1 << 9);
		start = aligned_start;
	}

	*discarded_bytes = 0;

	if (!len)
		return 0;

	end = start + len;
	bytes_left = len;

	/* Skip any superblocks on this device. */
	for (j = 0; j < BTRFS_SUPER_MIRROR_MAX; j++) {
		u64 sb_start = btrfs_sb_offset(j);
		u64 sb_end = sb_start + BTRFS_SUPER_INFO_SIZE;
		u64 size = sb_start - start;

		if (!in_range(sb_start, start, bytes_left) &&
		    !in_range(sb_end, start, bytes_left) &&
		    !in_range(start, sb_start, BTRFS_SUPER_INFO_SIZE))
			continue;

		/*
		 * Superblock spans beginning of range.  Adjust start and
		 * try again.
		 */
		if (sb_start <= start) {
			start += sb_end - start;
			if (start > end) {
				bytes_left = 0;
				break;
			}
			bytes_left = end - start;
			continue;
		}

		if (size) {
			ret = blkdev_issue_discard(bdev, start >> 9, size >> 9,
						   GFP_NOFS, 0);
			if (!ret)
				*discarded_bytes += size;
			else if (ret != -EOPNOTSUPP)
				return ret;
		}

		start = sb_end;
		if (start > end) {
			bytes_left = 0;
			break;
		}
		bytes_left = end - start;
	}

	if (bytes_left) {
		ret = blkdev_issue_discard(bdev, start >> 9, bytes_left >> 9,
					   GFP_NOFS, 0);
		if (!ret)
			*discarded_bytes += bytes_left;
	}
	return ret;
}

int btrfs_discard_extent(struct btrfs_fs_info *fs_info, u64 bytenr,
			 u64 num_bytes, u64 *actual_bytes)
{
	int ret = 0;
	u64 discarded_bytes = 0;
	u64 end = bytenr + num_bytes;
	u64 cur = bytenr;
	struct btrfs_bio *bbio = NULL;


	/*
	 * Avoid races with device replace and make sure our bbio has devices
	 * associated to its stripes that don't go away while we are discarding.
	 */
	btrfs_bio_counter_inc_blocked(fs_info);
	while (cur < end) {
		struct btrfs_bio_stripe *stripe;
		int i;

		num_bytes = end - cur;
		/* Tell the block device(s) that the sectors can be discarded */
		ret = btrfs_map_block(fs_info, BTRFS_MAP_DISCARD, cur,
				      &num_bytes, &bbio, 0);
		/*
		 * Error can be -ENOMEM, -ENOENT (no such chunk mapping) or
		 * -EOPNOTSUPP. For any such error, @num_bytes is not updated,
		 * thus we can't continue anyway.
		 */
		if (ret < 0)
			goto out;

		stripe = bbio->stripes;
		for (i = 0; i < bbio->num_stripes; i++, stripe++) {
			u64 bytes;
			struct request_queue *req_q;

			if (!stripe->dev->bdev) {
				ASSERT(btrfs_test_opt(fs_info, DEGRADED));
				continue;
			}
			req_q = bdev_get_queue(stripe->dev->bdev);
			if (!blk_queue_discard(req_q))
				continue;

			ret = btrfs_issue_discard(stripe->dev->bdev,
						  stripe->physical,
						  stripe->length,
						  &bytes);
			if (!ret) {
				discarded_bytes += bytes;
			} else if (ret != -EOPNOTSUPP) {
				/*
				 * Logic errors or -ENOMEM, or -EIO, but
				 * unlikely to happen.
				 *
				 * And since there are two loops, explicitly
				 * go to out to avoid confusion.
				 */
				btrfs_put_bbio(bbio);
				goto out;
			}

			/*
			 * Just in case we get back EOPNOTSUPP for some reason,
			 * just ignore the return value so we don't screw up
			 * people calling discard_extent.
			 */
			ret = 0;
		}
		btrfs_put_bbio(bbio);
		cur += num_bytes;
	}
out:
	btrfs_bio_counter_dec(fs_info);

	if (actual_bytes)
		*actual_bytes = discarded_bytes;


	if (ret == -EOPNOTSUPP)
		ret = 0;
	return ret;
}

/* Can return -ENOMEM */
int btrfs_inc_extent_ref(struct btrfs_trans_handle *trans,
			 struct btrfs_ref *generic_ref)
{
	struct btrfs_fs_info *fs_info = trans->fs_info;
	int old_ref_mod, new_ref_mod;
	int ret;

	ASSERT(generic_ref->type != BTRFS_REF_NOT_SET &&
	       generic_ref->action);
	BUG_ON(generic_ref->type == BTRFS_REF_METADATA &&
	       generic_ref->tree_ref.root == BTRFS_TREE_LOG_OBJECTID);

	if (generic_ref->type == BTRFS_REF_METADATA)
		ret = btrfs_add_delayed_tree_ref(trans, generic_ref,
				NULL, &old_ref_mod, &new_ref_mod);
	else
		ret = btrfs_add_delayed_data_ref(trans, generic_ref, 0,
						 &old_ref_mod, &new_ref_mod);

	btrfs_ref_tree_mod(fs_info, generic_ref);

	if (ret == 0 && old_ref_mod < 0 && new_ref_mod >= 0)
		sub_pinned_bytes(fs_info, generic_ref);

	return ret;
}

/*
 * __btrfs_inc_extent_ref - insert backreference for a given extent
 *
 * @trans:	    Handle of transaction
 *
 * @node:	    The delayed ref node used to get the bytenr/length for
 *		    extent whose references are incremented.
 *
 * @parent:	    If this is a shared extent (BTRFS_SHARED_DATA_REF_KEY/
 *		    BTRFS_SHARED_BLOCK_REF_KEY) then it holds the logical
 *		    bytenr of the parent block. Since new extents are always
 *		    created with indirect references, this will only be the case
 *		    when relocating a shared extent. In that case, root_objectid
 *		    will be BTRFS_TREE_RELOC_OBJECTID. Otheriwse, parent must
 *		    be 0
 *
 * @root_objectid:  The id of the root where this modification has originated,
 *		    this can be either one of the well-known metadata trees or
 *		    the subvolume id which references this extent.
 *
 * @owner:	    For data extents it is the inode number of the owning file.
 *		    For metadata extents this parameter holds the level in the
 *		    tree of the extent.
 *
 * @offset:	    For metadata extents the offset is ignored and is currently
 *		    always passed as 0. For data extents it is the fileoffset
 *		    this extent belongs to.
 *
 * @refs_to_add     Number of references to add
 *
 * @extent_op       Pointer to a structure, holding information necessary when
 *                  updating a tree block's flags
 *
 */
static int __btrfs_inc_extent_ref(struct btrfs_trans_handle *trans,
				  struct btrfs_delayed_ref_node *node,
				  u64 parent, u64 root_objectid,
				  u64 owner, u64 offset, int refs_to_add,
				  struct btrfs_delayed_extent_op *extent_op)
{
	struct btrfs_path *path;
	struct extent_buffer *leaf;
	struct btrfs_extent_item *item;
	struct btrfs_key key;
	u64 bytenr = node->bytenr;
	u64 num_bytes = node->num_bytes;
	u64 refs;
	int ret;

	path = btrfs_alloc_path();
	if (!path)
		return -ENOMEM;

	path->leave_spinning = 1;
	/* this will setup the path even if it fails to insert the back ref */
	ret = insert_inline_extent_backref(trans, path, bytenr, num_bytes,
					   parent, root_objectid, owner,
					   offset, refs_to_add, extent_op);
	if ((ret < 0 && ret != -EAGAIN) || !ret)
		goto out;

	/*
	 * Ok we had -EAGAIN which means we didn't have space to insert and
	 * inline extent ref, so just update the reference count and add a
	 * normal backref.
	 */
	leaf = path->nodes[0];
	btrfs_item_key_to_cpu(leaf, &key, path->slots[0]);
	item = btrfs_item_ptr(leaf, path->slots[0], struct btrfs_extent_item);
	refs = btrfs_extent_refs(leaf, item);
	btrfs_set_extent_refs(leaf, item, refs + refs_to_add);
	if (extent_op)
		__run_delayed_extent_op(extent_op, leaf, item);

	btrfs_mark_buffer_dirty(leaf);
	btrfs_release_path(path);

	path->leave_spinning = 1;
	/* now insert the actual backref */
	if (owner < BTRFS_FIRST_FREE_OBJECTID) {
		BUG_ON(refs_to_add != 1);
		ret = insert_tree_block_ref(trans, path, bytenr, parent,
					    root_objectid);
	} else {
		ret = insert_extent_data_ref(trans, path, bytenr, parent,
					     root_objectid, owner, offset,
					     refs_to_add);
	}
	if (ret)
		btrfs_abort_transaction(trans, ret);
out:
	btrfs_free_path(path);
	return ret;
}

static int run_delayed_data_ref(struct btrfs_trans_handle *trans,
				struct btrfs_delayed_ref_node *node,
				struct btrfs_delayed_extent_op *extent_op,
				int insert_reserved)
{
	int ret = 0;
	struct btrfs_delayed_data_ref *ref;
	struct btrfs_key ins;
	u64 parent = 0;
	u64 ref_root = 0;
	u64 flags = 0;

	ins.objectid = node->bytenr;
	ins.offset = node->num_bytes;
	ins.type = BTRFS_EXTENT_ITEM_KEY;

	ref = btrfs_delayed_node_to_data_ref(node);
	trace_run_delayed_data_ref(trans->fs_info, node, ref, node->action);

	if (node->type == BTRFS_SHARED_DATA_REF_KEY)
		parent = ref->parent;
	ref_root = ref->root;

	if (node->action == BTRFS_ADD_DELAYED_REF && insert_reserved) {
		if (extent_op)
			flags |= extent_op->flags_to_set;
		ret = alloc_reserved_file_extent(trans, parent, ref_root,
						 flags, ref->objectid,
						 ref->offset, &ins,
						 node->ref_mod);
	} else if (node->action == BTRFS_ADD_DELAYED_REF) {
		ret = __btrfs_inc_extent_ref(trans, node, parent, ref_root,
					     ref->objectid, ref->offset,
					     node->ref_mod, extent_op);
	} else if (node->action == BTRFS_DROP_DELAYED_REF) {
		ret = __btrfs_free_extent(trans, node, parent,
					  ref_root, ref->objectid,
					  ref->offset, node->ref_mod,
					  extent_op);
	} else {
		BUG();
	}
	return ret;
}

static void __run_delayed_extent_op(struct btrfs_delayed_extent_op *extent_op,
				    struct extent_buffer *leaf,
				    struct btrfs_extent_item *ei)
{
	u64 flags = btrfs_extent_flags(leaf, ei);
	if (extent_op->update_flags) {
		flags |= extent_op->flags_to_set;
		btrfs_set_extent_flags(leaf, ei, flags);
	}

	if (extent_op->update_key) {
		struct btrfs_tree_block_info *bi;
		BUG_ON(!(flags & BTRFS_EXTENT_FLAG_TREE_BLOCK));
		bi = (struct btrfs_tree_block_info *)(ei + 1);
		btrfs_set_tree_block_key(leaf, bi, &extent_op->key);
	}
}

static int run_delayed_extent_op(struct btrfs_trans_handle *trans,
				 struct btrfs_delayed_ref_head *head,
				 struct btrfs_delayed_extent_op *extent_op)
{
	struct btrfs_fs_info *fs_info = trans->fs_info;
	struct btrfs_key key;
	struct btrfs_path *path;
	struct btrfs_extent_item *ei;
	struct extent_buffer *leaf;
	u32 item_size;
	int ret;
	int err = 0;
	int metadata = !extent_op->is_data;

	if (TRANS_ABORTED(trans))
		return 0;

	if (metadata && !btrfs_fs_incompat(fs_info, SKINNY_METADATA))
		metadata = 0;

	path = btrfs_alloc_path();
	if (!path)
		return -ENOMEM;

	key.objectid = head->bytenr;

	if (metadata) {
		key.type = BTRFS_METADATA_ITEM_KEY;
		key.offset = extent_op->level;
	} else {
		key.type = BTRFS_EXTENT_ITEM_KEY;
		key.offset = head->num_bytes;
	}

again:
	path->leave_spinning = 1;
	ret = btrfs_search_slot(trans, fs_info->extent_root, &key, path, 0, 1);
	if (ret < 0) {
		err = ret;
		goto out;
	}
	if (ret > 0) {
		if (metadata) {
			if (path->slots[0] > 0) {
				path->slots[0]--;
				btrfs_item_key_to_cpu(path->nodes[0], &key,
						      path->slots[0]);
				if (key.objectid == head->bytenr &&
				    key.type == BTRFS_EXTENT_ITEM_KEY &&
				    key.offset == head->num_bytes)
					ret = 0;
			}
			if (ret > 0) {
				btrfs_release_path(path);
				metadata = 0;

				key.objectid = head->bytenr;
				key.offset = head->num_bytes;
				key.type = BTRFS_EXTENT_ITEM_KEY;
				goto again;
			}
		} else {
			err = -EIO;
			goto out;
		}
	}

	leaf = path->nodes[0];
	item_size = btrfs_item_size_nr(leaf, path->slots[0]);

	if (unlikely(item_size < sizeof(*ei))) {
		err = -EINVAL;
		btrfs_print_v0_err(fs_info);
		btrfs_abort_transaction(trans, err);
		goto out;
	}

	ei = btrfs_item_ptr(leaf, path->slots[0], struct btrfs_extent_item);
	__run_delayed_extent_op(extent_op, leaf, ei);

	btrfs_mark_buffer_dirty(leaf);
out:
	btrfs_free_path(path);
	return err;
}

static int run_delayed_tree_ref(struct btrfs_trans_handle *trans,
				struct btrfs_delayed_ref_node *node,
				struct btrfs_delayed_extent_op *extent_op,
				int insert_reserved)
{
	int ret = 0;
	struct btrfs_delayed_tree_ref *ref;
	u64 parent = 0;
	u64 ref_root = 0;

	ref = btrfs_delayed_node_to_tree_ref(node);
	trace_run_delayed_tree_ref(trans->fs_info, node, ref, node->action);

	if (node->type == BTRFS_SHARED_BLOCK_REF_KEY)
		parent = ref->parent;
	ref_root = ref->root;

	if (node->ref_mod != 1) {
		btrfs_err(trans->fs_info,
	"btree block(%llu) has %d references rather than 1: action %d ref_root %llu parent %llu",
			  node->bytenr, node->ref_mod, node->action, ref_root,
			  parent);
		return -EIO;
	}
	if (node->action == BTRFS_ADD_DELAYED_REF && insert_reserved) {
		BUG_ON(!extent_op || !extent_op->update_flags);
		ret = alloc_reserved_tree_block(trans, node, extent_op);
	} else if (node->action == BTRFS_ADD_DELAYED_REF) {
		ret = __btrfs_inc_extent_ref(trans, node, parent, ref_root,
					     ref->level, 0, 1, extent_op);
	} else if (node->action == BTRFS_DROP_DELAYED_REF) {
		ret = __btrfs_free_extent(trans, node, parent, ref_root,
					  ref->level, 0, 1, extent_op);
	} else {
		BUG();
	}
	return ret;
}

/* helper function to actually process a single delayed ref entry */
static int run_one_delayed_ref(struct btrfs_trans_handle *trans,
			       struct btrfs_delayed_ref_node *node,
			       struct btrfs_delayed_extent_op *extent_op,
			       int insert_reserved)
{
	int ret = 0;

	if (TRANS_ABORTED(trans)) {
		if (insert_reserved)
			btrfs_pin_extent(trans, node->bytenr, node->num_bytes, 1);
		return 0;
	}

	if (node->type == BTRFS_TREE_BLOCK_REF_KEY ||
	    node->type == BTRFS_SHARED_BLOCK_REF_KEY)
		ret = run_delayed_tree_ref(trans, node, extent_op,
					   insert_reserved);
	else if (node->type == BTRFS_EXTENT_DATA_REF_KEY ||
		 node->type == BTRFS_SHARED_DATA_REF_KEY)
		ret = run_delayed_data_ref(trans, node, extent_op,
					   insert_reserved);
	else
		BUG();
	if (ret && insert_reserved)
		btrfs_pin_extent(trans, node->bytenr, node->num_bytes, 1);
	return ret;
}

static inline struct btrfs_delayed_ref_node *
select_delayed_ref(struct btrfs_delayed_ref_head *head)
{
	struct btrfs_delayed_ref_node *ref;

	if (RB_EMPTY_ROOT(&head->ref_tree.rb_root))
		return NULL;

	/*
	 * Select a delayed ref of type BTRFS_ADD_DELAYED_REF first.
	 * This is to prevent a ref count from going down to zero, which deletes
	 * the extent item from the extent tree, when there still are references
	 * to add, which would fail because they would not find the extent item.
	 */
	if (!list_empty(&head->ref_add_list))
		return list_first_entry(&head->ref_add_list,
				struct btrfs_delayed_ref_node, add_list);

	ref = rb_entry(rb_first_cached(&head->ref_tree),
		       struct btrfs_delayed_ref_node, ref_node);
	ASSERT(list_empty(&ref->add_list));
	return ref;
}

static void unselect_delayed_ref_head(struct btrfs_delayed_ref_root *delayed_refs,
				      struct btrfs_delayed_ref_head *head)
{
	spin_lock(&delayed_refs->lock);
	head->processing = 0;
	delayed_refs->num_heads_ready++;
	spin_unlock(&delayed_refs->lock);
	btrfs_delayed_ref_unlock(head);
}

static struct btrfs_delayed_extent_op *cleanup_extent_op(
				struct btrfs_delayed_ref_head *head)
{
	struct btrfs_delayed_extent_op *extent_op = head->extent_op;

	if (!extent_op)
		return NULL;

	if (head->must_insert_reserved) {
		head->extent_op = NULL;
		btrfs_free_delayed_extent_op(extent_op);
		return NULL;
	}
	return extent_op;
}

static int run_and_cleanup_extent_op(struct btrfs_trans_handle *trans,
				     struct btrfs_delayed_ref_head *head)
{
	struct btrfs_delayed_extent_op *extent_op;
	int ret;

	extent_op = cleanup_extent_op(head);
	if (!extent_op)
		return 0;
	head->extent_op = NULL;
	spin_unlock(&head->lock);
	ret = run_delayed_extent_op(trans, head, extent_op);
	btrfs_free_delayed_extent_op(extent_op);
	return ret ? ret : 1;
}

void btrfs_cleanup_ref_head_accounting(struct btrfs_fs_info *fs_info,
				  struct btrfs_delayed_ref_root *delayed_refs,
				  struct btrfs_delayed_ref_head *head)
{
	int nr_items = 1;	/* Dropping this ref head update. */

	if (head->total_ref_mod < 0) {
		struct btrfs_space_info *space_info;
		u64 flags;

		if (head->is_data)
			flags = BTRFS_BLOCK_GROUP_DATA;
		else if (head->is_system)
			flags = BTRFS_BLOCK_GROUP_SYSTEM;
		else
			flags = BTRFS_BLOCK_GROUP_METADATA;
		space_info = btrfs_find_space_info(fs_info, flags);
		ASSERT(space_info);
		percpu_counter_add_batch(&space_info->total_bytes_pinned,
				   -head->num_bytes,
				   BTRFS_TOTAL_BYTES_PINNED_BATCH);

		/*
		 * We had csum deletions accounted for in our delayed refs rsv,
		 * we need to drop the csum leaves for this update from our
		 * delayed_refs_rsv.
		 */
		if (head->is_data) {
			spin_lock(&delayed_refs->lock);
			delayed_refs->pending_csums -= head->num_bytes;
			spin_unlock(&delayed_refs->lock);
			nr_items += btrfs_csum_bytes_to_leaves(fs_info,
				head->num_bytes);
		}
	}

	btrfs_delayed_refs_rsv_release(fs_info, nr_items);
}

static int cleanup_ref_head(struct btrfs_trans_handle *trans,
			    struct btrfs_delayed_ref_head *head)
{

	struct btrfs_fs_info *fs_info = trans->fs_info;
	struct btrfs_delayed_ref_root *delayed_refs;
	int ret;

	delayed_refs = &trans->transaction->delayed_refs;

	ret = run_and_cleanup_extent_op(trans, head);
	if (ret < 0) {
		unselect_delayed_ref_head(delayed_refs, head);
		btrfs_debug(fs_info, "run_delayed_extent_op returned %d", ret);
		return ret;
	} else if (ret) {
		return ret;
	}

	/*
	 * Need to drop our head ref lock and re-acquire the delayed ref lock
	 * and then re-check to make sure nobody got added.
	 */
	spin_unlock(&head->lock);
	spin_lock(&delayed_refs->lock);
	spin_lock(&head->lock);
	if (!RB_EMPTY_ROOT(&head->ref_tree.rb_root) || head->extent_op) {
		spin_unlock(&head->lock);
		spin_unlock(&delayed_refs->lock);
		return 1;
	}
	btrfs_delete_ref_head(delayed_refs, head);
	spin_unlock(&head->lock);
	spin_unlock(&delayed_refs->lock);

	if (head->must_insert_reserved) {
		btrfs_pin_extent(trans, head->bytenr, head->num_bytes, 1);
		if (head->is_data) {
			ret = btrfs_del_csums(trans, fs_info->csum_root,
					      head->bytenr, head->num_bytes);
		}
	}

	btrfs_cleanup_ref_head_accounting(fs_info, delayed_refs, head);

	trace_run_delayed_ref_head(fs_info, head, 0);
	btrfs_delayed_ref_unlock(head);
	btrfs_put_delayed_ref_head(head);
	return 0;
}

static struct btrfs_delayed_ref_head *btrfs_obtain_ref_head(
					struct btrfs_trans_handle *trans)
{
	struct btrfs_delayed_ref_root *delayed_refs =
		&trans->transaction->delayed_refs;
	struct btrfs_delayed_ref_head *head = NULL;
	int ret;

	spin_lock(&delayed_refs->lock);
	head = btrfs_select_ref_head(delayed_refs);
	if (!head) {
		spin_unlock(&delayed_refs->lock);
		return head;
	}

	/*
	 * Grab the lock that says we are going to process all the refs for
	 * this head
	 */
	ret = btrfs_delayed_ref_lock(delayed_refs, head);
	spin_unlock(&delayed_refs->lock);

	/*
	 * We may have dropped the spin lock to get the head mutex lock, and
	 * that might have given someone else time to free the head.  If that's
	 * true, it has been removed from our list and we can move on.
	 */
	if (ret == -EAGAIN)
		head = ERR_PTR(-EAGAIN);

	return head;
}

static int btrfs_run_delayed_refs_for_head(struct btrfs_trans_handle *trans,
				    struct btrfs_delayed_ref_head *locked_ref,
				    unsigned long *run_refs)
{
	struct btrfs_fs_info *fs_info = trans->fs_info;
	struct btrfs_delayed_ref_root *delayed_refs;
	struct btrfs_delayed_extent_op *extent_op;
	struct btrfs_delayed_ref_node *ref;
	int must_insert_reserved = 0;
	int ret;

	delayed_refs = &trans->transaction->delayed_refs;

	lockdep_assert_held(&locked_ref->mutex);
	lockdep_assert_held(&locked_ref->lock);

	while ((ref = select_delayed_ref(locked_ref))) {
		if (ref->seq &&
		    btrfs_check_delayed_seq(fs_info, ref->seq)) {
			spin_unlock(&locked_ref->lock);
			unselect_delayed_ref_head(delayed_refs, locked_ref);
			return -EAGAIN;
		}

		(*run_refs)++;
		ref->in_tree = 0;
		rb_erase_cached(&ref->ref_node, &locked_ref->ref_tree);
		RB_CLEAR_NODE(&ref->ref_node);
		if (!list_empty(&ref->add_list))
			list_del(&ref->add_list);
		/*
		 * When we play the delayed ref, also correct the ref_mod on
		 * head
		 */
		switch (ref->action) {
		case BTRFS_ADD_DELAYED_REF:
		case BTRFS_ADD_DELAYED_EXTENT:
			locked_ref->ref_mod -= ref->ref_mod;
			break;
		case BTRFS_DROP_DELAYED_REF:
			locked_ref->ref_mod += ref->ref_mod;
			break;
		default:
			WARN_ON(1);
		}
		atomic_dec(&delayed_refs->num_entries);

		/*
		 * Record the must_insert_reserved flag before we drop the
		 * spin lock.
		 */
		must_insert_reserved = locked_ref->must_insert_reserved;
		locked_ref->must_insert_reserved = 0;

		extent_op = locked_ref->extent_op;
		locked_ref->extent_op = NULL;
		spin_unlock(&locked_ref->lock);

		ret = run_one_delayed_ref(trans, ref, extent_op,
					  must_insert_reserved);

		btrfs_free_delayed_extent_op(extent_op);
		if (ret) {
			unselect_delayed_ref_head(delayed_refs, locked_ref);
			btrfs_put_delayed_ref(ref);
			btrfs_debug(fs_info, "run_one_delayed_ref returned %d",
				    ret);
			return ret;
		}

		btrfs_put_delayed_ref(ref);
		cond_resched();

		spin_lock(&locked_ref->lock);
		btrfs_merge_delayed_refs(trans, delayed_refs, locked_ref);
	}

	return 0;
}

/*
 * Returns 0 on success or if called with an already aborted transaction.
 * Returns -ENOMEM or -EIO on failure and will abort the transaction.
 */
static noinline int __btrfs_run_delayed_refs(struct btrfs_trans_handle *trans,
					     unsigned long nr)
{
	struct btrfs_fs_info *fs_info = trans->fs_info;
	struct btrfs_delayed_ref_root *delayed_refs;
	struct btrfs_delayed_ref_head *locked_ref = NULL;
	ktime_t start = ktime_get();
	int ret;
	unsigned long count = 0;
	unsigned long actual_count = 0;

	delayed_refs = &trans->transaction->delayed_refs;
	do {
		if (!locked_ref) {
			locked_ref = btrfs_obtain_ref_head(trans);
			if (IS_ERR_OR_NULL(locked_ref)) {
				if (PTR_ERR(locked_ref) == -EAGAIN) {
					continue;
				} else {
					break;
				}
			}
			count++;
		}
		/*
		 * We need to try and merge add/drops of the same ref since we
		 * can run into issues with relocate dropping the implicit ref
		 * and then it being added back again before the drop can
		 * finish.  If we merged anything we need to re-loop so we can
		 * get a good ref.
		 * Or we can get node references of the same type that weren't
		 * merged when created due to bumps in the tree mod seq, and
		 * we need to merge them to prevent adding an inline extent
		 * backref before dropping it (triggering a BUG_ON at
		 * insert_inline_extent_backref()).
		 */
		spin_lock(&locked_ref->lock);
		btrfs_merge_delayed_refs(trans, delayed_refs, locked_ref);

		ret = btrfs_run_delayed_refs_for_head(trans, locked_ref,
						      &actual_count);
		if (ret < 0 && ret != -EAGAIN) {
			/*
			 * Error, btrfs_run_delayed_refs_for_head already
			 * unlocked everything so just bail out
			 */
			return ret;
		} else if (!ret) {
			/*
			 * Success, perform the usual cleanup of a processed
			 * head
			 */
			ret = cleanup_ref_head(trans, locked_ref);
			if (ret > 0 ) {
				/* We dropped our lock, we need to loop. */
				ret = 0;
				continue;
			} else if (ret) {
				return ret;
			}
		}

		/*
		 * Either success case or btrfs_run_delayed_refs_for_head
		 * returned -EAGAIN, meaning we need to select another head
		 */

		locked_ref = NULL;
		cond_resched();
	} while ((nr != -1 && count < nr) || locked_ref);

	/*
	 * We don't want to include ref heads since we can have empty ref heads
	 * and those will drastically skew our runtime down since we just do
	 * accounting, no actual extent tree updates.
	 */
	if (actual_count > 0) {
		u64 runtime = ktime_to_ns(ktime_sub(ktime_get(), start));
		u64 avg;

		/*
		 * We weigh the current average higher than our current runtime
		 * to avoid large swings in the average.
		 */
		spin_lock(&delayed_refs->lock);
		avg = fs_info->avg_delayed_ref_runtime * 3 + runtime;
		fs_info->avg_delayed_ref_runtime = avg >> 2;	/* div by 4 */
		spin_unlock(&delayed_refs->lock);
	}
	return 0;
}

#ifdef SCRAMBLE_DELAYED_REFS
/*
 * Normally delayed refs get processed in ascending bytenr order. This
 * correlates in most cases to the order added. To expose dependencies on this
 * order, we start to process the tree in the middle instead of the beginning
 */
static u64 find_middle(struct rb_root *root)
{
	struct rb_node *n = root->rb_node;
	struct btrfs_delayed_ref_node *entry;
	int alt = 1;
	u64 middle;
	u64 first = 0, last = 0;

	n = rb_first(root);
	if (n) {
		entry = rb_entry(n, struct btrfs_delayed_ref_node, rb_node);
		first = entry->bytenr;
	}
	n = rb_last(root);
	if (n) {
		entry = rb_entry(n, struct btrfs_delayed_ref_node, rb_node);
		last = entry->bytenr;
	}
	n = root->rb_node;

	while (n) {
		entry = rb_entry(n, struct btrfs_delayed_ref_node, rb_node);
		WARN_ON(!entry->in_tree);

		middle = entry->bytenr;

		if (alt)
			n = n->rb_left;
		else
			n = n->rb_right;

		alt = 1 - alt;
	}
	return middle;
}
#endif

static inline u64 heads_to_leaves(struct btrfs_fs_info *fs_info, u64 heads)
{
	u64 num_bytes;

	num_bytes = heads * (sizeof(struct btrfs_extent_item) +
			     sizeof(struct btrfs_extent_inline_ref));
	if (!btrfs_fs_incompat(fs_info, SKINNY_METADATA))
		num_bytes += heads * sizeof(struct btrfs_tree_block_info);

	/*
	 * We don't ever fill up leaves all the way so multiply by 2 just to be
	 * closer to what we're really going to want to use.
	 */
	return div_u64(num_bytes, BTRFS_LEAF_DATA_SIZE(fs_info));
}

/*
 * Takes the number of bytes to be csumm'ed and figures out how many leaves it
 * would require to store the csums for that many bytes.
 */
u64 btrfs_csum_bytes_to_leaves(struct btrfs_fs_info *fs_info, u64 csum_bytes)
{
	u64 csum_size;
	u64 num_csums_per_leaf;
	u64 num_csums;

	csum_size = BTRFS_MAX_ITEM_SIZE(fs_info);
	num_csums_per_leaf = div64_u64(csum_size,
			(u64)btrfs_super_csum_size(fs_info->super_copy));
	num_csums = div64_u64(csum_bytes, fs_info->sectorsize);
	num_csums += num_csums_per_leaf - 1;
	num_csums = div64_u64(num_csums, num_csums_per_leaf);
	return num_csums;
}

/*
 * this starts processing the delayed reference count updates and
 * extent insertions we have queued up so far.  count can be
 * 0, which means to process everything in the tree at the start
 * of the run (but not newly added entries), or it can be some target
 * number you'd like to process.
 *
 * Returns 0 on success or if called with an aborted transaction
 * Returns <0 on error and aborts the transaction
 */
int btrfs_run_delayed_refs(struct btrfs_trans_handle *trans,
			   unsigned long count)
{
	struct btrfs_fs_info *fs_info = trans->fs_info;
	struct rb_node *node;
	struct btrfs_delayed_ref_root *delayed_refs;
	struct btrfs_delayed_ref_head *head;
	int ret;
	int run_all = count == (unsigned long)-1;

	/* We'll clean this up in btrfs_cleanup_transaction */
	if (TRANS_ABORTED(trans))
		return 0;

	if (test_bit(BTRFS_FS_CREATING_FREE_SPACE_TREE, &fs_info->flags))
		return 0;

	delayed_refs = &trans->transaction->delayed_refs;
	if (count == 0)
		count = atomic_read(&delayed_refs->num_entries) * 2;

again:
#ifdef SCRAMBLE_DELAYED_REFS
	delayed_refs->run_delayed_start = find_middle(&delayed_refs->root);
#endif
	ret = __btrfs_run_delayed_refs(trans, count);
	if (ret < 0) {
		btrfs_abort_transaction(trans, ret);
		return ret;
	}

	if (run_all) {
		btrfs_create_pending_block_groups(trans);

		spin_lock(&delayed_refs->lock);
		node = rb_first_cached(&delayed_refs->href_root);
		if (!node) {
			spin_unlock(&delayed_refs->lock);
			goto out;
		}
		head = rb_entry(node, struct btrfs_delayed_ref_head,
				href_node);
		refcount_inc(&head->refs);
		spin_unlock(&delayed_refs->lock);

		/* Mutex was contended, block until it's released and retry. */
		mutex_lock(&head->mutex);
		mutex_unlock(&head->mutex);

		btrfs_put_delayed_ref_head(head);
		cond_resched();
		goto again;
	}
out:
	return 0;
}

int btrfs_set_disk_extent_flags(struct btrfs_trans_handle *trans,
				struct extent_buffer *eb, u64 flags,
				int level, int is_data)
{
	struct btrfs_delayed_extent_op *extent_op;
	int ret;

	extent_op = btrfs_alloc_delayed_extent_op();
	if (!extent_op)
		return -ENOMEM;

	extent_op->flags_to_set = flags;
	extent_op->update_flags = true;
	extent_op->update_key = false;
	extent_op->is_data = is_data ? true : false;
	extent_op->level = level;

	ret = btrfs_add_delayed_extent_op(trans, eb->start, eb->len, extent_op);
	if (ret)
		btrfs_free_delayed_extent_op(extent_op);
	return ret;
}

static noinline int check_delayed_ref(struct btrfs_root *root,
				      struct btrfs_path *path,
				      u64 objectid, u64 offset, u64 bytenr)
{
	struct btrfs_delayed_ref_head *head;
	struct btrfs_delayed_ref_node *ref;
	struct btrfs_delayed_data_ref *data_ref;
	struct btrfs_delayed_ref_root *delayed_refs;
	struct btrfs_transaction *cur_trans;
	struct rb_node *node;
	int ret = 0;

	spin_lock(&root->fs_info->trans_lock);
	cur_trans = root->fs_info->running_transaction;
	if (cur_trans)
		refcount_inc(&cur_trans->use_count);
	spin_unlock(&root->fs_info->trans_lock);
	if (!cur_trans)
		return 0;

	delayed_refs = &cur_trans->delayed_refs;
	spin_lock(&delayed_refs->lock);
	head = btrfs_find_delayed_ref_head(delayed_refs, bytenr);
	if (!head) {
		spin_unlock(&delayed_refs->lock);
		btrfs_put_transaction(cur_trans);
		return 0;
	}

	if (!mutex_trylock(&head->mutex)) {
		refcount_inc(&head->refs);
		spin_unlock(&delayed_refs->lock);

		btrfs_release_path(path);

		/*
		 * Mutex was contended, block until it's released and let
		 * caller try again
		 */
		mutex_lock(&head->mutex);
		mutex_unlock(&head->mutex);
		btrfs_put_delayed_ref_head(head);
		btrfs_put_transaction(cur_trans);
		return -EAGAIN;
	}
	spin_unlock(&delayed_refs->lock);

	spin_lock(&head->lock);
	/*
	 * XXX: We should replace this with a proper search function in the
	 * future.
	 */
	for (node = rb_first_cached(&head->ref_tree); node;
	     node = rb_next(node)) {
		ref = rb_entry(node, struct btrfs_delayed_ref_node, ref_node);
		/* If it's a shared ref we know a cross reference exists */
		if (ref->type != BTRFS_EXTENT_DATA_REF_KEY) {
			ret = 1;
			break;
		}

		data_ref = btrfs_delayed_node_to_data_ref(ref);

		/*
		 * If our ref doesn't match the one we're currently looking at
		 * then we have a cross reference.
		 */
		if (data_ref->root != root->root_key.objectid ||
		    data_ref->objectid != objectid ||
		    data_ref->offset != offset) {
			ret = 1;
			break;
		}
	}
	spin_unlock(&head->lock);
	mutex_unlock(&head->mutex);
	btrfs_put_transaction(cur_trans);
	return ret;
}

static noinline int check_committed_ref(struct btrfs_root *root,
					struct btrfs_path *path,
					u64 objectid, u64 offset, u64 bytenr)
{
	struct btrfs_fs_info *fs_info = root->fs_info;
	struct btrfs_root *extent_root = fs_info->extent_root;
	struct extent_buffer *leaf;
	struct btrfs_extent_data_ref *ref;
	struct btrfs_extent_inline_ref *iref;
	struct btrfs_extent_item *ei;
	struct btrfs_key key;
	u32 item_size;
	int type;
	int ret;

	key.objectid = bytenr;
	key.offset = (u64)-1;
	key.type = BTRFS_EXTENT_ITEM_KEY;

	ret = btrfs_search_slot(NULL, extent_root, &key, path, 0, 0);
	if (ret < 0)
		goto out;
	BUG_ON(ret == 0); /* Corruption */

	ret = -ENOENT;
	if (path->slots[0] == 0)
		goto out;

	path->slots[0]--;
	leaf = path->nodes[0];
	btrfs_item_key_to_cpu(leaf, &key, path->slots[0]);

	if (key.objectid != bytenr || key.type != BTRFS_EXTENT_ITEM_KEY)
		goto out;

	ret = 1;
	item_size = btrfs_item_size_nr(leaf, path->slots[0]);
	ei = btrfs_item_ptr(leaf, path->slots[0], struct btrfs_extent_item);

	/* If extent item has more than 1 inline ref then it's shared */
	if (item_size != sizeof(*ei) +
	    btrfs_extent_inline_ref_size(BTRFS_EXTENT_DATA_REF_KEY))
		goto out;

	/* If extent created before last snapshot => it's definitely shared */
	if (btrfs_extent_generation(leaf, ei) <=
	    btrfs_root_last_snapshot(&root->root_item))
		goto out;

	iref = (struct btrfs_extent_inline_ref *)(ei + 1);

	/* If this extent has SHARED_DATA_REF then it's shared */
	type = btrfs_get_extent_inline_ref_type(leaf, iref, BTRFS_REF_TYPE_DATA);
	if (type != BTRFS_EXTENT_DATA_REF_KEY)
		goto out;

	ref = (struct btrfs_extent_data_ref *)(&iref->offset);
	if (btrfs_extent_refs(leaf, ei) !=
	    btrfs_extent_data_ref_count(leaf, ref) ||
	    btrfs_extent_data_ref_root(leaf, ref) !=
	    root->root_key.objectid ||
	    btrfs_extent_data_ref_objectid(leaf, ref) != objectid ||
	    btrfs_extent_data_ref_offset(leaf, ref) != offset)
		goto out;

	ret = 0;
out:
	return ret;
}

int btrfs_cross_ref_exist(struct btrfs_root *root, u64 objectid, u64 offset,
			  u64 bytenr)
{
	struct btrfs_path *path;
	int ret;

	path = btrfs_alloc_path();
	if (!path)
		return -ENOMEM;

	do {
		ret = check_committed_ref(root, path, objectid,
					  offset, bytenr);
		if (ret && ret != -ENOENT)
			goto out;

		ret = check_delayed_ref(root, path, objectid, offset, bytenr);
	} while (ret == -EAGAIN);

out:
	btrfs_free_path(path);
	if (root->root_key.objectid == BTRFS_DATA_RELOC_TREE_OBJECTID)
		WARN_ON(ret > 0);
	return ret;
}

static int __btrfs_mod_ref(struct btrfs_trans_handle *trans,
			   struct btrfs_root *root,
			   struct extent_buffer *buf,
			   int full_backref, int inc)
{
	struct btrfs_fs_info *fs_info = root->fs_info;
	u64 bytenr;
	u64 num_bytes;
	u64 parent;
	u64 ref_root;
	u32 nritems;
	struct btrfs_key key;
	struct btrfs_file_extent_item *fi;
	struct btrfs_ref generic_ref = { 0 };
	bool for_reloc = btrfs_header_flag(buf, BTRFS_HEADER_FLAG_RELOC);
	int i;
	int action;
	int level;
	int ret = 0;

	if (btrfs_is_testing(fs_info))
		return 0;

	ref_root = btrfs_header_owner(buf);
	nritems = btrfs_header_nritems(buf);
	level = btrfs_header_level(buf);

	if (!test_bit(BTRFS_ROOT_REF_COWS, &root->state) && level == 0)
		return 0;

	if (full_backref)
		parent = buf->start;
	else
		parent = 0;
	if (inc)
		action = BTRFS_ADD_DELAYED_REF;
	else
		action = BTRFS_DROP_DELAYED_REF;

	for (i = 0; i < nritems; i++) {
		if (level == 0) {
			btrfs_item_key_to_cpu(buf, &key, i);
			if (key.type != BTRFS_EXTENT_DATA_KEY)
				continue;
			fi = btrfs_item_ptr(buf, i,
					    struct btrfs_file_extent_item);
			if (btrfs_file_extent_type(buf, fi) ==
			    BTRFS_FILE_EXTENT_INLINE)
				continue;
			bytenr = btrfs_file_extent_disk_bytenr(buf, fi);
			if (bytenr == 0)
				continue;

			num_bytes = btrfs_file_extent_disk_num_bytes(buf, fi);
			key.offset -= btrfs_file_extent_offset(buf, fi);
			btrfs_init_generic_ref(&generic_ref, action, bytenr,
					       num_bytes, parent);
			generic_ref.real_root = root->root_key.objectid;
			btrfs_init_data_ref(&generic_ref, ref_root, key.objectid,
					    key.offset);
			generic_ref.skip_qgroup = for_reloc;
			if (inc)
				ret = btrfs_inc_extent_ref(trans, &generic_ref);
			else
				ret = btrfs_free_extent(trans, &generic_ref);
			if (ret)
				goto fail;
		} else {
			bytenr = btrfs_node_blockptr(buf, i);
			num_bytes = fs_info->nodesize;
			btrfs_init_generic_ref(&generic_ref, action, bytenr,
					       num_bytes, parent);
			generic_ref.real_root = root->root_key.objectid;
			btrfs_init_tree_ref(&generic_ref, level - 1, ref_root);
			generic_ref.skip_qgroup = for_reloc;
			if (inc)
				ret = btrfs_inc_extent_ref(trans, &generic_ref);
			else
				ret = btrfs_free_extent(trans, &generic_ref);
			if (ret)
				goto fail;
		}
	}
	return 0;
fail:
	return ret;
}

int btrfs_inc_ref(struct btrfs_trans_handle *trans, struct btrfs_root *root,
		  struct extent_buffer *buf, int full_backref)
{
	return __btrfs_mod_ref(trans, root, buf, full_backref, 1);
}

int btrfs_dec_ref(struct btrfs_trans_handle *trans, struct btrfs_root *root,
		  struct extent_buffer *buf, int full_backref)
{
	return __btrfs_mod_ref(trans, root, buf, full_backref, 0);
}

int btrfs_extent_readonly(struct btrfs_fs_info *fs_info, u64 bytenr)
{
	struct btrfs_block_group *block_group;
	int readonly = 0;

	block_group = btrfs_lookup_block_group(fs_info, bytenr);
	if (!block_group || block_group->ro)
		readonly = 1;
	if (block_group)
		btrfs_put_block_group(block_group);
	return readonly;
}

static u64 get_alloc_profile_by_root(struct btrfs_root *root, int data)
{
	struct btrfs_fs_info *fs_info = root->fs_info;
	u64 flags;
	u64 ret;

	if (data)
		flags = BTRFS_BLOCK_GROUP_DATA;
	else if (root == fs_info->chunk_root)
		flags = BTRFS_BLOCK_GROUP_SYSTEM;
	else
		flags = BTRFS_BLOCK_GROUP_METADATA;

	ret = btrfs_get_alloc_profile(fs_info, flags);
	return ret;
}

static u64 first_logical_byte(struct btrfs_fs_info *fs_info, u64 search_start)
{
	struct btrfs_block_group *cache;
	u64 bytenr;

	spin_lock(&fs_info->block_group_cache_lock);
	bytenr = fs_info->first_logical_byte;
	spin_unlock(&fs_info->block_group_cache_lock);

	if (bytenr < (u64)-1)
		return bytenr;

	cache = btrfs_lookup_first_block_group(fs_info, search_start);
	if (!cache)
		return 0;

	bytenr = cache->start;
	btrfs_put_block_group(cache);

	return bytenr;
}

static int pin_down_extent(struct btrfs_trans_handle *trans,
			   struct btrfs_block_group *cache,
			   u64 bytenr, u64 num_bytes, int reserved)
{
	struct btrfs_fs_info *fs_info = cache->fs_info;

	spin_lock(&cache->space_info->lock);
	spin_lock(&cache->lock);
	cache->pinned += num_bytes;
	btrfs_space_info_update_bytes_pinned(fs_info, cache->space_info,
					     num_bytes);
	if (reserved) {
		cache->reserved -= num_bytes;
		cache->space_info->bytes_reserved -= num_bytes;
	}
	spin_unlock(&cache->lock);
	spin_unlock(&cache->space_info->lock);

	percpu_counter_add_batch(&cache->space_info->total_bytes_pinned,
		    num_bytes, BTRFS_TOTAL_BYTES_PINNED_BATCH);
	set_extent_dirty(&trans->transaction->pinned_extents, bytenr,
			 bytenr + num_bytes - 1, GFP_NOFS | __GFP_NOFAIL);
	return 0;
}

int btrfs_pin_extent(struct btrfs_trans_handle *trans,
		     u64 bytenr, u64 num_bytes, int reserved)
{
	struct btrfs_block_group *cache;

	cache = btrfs_lookup_block_group(trans->fs_info, bytenr);
	BUG_ON(!cache); /* Logic error */

	pin_down_extent(trans, cache, bytenr, num_bytes, reserved);

	btrfs_put_block_group(cache);
	return 0;
}

/*
 * this function must be called within transaction
 */
int btrfs_pin_extent_for_log_replay(struct btrfs_trans_handle *trans,
				    u64 bytenr, u64 num_bytes)
{
	struct btrfs_block_group *cache;
	int ret;

	btrfs_add_excluded_extent(trans->fs_info, bytenr, num_bytes);

	cache = btrfs_lookup_block_group(trans->fs_info, bytenr);
	if (!cache)
		return -EINVAL;

	/*
	 * pull in the free space cache (if any) so that our pin
	 * removes the free space from the cache.  We have load_only set
	 * to one because the slow code to read in the free extents does check
	 * the pinned extents.
	 */
	btrfs_cache_block_group(cache, 1);

	pin_down_extent(trans, cache, bytenr, num_bytes, 0);

	/* remove us from the free space cache (if we're there at all) */
	ret = btrfs_remove_free_space(cache, bytenr, num_bytes);
	btrfs_put_block_group(cache);
	return ret;
}

static int __exclude_logged_extent(struct btrfs_fs_info *fs_info,
				   u64 start, u64 num_bytes)
{
	int ret;
	struct btrfs_block_group *block_group;
	struct btrfs_caching_control *caching_ctl;

	block_group = btrfs_lookup_block_group(fs_info, start);
	if (!block_group)
		return -EINVAL;

	btrfs_cache_block_group(block_group, 0);
	caching_ctl = btrfs_get_caching_control(block_group);

	if (!caching_ctl) {
		/* Logic error */
		BUG_ON(!btrfs_block_group_done(block_group));
		ret = btrfs_remove_free_space(block_group, start, num_bytes);
	} else {
		mutex_lock(&caching_ctl->mutex);

		if (start >= caching_ctl->progress) {
			ret = btrfs_add_excluded_extent(fs_info, start,
							num_bytes);
		} else if (start + num_bytes <= caching_ctl->progress) {
			ret = btrfs_remove_free_space(block_group,
						      start, num_bytes);
		} else {
			num_bytes = caching_ctl->progress - start;
			ret = btrfs_remove_free_space(block_group,
						      start, num_bytes);
			if (ret)
				goto out_lock;

			num_bytes = (start + num_bytes) -
				caching_ctl->progress;
			start = caching_ctl->progress;
			ret = btrfs_add_excluded_extent(fs_info, start,
							num_bytes);
		}
out_lock:
		mutex_unlock(&caching_ctl->mutex);
		btrfs_put_caching_control(caching_ctl);
	}
	btrfs_put_block_group(block_group);
	return ret;
}

int btrfs_exclude_logged_extents(struct extent_buffer *eb)
{
	struct btrfs_fs_info *fs_info = eb->fs_info;
	struct btrfs_file_extent_item *item;
	struct btrfs_key key;
	int found_type;
	int i;
	int ret = 0;

	if (!btrfs_fs_incompat(fs_info, MIXED_GROUPS))
		return 0;

	for (i = 0; i < btrfs_header_nritems(eb); i++) {
		btrfs_item_key_to_cpu(eb, &key, i);
		if (key.type != BTRFS_EXTENT_DATA_KEY)
			continue;
		item = btrfs_item_ptr(eb, i, struct btrfs_file_extent_item);
		found_type = btrfs_file_extent_type(eb, item);
		if (found_type == BTRFS_FILE_EXTENT_INLINE)
			continue;
		if (btrfs_file_extent_disk_bytenr(eb, item) == 0)
			continue;
		key.objectid = btrfs_file_extent_disk_bytenr(eb, item);
		key.offset = btrfs_file_extent_disk_num_bytes(eb, item);
		ret = __exclude_logged_extent(fs_info, key.objectid, key.offset);
		if (ret)
			break;
	}

	return ret;
}

static void
btrfs_inc_block_group_reservations(struct btrfs_block_group *bg)
{
	atomic_inc(&bg->reservations);
}

void btrfs_prepare_extent_commit(struct btrfs_fs_info *fs_info)
{
	struct btrfs_caching_control *next;
	struct btrfs_caching_control *caching_ctl;
	struct btrfs_block_group *cache;

	down_write(&fs_info->commit_root_sem);

	list_for_each_entry_safe(caching_ctl, next,
				 &fs_info->caching_block_groups, list) {
		cache = caching_ctl->block_group;
		if (btrfs_block_group_done(cache)) {
			cache->last_byte_to_unpin = (u64)-1;
			list_del_init(&caching_ctl->list);
			btrfs_put_caching_control(caching_ctl);
		} else {
			cache->last_byte_to_unpin = caching_ctl->progress;
		}
	}

	up_write(&fs_info->commit_root_sem);

	btrfs_update_global_block_rsv(fs_info);
}

/*
 * Returns the free cluster for the given space info and sets empty_cluster to
 * what it should be based on the mount options.
 */
static struct btrfs_free_cluster *
fetch_cluster_info(struct btrfs_fs_info *fs_info,
		   struct btrfs_space_info *space_info, u64 *empty_cluster)
{
	struct btrfs_free_cluster *ret = NULL;

	*empty_cluster = 0;
	if (btrfs_mixed_space_info(space_info))
		return ret;

	if (space_info->flags & BTRFS_BLOCK_GROUP_METADATA) {
		ret = &fs_info->meta_alloc_cluster;
		if (btrfs_test_opt(fs_info, SSD))
			*empty_cluster = SZ_2M;
		else
			*empty_cluster = SZ_64K;
	} else if ((space_info->flags & BTRFS_BLOCK_GROUP_DATA) &&
		   btrfs_test_opt(fs_info, SSD_SPREAD)) {
		*empty_cluster = SZ_2M;
		ret = &fs_info->data_alloc_cluster;
	}

	return ret;
}

static int unpin_extent_range(struct btrfs_fs_info *fs_info,
			      u64 start, u64 end,
			      const bool return_free_space)
{
	struct btrfs_block_group *cache = NULL;
	struct btrfs_space_info *space_info;
	struct btrfs_block_rsv *global_rsv = &fs_info->global_block_rsv;
	struct btrfs_free_cluster *cluster = NULL;
	u64 len;
	u64 total_unpinned = 0;
	u64 empty_cluster = 0;
	bool readonly;

	while (start <= end) {
		readonly = false;
		if (!cache ||
		    start >= cache->start + cache->length) {
			if (cache)
				btrfs_put_block_group(cache);
			total_unpinned = 0;
			cache = btrfs_lookup_block_group(fs_info, start);
			BUG_ON(!cache); /* Logic error */

			cluster = fetch_cluster_info(fs_info,
						     cache->space_info,
						     &empty_cluster);
			empty_cluster <<= 1;
		}

		len = cache->start + cache->length - start;
		len = min(len, end + 1 - start);

		if (start < cache->last_byte_to_unpin) {
			len = min(len, cache->last_byte_to_unpin - start);
			if (return_free_space)
				btrfs_add_free_space(cache, start, len);
		}

		start += len;
		total_unpinned += len;
		space_info = cache->space_info;

		/*
		 * If this space cluster has been marked as fragmented and we've
		 * unpinned enough in this block group to potentially allow a
		 * cluster to be created inside of it go ahead and clear the
		 * fragmented check.
		 */
		if (cluster && cluster->fragmented &&
		    total_unpinned > empty_cluster) {
			spin_lock(&cluster->lock);
			cluster->fragmented = 0;
			spin_unlock(&cluster->lock);
		}

		spin_lock(&space_info->lock);
		spin_lock(&cache->lock);
		cache->pinned -= len;
		btrfs_space_info_update_bytes_pinned(fs_info, space_info, -len);
		space_info->max_extent_size = 0;
		percpu_counter_add_batch(&space_info->total_bytes_pinned,
			    -len, BTRFS_TOTAL_BYTES_PINNED_BATCH);
		if (cache->ro) {
			space_info->bytes_readonly += len;
			readonly = true;
		}
		spin_unlock(&cache->lock);
		if (!readonly && return_free_space &&
		    global_rsv->space_info == space_info) {
			u64 to_add = len;

			spin_lock(&global_rsv->lock);
			if (!global_rsv->full) {
				to_add = min(len, global_rsv->size -
					     global_rsv->reserved);
				global_rsv->reserved += to_add;
				btrfs_space_info_update_bytes_may_use(fs_info,
						space_info, to_add);
				if (global_rsv->reserved >= global_rsv->size)
					global_rsv->full = 1;
				len -= to_add;
			}
			spin_unlock(&global_rsv->lock);
			/* Add to any tickets we may have */
			if (len)
				btrfs_try_granting_tickets(fs_info,
							   space_info);
		}
		spin_unlock(&space_info->lock);
	}

	if (cache)
		btrfs_put_block_group(cache);
	return 0;
}

int btrfs_finish_extent_commit(struct btrfs_trans_handle *trans)
{
	struct btrfs_fs_info *fs_info = trans->fs_info;
	struct btrfs_block_group *block_group, *tmp;
	struct list_head *deleted_bgs;
	struct extent_io_tree *unpin;
	u64 start;
	u64 end;
	int ret;

	unpin = &trans->transaction->pinned_extents;

	while (!TRANS_ABORTED(trans)) {
		struct extent_state *cached_state = NULL;

		mutex_lock(&fs_info->unused_bg_unpin_mutex);
		ret = find_first_extent_bit(unpin, 0, &start, &end,
					    EXTENT_DIRTY, &cached_state);
		if (ret) {
			mutex_unlock(&fs_info->unused_bg_unpin_mutex);
			break;
		}
		if (test_bit(BTRFS_FS_LOG_RECOVERING, &fs_info->flags))
			clear_extent_bits(&fs_info->excluded_extents, start,
					  end, EXTENT_UPTODATE);

		if (btrfs_test_opt(fs_info, DISCARD_SYNC))
			ret = btrfs_discard_extent(fs_info, start,
						   end + 1 - start, NULL);

		clear_extent_dirty(unpin, start, end, &cached_state);
		unpin_extent_range(fs_info, start, end, true);
		mutex_unlock(&fs_info->unused_bg_unpin_mutex);
		free_extent_state(cached_state);
		cond_resched();
	}

	if (btrfs_test_opt(fs_info, DISCARD_ASYNC)) {
		btrfs_discard_calc_delay(&fs_info->discard_ctl);
		btrfs_discard_schedule_work(&fs_info->discard_ctl, true);
	}

	/*
	 * Transaction is finished.  We don't need the lock anymore.  We
	 * do need to clean up the block groups in case of a transaction
	 * abort.
	 */
	deleted_bgs = &trans->transaction->deleted_bgs;
	list_for_each_entry_safe(block_group, tmp, deleted_bgs, bg_list) {
		u64 trimmed = 0;

		ret = -EROFS;
		if (!TRANS_ABORTED(trans))
			ret = btrfs_discard_extent(fs_info,
						   block_group->start,
						   block_group->length,
						   &trimmed);

		list_del_init(&block_group->bg_list);
		btrfs_put_block_group_trimming(block_group);
		btrfs_put_block_group(block_group);

		if (ret) {
			const char *errstr = btrfs_decode_error(ret);
			btrfs_warn(fs_info,
			   "discard failed while removing blockgroup: errno=%d %s",
				   ret, errstr);
		}
	}

	return 0;
}

static int __btrfs_free_extent(struct btrfs_trans_handle *trans,
			       struct btrfs_delayed_ref_node *node, u64 parent,
			       u64 root_objectid, u64 owner_objectid,
			       u64 owner_offset, int refs_to_drop,
			       struct btrfs_delayed_extent_op *extent_op)
{
	struct btrfs_fs_info *info = trans->fs_info;
	struct btrfs_key key;
	struct btrfs_path *path;
	struct btrfs_root *extent_root = info->extent_root;
	struct extent_buffer *leaf;
	struct btrfs_extent_item *ei;
	struct btrfs_extent_inline_ref *iref;
	int ret;
	int is_data;
	int extent_slot = 0;
	int found_extent = 0;
	int num_to_del = 1;
	u32 item_size;
	u64 refs;
	u64 bytenr = node->bytenr;
	u64 num_bytes = node->num_bytes;
	int last_ref = 0;
	bool skinny_metadata = btrfs_fs_incompat(info, SKINNY_METADATA);

	path = btrfs_alloc_path();
	if (!path)
		return -ENOMEM;

	path->leave_spinning = 1;

	is_data = owner_objectid >= BTRFS_FIRST_FREE_OBJECTID;
	BUG_ON(!is_data && refs_to_drop != 1);

	if (is_data)
		skinny_metadata = false;

	ret = lookup_extent_backref(trans, path, &iref, bytenr, num_bytes,
				    parent, root_objectid, owner_objectid,
				    owner_offset);
	if (ret == 0) {
		extent_slot = path->slots[0];
		while (extent_slot >= 0) {
			btrfs_item_key_to_cpu(path->nodes[0], &key,
					      extent_slot);
			if (key.objectid != bytenr)
				break;
			if (key.type == BTRFS_EXTENT_ITEM_KEY &&
			    key.offset == num_bytes) {
				found_extent = 1;
				break;
			}
			if (key.type == BTRFS_METADATA_ITEM_KEY &&
			    key.offset == owner_objectid) {
				found_extent = 1;
				break;
			}
			if (path->slots[0] - extent_slot > 5)
				break;
			extent_slot--;
		}

		if (!found_extent) {
			BUG_ON(iref);
			ret = remove_extent_backref(trans, path, NULL,
						    refs_to_drop,
						    is_data, &last_ref);
			if (ret) {
				btrfs_abort_transaction(trans, ret);
				goto out;
			}
			btrfs_release_path(path);
			path->leave_spinning = 1;

			key.objectid = bytenr;
			key.type = BTRFS_EXTENT_ITEM_KEY;
			key.offset = num_bytes;

			if (!is_data && skinny_metadata) {
				key.type = BTRFS_METADATA_ITEM_KEY;
				key.offset = owner_objectid;
			}

			ret = btrfs_search_slot(trans, extent_root,
						&key, path, -1, 1);
			if (ret > 0 && skinny_metadata && path->slots[0]) {
				/*
				 * Couldn't find our skinny metadata item,
				 * see if we have ye olde extent item.
				 */
				path->slots[0]--;
				btrfs_item_key_to_cpu(path->nodes[0], &key,
						      path->slots[0]);
				if (key.objectid == bytenr &&
				    key.type == BTRFS_EXTENT_ITEM_KEY &&
				    key.offset == num_bytes)
					ret = 0;
			}

			if (ret > 0 && skinny_metadata) {
				skinny_metadata = false;
				key.objectid = bytenr;
				key.type = BTRFS_EXTENT_ITEM_KEY;
				key.offset = num_bytes;
				btrfs_release_path(path);
				ret = btrfs_search_slot(trans, extent_root,
							&key, path, -1, 1);
			}

			if (ret) {
				btrfs_err(info,
					  "umm, got %d back from search, was looking for %llu",
					  ret, bytenr);
				if (ret > 0)
					btrfs_print_leaf(path->nodes[0]);
			}
			if (ret < 0) {
				btrfs_abort_transaction(trans, ret);
				goto out;
			}
			extent_slot = path->slots[0];
		}
	} else if (WARN_ON(ret == -ENOENT)) {
		btrfs_print_leaf(path->nodes[0]);
		btrfs_err(info,
			"unable to find ref byte nr %llu parent %llu root %llu  owner %llu offset %llu",
			bytenr, parent, root_objectid, owner_objectid,
			owner_offset);
		btrfs_abort_transaction(trans, ret);
		goto out;
	} else {
		btrfs_abort_transaction(trans, ret);
		goto out;
	}

	leaf = path->nodes[0];
	item_size = btrfs_item_size_nr(leaf, extent_slot);
	if (unlikely(item_size < sizeof(*ei))) {
		ret = -EINVAL;
		btrfs_print_v0_err(info);
		btrfs_abort_transaction(trans, ret);
		goto out;
	}
	ei = btrfs_item_ptr(leaf, extent_slot,
			    struct btrfs_extent_item);
	if (owner_objectid < BTRFS_FIRST_FREE_OBJECTID &&
	    key.type == BTRFS_EXTENT_ITEM_KEY) {
		struct btrfs_tree_block_info *bi;
		BUG_ON(item_size < sizeof(*ei) + sizeof(*bi));
		bi = (struct btrfs_tree_block_info *)(ei + 1);
		WARN_ON(owner_objectid != btrfs_tree_block_level(leaf, bi));
	}

	refs = btrfs_extent_refs(leaf, ei);
	if (refs < refs_to_drop) {
		btrfs_err(info,
			  "trying to drop %d refs but we only have %Lu for bytenr %Lu",
			  refs_to_drop, refs, bytenr);
		ret = -EINVAL;
		btrfs_abort_transaction(trans, ret);
		goto out;
	}
	refs -= refs_to_drop;

	if (refs > 0) {
		if (extent_op)
			__run_delayed_extent_op(extent_op, leaf, ei);
		/*
		 * In the case of inline back ref, reference count will
		 * be updated by remove_extent_backref
		 */
		if (iref) {
			BUG_ON(!found_extent);
		} else {
			btrfs_set_extent_refs(leaf, ei, refs);
			btrfs_mark_buffer_dirty(leaf);
		}
		if (found_extent) {
			ret = remove_extent_backref(trans, path, iref,
						    refs_to_drop, is_data,
						    &last_ref);
			if (ret) {
				btrfs_abort_transaction(trans, ret);
				goto out;
			}
		}
	} else {
		if (found_extent) {
			BUG_ON(is_data && refs_to_drop !=
			       extent_data_ref_count(path, iref));
			if (iref) {
				BUG_ON(path->slots[0] != extent_slot);
			} else {
				BUG_ON(path->slots[0] != extent_slot + 1);
				path->slots[0] = extent_slot;
				num_to_del = 2;
			}
		}

		last_ref = 1;
		ret = btrfs_del_items(trans, extent_root, path, path->slots[0],
				      num_to_del);
		if (ret) {
			btrfs_abort_transaction(trans, ret);
			goto out;
		}
		btrfs_release_path(path);

		if (is_data) {
			ret = btrfs_del_csums(trans, info->csum_root, bytenr,
					      num_bytes);
			if (ret) {
				btrfs_abort_transaction(trans, ret);
				goto out;
			}
		}

		ret = add_to_free_space_tree(trans, bytenr, num_bytes);
		if (ret) {
			btrfs_abort_transaction(trans, ret);
			goto out;
		}

		ret = btrfs_update_block_group(trans, bytenr, num_bytes, 0);
		if (ret) {
			btrfs_abort_transaction(trans, ret);
			goto out;
		}
	}
	btrfs_release_path(path);

out:
	btrfs_free_path(path);
	return ret;
}

/*
 * when we free an block, it is possible (and likely) that we free the last
 * delayed ref for that extent as well.  This searches the delayed ref tree for
 * a given extent, and if there are no other delayed refs to be processed, it
 * removes it from the tree.
 */
static noinline int check_ref_cleanup(struct btrfs_trans_handle *trans,
				      u64 bytenr)
{
	struct btrfs_delayed_ref_head *head;
	struct btrfs_delayed_ref_root *delayed_refs;
	int ret = 0;

	delayed_refs = &trans->transaction->delayed_refs;
	spin_lock(&delayed_refs->lock);
	head = btrfs_find_delayed_ref_head(delayed_refs, bytenr);
	if (!head)
		goto out_delayed_unlock;

	spin_lock(&head->lock);
	if (!RB_EMPTY_ROOT(&head->ref_tree.rb_root))
		goto out;

	if (cleanup_extent_op(head) != NULL)
		goto out;

	/*
	 * waiting for the lock here would deadlock.  If someone else has it
	 * locked they are already in the process of dropping it anyway
	 */
	if (!mutex_trylock(&head->mutex))
		goto out;

	btrfs_delete_ref_head(delayed_refs, head);
	head->processing = 0;

	spin_unlock(&head->lock);
	spin_unlock(&delayed_refs->lock);

	BUG_ON(head->extent_op);
	if (head->must_insert_reserved)
		ret = 1;

	btrfs_cleanup_ref_head_accounting(trans->fs_info, delayed_refs, head);
	mutex_unlock(&head->mutex);
	btrfs_put_delayed_ref_head(head);
	return ret;
out:
	spin_unlock(&head->lock);

out_delayed_unlock:
	spin_unlock(&delayed_refs->lock);
	return 0;
}

void btrfs_free_tree_block(struct btrfs_trans_handle *trans,
			   struct btrfs_root *root,
			   struct extent_buffer *buf,
			   u64 parent, int last_ref)
{
	struct btrfs_fs_info *fs_info = root->fs_info;
	struct btrfs_ref generic_ref = { 0 };
	int pin = 1;
	int ret;

	btrfs_init_generic_ref(&generic_ref, BTRFS_DROP_DELAYED_REF,
			       buf->start, buf->len, parent);
	btrfs_init_tree_ref(&generic_ref, btrfs_header_level(buf),
			    root->root_key.objectid);

	if (root->root_key.objectid != BTRFS_TREE_LOG_OBJECTID) {
		int old_ref_mod, new_ref_mod;

		btrfs_ref_tree_mod(fs_info, &generic_ref);
		ret = btrfs_add_delayed_tree_ref(trans, &generic_ref, NULL,
						 &old_ref_mod, &new_ref_mod);
		BUG_ON(ret); /* -ENOMEM */
		pin = old_ref_mod >= 0 && new_ref_mod < 0;
	}

	if (last_ref && btrfs_header_generation(buf) == trans->transid) {
		struct btrfs_block_group *cache;

		if (root->root_key.objectid != BTRFS_TREE_LOG_OBJECTID) {
			ret = check_ref_cleanup(trans, buf->start);
			if (!ret)
				goto out;
		}

		pin = 0;
		cache = btrfs_lookup_block_group(fs_info, buf->start);

		if (btrfs_header_flag(buf, BTRFS_HEADER_FLAG_WRITTEN)) {
			pin_down_extent(trans, cache, buf->start, buf->len, 1);
			btrfs_put_block_group(cache);
			goto out;
		}

		WARN_ON(test_bit(EXTENT_BUFFER_DIRTY, &buf->bflags));

		btrfs_add_free_space(cache, buf->start, buf->len);
		btrfs_free_reserved_bytes(cache, buf->len, 0);
		btrfs_put_block_group(cache);
		trace_btrfs_reserved_extent_free(fs_info, buf->start, buf->len);
	}
out:
	if (pin)
		add_pinned_bytes(fs_info, &generic_ref);

	if (last_ref) {
		/*
		 * Deleting the buffer, clear the corrupt flag since it doesn't
		 * matter anymore.
		 */
		clear_bit(EXTENT_BUFFER_CORRUPT, &buf->bflags);
	}
}

/* Can return -ENOMEM */
int btrfs_free_extent(struct btrfs_trans_handle *trans, struct btrfs_ref *ref)
{
	struct btrfs_fs_info *fs_info = trans->fs_info;
	int old_ref_mod, new_ref_mod;
	int ret;

	if (btrfs_is_testing(fs_info))
		return 0;

	/*
	 * tree log blocks never actually go into the extent allocation
	 * tree, just update pinning info and exit early.
	 */
	if ((ref->type == BTRFS_REF_METADATA &&
	     ref->tree_ref.root == BTRFS_TREE_LOG_OBJECTID) ||
	    (ref->type == BTRFS_REF_DATA &&
	     ref->data_ref.ref_root == BTRFS_TREE_LOG_OBJECTID)) {
		/* unlocks the pinned mutex */
		btrfs_pin_extent(trans, ref->bytenr, ref->len, 1);
		old_ref_mod = new_ref_mod = 0;
		ret = 0;
	} else if (ref->type == BTRFS_REF_METADATA) {
		ret = btrfs_add_delayed_tree_ref(trans, ref, NULL,
						 &old_ref_mod, &new_ref_mod);
	} else {
		ret = btrfs_add_delayed_data_ref(trans, ref, 0,
						 &old_ref_mod, &new_ref_mod);
	}

	if (!((ref->type == BTRFS_REF_METADATA &&
	       ref->tree_ref.root == BTRFS_TREE_LOG_OBJECTID) ||
	      (ref->type == BTRFS_REF_DATA &&
	       ref->data_ref.ref_root == BTRFS_TREE_LOG_OBJECTID)))
		btrfs_ref_tree_mod(fs_info, ref);

	if (ret == 0 && old_ref_mod >= 0 && new_ref_mod < 0)
		add_pinned_bytes(fs_info, ref);

	return ret;
}

enum btrfs_loop_type {
	LOOP_CACHING_NOWAIT,
	LOOP_CACHING_WAIT,
	LOOP_ALLOC_CHUNK,
	LOOP_NO_EMPTY_SIZE,
};

static inline void
btrfs_lock_block_group(struct btrfs_block_group *cache,
		       int delalloc)
{
	if (delalloc)
		down_read(&cache->data_rwsem);
}

static inline void btrfs_grab_block_group(struct btrfs_block_group *cache,
		       int delalloc)
{
	btrfs_get_block_group(cache);
	if (delalloc)
		down_read(&cache->data_rwsem);
}

static struct btrfs_block_group *btrfs_lock_cluster(
		   struct btrfs_block_group *block_group,
		   struct btrfs_free_cluster *cluster,
		   int delalloc)
{
	struct btrfs_block_group *used_bg = NULL;

	spin_lock(&cluster->refill_lock);
	while (1) {
		used_bg = cluster->block_group;
		if (!used_bg)
			return NULL;

		if (used_bg == block_group)
			return used_bg;

		btrfs_get_block_group(used_bg);

		if (!delalloc)
			return used_bg;

		if (down_read_trylock(&used_bg->data_rwsem))
			return used_bg;

		spin_unlock(&cluster->refill_lock);

		/* We should only have one-level nested. */
		down_read_nested(&used_bg->data_rwsem, SINGLE_DEPTH_NESTING);

		spin_lock(&cluster->refill_lock);
		if (used_bg == cluster->block_group)
			return used_bg;

		up_read(&used_bg->data_rwsem);
		btrfs_put_block_group(used_bg);
	}
}

static inline void
btrfs_release_block_group(struct btrfs_block_group *cache,
			 int delalloc)
{
	if (delalloc)
		up_read(&cache->data_rwsem);
	btrfs_put_block_group(cache);
}

enum btrfs_extent_allocation_policy {
	BTRFS_EXTENT_ALLOC_CLUSTERED,
};

/*
 * Structure used internally for find_free_extent() function.  Wraps needed
 * parameters.
 */
struct find_free_extent_ctl {
	/* Basic allocation info */
	u64 num_bytes;
	u64 empty_size;
	u64 flags;
	int delalloc;

	/* Where to start the search inside the bg */
	u64 search_start;

	/* For clustered allocation */
	u64 empty_cluster;
	struct btrfs_free_cluster *last_ptr;
	bool use_cluster;

	bool have_caching_bg;
	bool orig_have_caching_bg;

	/* RAID index, converted from flags */
	int index;

	/*
	 * Current loop number, check find_free_extent_update_loop() for details
	 */
	int loop;

	/*
	 * Whether we're refilling a cluster, if true we need to re-search
	 * current block group but don't try to refill the cluster again.
	 */
	bool retry_clustered;

	/*
	 * Whether we're updating free space cache, if true we need to re-search
	 * current block group but don't try updating free space cache again.
	 */
	bool retry_unclustered;

	/* If current block group is cached */
	int cached;

	/* Max contiguous hole found */
	u64 max_extent_size;

	/* Total free space from free space cache, not always contiguous */
	u64 total_free_space;

	/* Found result */
	u64 found_offset;

	/* Hint where to start looking for an empty space */
	u64 hint_byte;

	/* Allocation policy */
	enum btrfs_extent_allocation_policy policy;
};


/*
 * Helper function for find_free_extent().
 *
 * Return -ENOENT to inform caller that we need fallback to unclustered mode.
 * Return -EAGAIN to inform caller that we need to re-search this block group
 * Return >0 to inform caller that we find nothing
 * Return 0 means we have found a location and set ffe_ctl->found_offset.
 */
static int find_free_extent_clustered(struct btrfs_block_group *bg,
				      struct find_free_extent_ctl *ffe_ctl,
				      struct btrfs_block_group **cluster_bg_ret)
{
	struct btrfs_block_group *cluster_bg;
	struct btrfs_free_cluster *last_ptr = ffe_ctl->last_ptr;
	u64 aligned_cluster;
	u64 offset;
	int ret;

	cluster_bg = btrfs_lock_cluster(bg, last_ptr, ffe_ctl->delalloc);
	if (!cluster_bg)
		goto refill_cluster;
	if (cluster_bg != bg && (cluster_bg->ro ||
	    !block_group_bits(cluster_bg, ffe_ctl->flags)))
		goto release_cluster;

	offset = btrfs_alloc_from_cluster(cluster_bg, last_ptr,
			ffe_ctl->num_bytes, cluster_bg->start,
			&ffe_ctl->max_extent_size);
	if (offset) {
		/* We have a block, we're done */
		spin_unlock(&last_ptr->refill_lock);
		trace_btrfs_reserve_extent_cluster(cluster_bg,
				ffe_ctl->search_start, ffe_ctl->num_bytes);
		*cluster_bg_ret = cluster_bg;
		ffe_ctl->found_offset = offset;
		return 0;
	}
	WARN_ON(last_ptr->block_group != cluster_bg);

release_cluster:
	/*
	 * If we are on LOOP_NO_EMPTY_SIZE, we can't set up a new clusters, so
	 * lets just skip it and let the allocator find whatever block it can
	 * find. If we reach this point, we will have tried the cluster
	 * allocator plenty of times and not have found anything, so we are
	 * likely way too fragmented for the clustering stuff to find anything.
	 *
	 * However, if the cluster is taken from the current block group,
	 * release the cluster first, so that we stand a better chance of
	 * succeeding in the unclustered allocation.
	 */
	if (ffe_ctl->loop >= LOOP_NO_EMPTY_SIZE && cluster_bg != bg) {
		spin_unlock(&last_ptr->refill_lock);
		btrfs_release_block_group(cluster_bg, ffe_ctl->delalloc);
		return -ENOENT;
	}

	/* This cluster didn't work out, free it and start over */
	btrfs_return_cluster_to_free_space(NULL, last_ptr);

	if (cluster_bg != bg)
		btrfs_release_block_group(cluster_bg, ffe_ctl->delalloc);

refill_cluster:
	if (ffe_ctl->loop >= LOOP_NO_EMPTY_SIZE) {
		spin_unlock(&last_ptr->refill_lock);
		return -ENOENT;
	}

	aligned_cluster = max_t(u64,
			ffe_ctl->empty_cluster + ffe_ctl->empty_size,
			bg->full_stripe_len);
	ret = btrfs_find_space_cluster(bg, last_ptr, ffe_ctl->search_start,
			ffe_ctl->num_bytes, aligned_cluster);
	if (ret == 0) {
		/* Now pull our allocation out of this cluster */
		offset = btrfs_alloc_from_cluster(bg, last_ptr,
				ffe_ctl->num_bytes, ffe_ctl->search_start,
				&ffe_ctl->max_extent_size);
		if (offset) {
			/* We found one, proceed */
			spin_unlock(&last_ptr->refill_lock);
			trace_btrfs_reserve_extent_cluster(bg,
					ffe_ctl->search_start,
					ffe_ctl->num_bytes);
			ffe_ctl->found_offset = offset;
			return 0;
		}
	} else if (!ffe_ctl->cached && ffe_ctl->loop > LOOP_CACHING_NOWAIT &&
		   !ffe_ctl->retry_clustered) {
		spin_unlock(&last_ptr->refill_lock);

		ffe_ctl->retry_clustered = true;
		btrfs_wait_block_group_cache_progress(bg, ffe_ctl->num_bytes +
				ffe_ctl->empty_cluster + ffe_ctl->empty_size);
		return -EAGAIN;
	}
	/*
	 * At this point we either didn't find a cluster or we weren't able to
	 * allocate a block from our cluster.  Free the cluster we've been
	 * trying to use, and go to the next block group.
	 */
	btrfs_return_cluster_to_free_space(NULL, last_ptr);
	spin_unlock(&last_ptr->refill_lock);
	return 1;
}

/*
 * Return >0 to inform caller that we find nothing
 * Return 0 when we found an free extent and set ffe_ctrl->found_offset
 * Return -EAGAIN to inform caller that we need to re-search this block group
 */
static int find_free_extent_unclustered(struct btrfs_block_group *bg,
					struct find_free_extent_ctl *ffe_ctl)
{
	struct btrfs_free_cluster *last_ptr = ffe_ctl->last_ptr;
	u64 offset;

	/*
	 * We are doing an unclustered allocation, set the fragmented flag so
	 * we don't bother trying to setup a cluster again until we get more
	 * space.
	 */
	if (unlikely(last_ptr)) {
		spin_lock(&last_ptr->lock);
		last_ptr->fragmented = 1;
		spin_unlock(&last_ptr->lock);
	}
	if (ffe_ctl->cached) {
		struct btrfs_free_space_ctl *free_space_ctl;

		free_space_ctl = bg->free_space_ctl;
		spin_lock(&free_space_ctl->tree_lock);
		if (free_space_ctl->free_space <
		    ffe_ctl->num_bytes + ffe_ctl->empty_cluster +
		    ffe_ctl->empty_size) {
			ffe_ctl->total_free_space = max_t(u64,
					ffe_ctl->total_free_space,
					free_space_ctl->free_space);
			spin_unlock(&free_space_ctl->tree_lock);
			return 1;
		}
		spin_unlock(&free_space_ctl->tree_lock);
	}

	offset = btrfs_find_space_for_alloc(bg, ffe_ctl->search_start,
			ffe_ctl->num_bytes, ffe_ctl->empty_size,
			&ffe_ctl->max_extent_size);

	/*
	 * If we didn't find a chunk, and we haven't failed on this block group
	 * before, and this block group is in the middle of caching and we are
	 * ok with waiting, then go ahead and wait for progress to be made, and
	 * set @retry_unclustered to true.
	 *
	 * If @retry_unclustered is true then we've already waited on this
	 * block group once and should move on to the next block group.
	 */
	if (!offset && !ffe_ctl->retry_unclustered && !ffe_ctl->cached &&
	    ffe_ctl->loop > LOOP_CACHING_NOWAIT) {
		btrfs_wait_block_group_cache_progress(bg, ffe_ctl->num_bytes +
						      ffe_ctl->empty_size);
		ffe_ctl->retry_unclustered = true;
		return -EAGAIN;
	} else if (!offset) {
		return 1;
	}
	ffe_ctl->found_offset = offset;
	return 0;
}

static int do_allocation_clustered(struct btrfs_block_group *block_group,
				   struct find_free_extent_ctl *ffe_ctl,
				   struct btrfs_block_group **bg_ret)
{
	int ret;

	/* We want to try and use the cluster allocator, so lets look there */
	if (ffe_ctl->last_ptr && ffe_ctl->use_cluster) {
		ret = find_free_extent_clustered(block_group, ffe_ctl, bg_ret);
		if (ret >= 0 || ret == -EAGAIN)
			return ret;
		/* ret == -ENOENT case falls through */
	}

	return find_free_extent_unclustered(block_group, ffe_ctl);
}

static int do_allocation(struct btrfs_block_group *block_group,
			 struct find_free_extent_ctl *ffe_ctl,
			 struct btrfs_block_group **bg_ret)
{
	switch (ffe_ctl->policy) {
	case BTRFS_EXTENT_ALLOC_CLUSTERED:
		return do_allocation_clustered(block_group, ffe_ctl, bg_ret);
	default:
		BUG();
	}
}

static void release_block_group(struct btrfs_block_group *block_group,
				struct find_free_extent_ctl *ffe_ctl,
				int delalloc)
{
	switch (ffe_ctl->policy) {
	case BTRFS_EXTENT_ALLOC_CLUSTERED:
		ffe_ctl->retry_clustered = false;
		ffe_ctl->retry_unclustered = false;
		break;
	default:
		BUG();
	}

	BUG_ON(btrfs_bg_flags_to_raid_index(block_group->flags) !=
	       ffe_ctl->index);
	btrfs_release_block_group(block_group, delalloc);
}

static void found_extent_clustered(struct find_free_extent_ctl *ffe_ctl,
				   struct btrfs_key *ins)
{
	struct btrfs_free_cluster *last_ptr = ffe_ctl->last_ptr;

	if (!ffe_ctl->use_cluster && last_ptr) {
		spin_lock(&last_ptr->lock);
		last_ptr->window_start = ins->objectid;
		spin_unlock(&last_ptr->lock);
	}
}

static void found_extent(struct find_free_extent_ctl *ffe_ctl,
			 struct btrfs_key *ins)
{
	switch (ffe_ctl->policy) {
	case BTRFS_EXTENT_ALLOC_CLUSTERED:
		found_extent_clustered(ffe_ctl, ins);
		break;
	default:
		BUG();
	}
}

static int chunk_allocation_failed(struct find_free_extent_ctl *ffe_ctl)
{
	switch (ffe_ctl->policy) {
	case BTRFS_EXTENT_ALLOC_CLUSTERED:
		/*
		 * If we can't allocate a new chunk we've already looped through
		 * at least once, move on to the NO_EMPTY_SIZE case.
		 */
		ffe_ctl->loop = LOOP_NO_EMPTY_SIZE;
		return 0;
	default:
		BUG();
	}
}

/*
 * Return >0 means caller needs to re-search for free extent
 * Return 0 means we have the needed free extent.
 * Return <0 means we failed to locate any free extent.
 */
static int find_free_extent_update_loop(struct btrfs_fs_info *fs_info,
					struct btrfs_key *ins,
					struct find_free_extent_ctl *ffe_ctl,
					bool full_search)
{
	struct btrfs_root *root = fs_info->extent_root;
	int ret;

	if ((ffe_ctl->loop == LOOP_CACHING_NOWAIT) &&
	    ffe_ctl->have_caching_bg && !ffe_ctl->orig_have_caching_bg)
		ffe_ctl->orig_have_caching_bg = true;

	if (!ins->objectid && ffe_ctl->loop >= LOOP_CACHING_WAIT &&
	    ffe_ctl->have_caching_bg)
		return 1;

	if (!ins->objectid && ++(ffe_ctl->index) < BTRFS_NR_RAID_TYPES)
		return 1;

	if (ins->objectid) {
		found_extent(ffe_ctl, ins);
		return 0;
	}

	/*
	 * LOOP_CACHING_NOWAIT, search partially cached block groups, kicking
	 *			caching kthreads as we move along
	 * LOOP_CACHING_WAIT, search everything, and wait if our bg is caching
	 * LOOP_ALLOC_CHUNK, force a chunk allocation and try again
	 * LOOP_NO_EMPTY_SIZE, set empty_size and empty_cluster to 0 and try
	 *		       again
	 */
	if (ffe_ctl->loop < LOOP_NO_EMPTY_SIZE) {
		ffe_ctl->index = 0;
		if (ffe_ctl->loop == LOOP_CACHING_NOWAIT) {
			/*
			 * We want to skip the LOOP_CACHING_WAIT step if we
			 * don't have any uncached bgs and we've already done a
			 * full search through.
			 */
			if (ffe_ctl->orig_have_caching_bg || !full_search)
				ffe_ctl->loop = LOOP_CACHING_WAIT;
			else
				ffe_ctl->loop = LOOP_ALLOC_CHUNK;
		} else {
			ffe_ctl->loop++;
		}

		if (ffe_ctl->loop == LOOP_ALLOC_CHUNK) {
			struct btrfs_trans_handle *trans;
			int exist = 0;

			trans = current->journal_info;
			if (trans)
				exist = 1;
			else
				trans = btrfs_join_transaction(root);

			if (IS_ERR(trans)) {
				ret = PTR_ERR(trans);
				return ret;
			}

			ret = btrfs_chunk_alloc(trans, ffe_ctl->flags,
						CHUNK_ALLOC_FORCE);

			/* Do not bail out on ENOSPC since we can do more. */
			if (ret == -ENOSPC)
				ret = chunk_allocation_failed(ffe_ctl);
			else if (ret < 0)
				btrfs_abort_transaction(trans, ret);
			else
				ret = 0;
			if (!exist)
				btrfs_end_transaction(trans);
			if (ret)
				return ret;
		}

		if (ffe_ctl->loop == LOOP_NO_EMPTY_SIZE) {
			if (ffe_ctl->policy != BTRFS_EXTENT_ALLOC_CLUSTERED)
				return -ENOSPC;

			/*
			 * Don't loop again if we already have no empty_size and
			 * no empty_cluster.
			 */
			if (ffe_ctl->empty_size == 0 &&
			    ffe_ctl->empty_cluster == 0)
				return -ENOSPC;
			ffe_ctl->empty_size = 0;
			ffe_ctl->empty_cluster = 0;
		}
		return 1;
	}
	return -ENOSPC;
}

static int prepare_allocation_clustered(struct btrfs_fs_info *fs_info,
					struct find_free_extent_ctl *ffe_ctl,
					struct btrfs_space_info *space_info,
					struct btrfs_key *ins)
{
	/*
	 * If our free space is heavily fragmented we may not be able to make
	 * big contiguous allocations, so instead of doing the expensive search
	 * for free space, simply return ENOSPC with our max_extent_size so we
	 * can go ahead and search for a more manageable chunk.
	 *
	 * If our max_extent_size is large enough for our allocation simply
	 * disable clustering since we will likely not be able to find enough
	 * space to create a cluster and induce latency trying.
	 */
	if (space_info->max_extent_size) {
		spin_lock(&space_info->lock);
		if (space_info->max_extent_size &&
		    ffe_ctl->num_bytes > space_info->max_extent_size) {
			ins->offset = space_info->max_extent_size;
			spin_unlock(&space_info->lock);
			return -ENOSPC;
		} else if (space_info->max_extent_size) {
			ffe_ctl->use_cluster = false;
		}
		spin_unlock(&space_info->lock);
	}

	ffe_ctl->last_ptr = fetch_cluster_info(fs_info, space_info,
					       &ffe_ctl->empty_cluster);
	if (ffe_ctl->last_ptr) {
		struct btrfs_free_cluster *last_ptr = ffe_ctl->last_ptr;

		spin_lock(&last_ptr->lock);
		if (last_ptr->block_group)
			ffe_ctl->hint_byte = last_ptr->window_start;
		if (last_ptr->fragmented) {
			/*
			 * We still set window_start so we can keep track of the
			 * last place we found an allocation to try and save
			 * some time.
			 */
			ffe_ctl->hint_byte = last_ptr->window_start;
			ffe_ctl->use_cluster = false;
		}
		spin_unlock(&last_ptr->lock);
	}

	return 0;
}

static int prepare_allocation(struct btrfs_fs_info *fs_info,
			      struct find_free_extent_ctl *ffe_ctl,
			      struct btrfs_space_info *space_info,
			      struct btrfs_key *ins)
{
	switch (ffe_ctl->policy) {
	case BTRFS_EXTENT_ALLOC_CLUSTERED:
		return prepare_allocation_clustered(fs_info, ffe_ctl,
						    space_info, ins);
	default:
		BUG();
	}
}

/*
 * walks the btree of allocated extents and find a hole of a given size.
 * The key ins is changed to record the hole:
 * ins->objectid == start position
 * ins->flags = BTRFS_EXTENT_ITEM_KEY
 * ins->offset == the size of the hole.
 * Any available blocks before search_start are skipped.
 *
 * If there is no suitable free space, we will record the max size of
 * the free space extent currently.
 *
 * The overall logic and call chain:
 *
 * find_free_extent()
 * |- Iterate through all block groups
 * |  |- Get a valid block group
 * |  |- Try to do clustered allocation in that block group
 * |  |- Try to do unclustered allocation in that block group
 * |  |- Check if the result is valid
 * |  |  |- If valid, then exit
 * |  |- Jump to next block group
 * |
 * |- Push harder to find free extents
 *    |- If not found, re-iterate all block groups
 */
static noinline int find_free_extent(struct btrfs_fs_info *fs_info,
				u64 ram_bytes, u64 num_bytes, u64 empty_size,
				u64 hint_byte_orig, struct btrfs_key *ins,
				u64 flags, int delalloc)
{
	int ret = 0;
	int cache_block_group_error = 0;
	struct btrfs_block_group *block_group = NULL;
	struct find_free_extent_ctl ffe_ctl = {0};
	struct btrfs_space_info *space_info;
	bool full_search = false;

	WARN_ON(num_bytes < fs_info->sectorsize);

	ffe_ctl.num_bytes = num_bytes;
	ffe_ctl.empty_size = empty_size;
	ffe_ctl.flags = flags;
	ffe_ctl.search_start = 0;
	ffe_ctl.delalloc = delalloc;
	ffe_ctl.index = btrfs_bg_flags_to_raid_index(flags);
	ffe_ctl.have_caching_bg = false;
	ffe_ctl.orig_have_caching_bg = false;
	ffe_ctl.found_offset = 0;
	ffe_ctl.hint_byte = hint_byte_orig;
	ffe_ctl.policy = BTRFS_EXTENT_ALLOC_CLUSTERED;

	/* For clustered allocation */
	ffe_ctl.retry_clustered = false;
	ffe_ctl.retry_unclustered = false;
	ffe_ctl.last_ptr = NULL;
	ffe_ctl.use_cluster = true;

	ins->type = BTRFS_EXTENT_ITEM_KEY;
	ins->objectid = 0;
	ins->offset = 0;

	trace_find_free_extent(fs_info, num_bytes, empty_size, flags);

	space_info = btrfs_find_space_info(fs_info, flags);
	if (!space_info) {
		btrfs_err(fs_info, "No space info for %llu", flags);
		return -ENOSPC;
	}

	ret = prepare_allocation(fs_info, &ffe_ctl, space_info, ins);
	if (ret < 0)
		return ret;

	ffe_ctl.search_start = max(ffe_ctl.search_start,
				   first_logical_byte(fs_info, 0));
	ffe_ctl.search_start = max(ffe_ctl.search_start, ffe_ctl.hint_byte);
	if (ffe_ctl.search_start == ffe_ctl.hint_byte) {
		block_group = btrfs_lookup_block_group(fs_info,
						       ffe_ctl.search_start);
		/*
		 * we don't want to use the block group if it doesn't match our
		 * allocation bits, or if its not cached.
		 *
		 * However if we are re-searching with an ideal block group
		 * picked out then we don't care that the block group is cached.
		 */
		if (block_group && block_group_bits(block_group, flags) &&
		    block_group->cached != BTRFS_CACHE_NO) {
			down_read(&space_info->groups_sem);
			if (list_empty(&block_group->list) ||
			    block_group->ro) {
				/*
				 * someone is removing this block group,
				 * we can't jump into the have_block_group
				 * target because our list pointers are not
				 * valid
				 */
				btrfs_put_block_group(block_group);
				up_read(&space_info->groups_sem);
			} else {
				ffe_ctl.index = btrfs_bg_flags_to_raid_index(
						block_group->flags);
				btrfs_lock_block_group(block_group, delalloc);
				goto have_block_group;
			}
		} else if (block_group) {
			btrfs_put_block_group(block_group);
		}
	}
search:
	ffe_ctl.have_caching_bg = false;
	if (ffe_ctl.index == btrfs_bg_flags_to_raid_index(flags) ||
	    ffe_ctl.index == 0)
		full_search = true;
	down_read(&space_info->groups_sem);
	list_for_each_entry(block_group,
			    &space_info->block_groups[ffe_ctl.index], list) {
		struct btrfs_block_group *bg_ret;

		/* If the block group is read-only, we can skip it entirely. */
		if (unlikely(block_group->ro))
			continue;

		btrfs_grab_block_group(block_group, delalloc);
		ffe_ctl.search_start = block_group->start;

		/*
		 * this can happen if we end up cycling through all the
		 * raid types, but we want to make sure we only allocate
		 * for the proper type.
		 */
		if (!block_group_bits(block_group, flags)) {
			u64 extra = BTRFS_BLOCK_GROUP_DUP |
				BTRFS_BLOCK_GROUP_RAID1_MASK |
				BTRFS_BLOCK_GROUP_RAID56_MASK |
				BTRFS_BLOCK_GROUP_RAID10;

			/*
			 * if they asked for extra copies and this block group
			 * doesn't provide them, bail.  This does allow us to
			 * fill raid0 from raid1.
			 */
			if ((flags & extra) && !(block_group->flags & extra))
				goto loop;

			/*
			 * This block group has different flags than we want.
			 * It's possible that we have MIXED_GROUP flag but no
			 * block group is mixed.  Just skip such block group.
			 */
			btrfs_release_block_group(block_group, delalloc);
			continue;
		}

have_block_group:
		ffe_ctl.cached = btrfs_block_group_done(block_group);
		if (unlikely(!ffe_ctl.cached)) {
			ffe_ctl.have_caching_bg = true;
			ret = btrfs_cache_block_group(block_group, 0);

			/*
			 * If we get ENOMEM here or something else we want to
			 * try other block groups, because it may not be fatal.
			 * However if we can't find anything else we need to
			 * save our return here so that we return the actual
			 * error that caused problems, not ENOSPC.
			 */
			if (ret < 0) {
				if (!cache_block_group_error)
					cache_block_group_error = ret;
				ret = 0;
				goto loop;
			}
			ret = 0;
		}

		if (unlikely(block_group->cached == BTRFS_CACHE_ERROR))
			goto loop;

		bg_ret = NULL;
		ret = do_allocation(block_group, &ffe_ctl, &bg_ret);
		if (ret == 0) {
			if (bg_ret && bg_ret != block_group) {
				btrfs_release_block_group(block_group, delalloc);
				block_group = bg_ret;
			}
		} else if (ret == -EAGAIN) {
			goto have_block_group;
		} else if (ret > 0) {
			goto loop;
		}

		/* Checks */
		ffe_ctl.search_start = round_up(ffe_ctl.found_offset,
					     fs_info->stripesize);

		/* move on to the next group */
		if (ffe_ctl.search_start + num_bytes >
		    block_group->start + block_group->length) {
			btrfs_add_free_space(block_group, ffe_ctl.found_offset,
					     num_bytes);
			goto loop;
		}

		if (ffe_ctl.found_offset < ffe_ctl.search_start)
			btrfs_add_free_space(block_group, ffe_ctl.found_offset,
				ffe_ctl.search_start - ffe_ctl.found_offset);

		ret = btrfs_add_reserved_bytes(block_group, ram_bytes,
				num_bytes, delalloc);
		if (ret == -EAGAIN) {
			btrfs_add_free_space(block_group, ffe_ctl.found_offset,
					     num_bytes);
			goto loop;
		}
		btrfs_inc_block_group_reservations(block_group);

		/* we are all good, lets return */
		ins->objectid = ffe_ctl.search_start;
		ins->offset = num_bytes;

		trace_btrfs_reserve_extent(block_group, ffe_ctl.search_start,
					   num_bytes);
		btrfs_release_block_group(block_group, delalloc);
		break;
loop:
		release_block_group(block_group, &ffe_ctl, delalloc);
		cond_resched();
	}
	up_read(&space_info->groups_sem);

	ret = find_free_extent_update_loop(fs_info, ins, &ffe_ctl, full_search);
	if (ret > 0)
		goto search;

	if (ret == -ENOSPC && !cache_block_group_error) {
		/*
		 * Use ffe_ctl->total_free_space as fallback if we can't find
		 * any contiguous hole.
		 */
		if (!ffe_ctl.max_extent_size)
			ffe_ctl.max_extent_size = ffe_ctl.total_free_space;
		spin_lock(&space_info->lock);
		space_info->max_extent_size = ffe_ctl.max_extent_size;
		spin_unlock(&space_info->lock);
		ins->offset = ffe_ctl.max_extent_size;
	} else if (ret == -ENOSPC) {
		ret = cache_block_group_error;
	}
	return ret;
}

/*
 * btrfs_reserve_extent - entry point to the extent allocator. Tries to find a
 *			  hole that is at least as big as @num_bytes.
 *
 * @root           -	The root that will contain this extent
 *
 * @ram_bytes      -	The amount of space in ram that @num_bytes take. This
 *			is used for accounting purposes. This value differs
 *			from @num_bytes only in the case of compressed extents.
 *
 * @num_bytes      -	Number of bytes to allocate on-disk.
 *
 * @min_alloc_size -	Indicates the minimum amount of space that the
 *			allocator should try to satisfy. In some cases
 *			@num_bytes may be larger than what is required and if
 *			the filesystem is fragmented then allocation fails.
 *			However, the presence of @min_alloc_size gives a
 *			chance to try and satisfy the smaller allocation.
 *
 * @empty_size     -	A hint that you plan on doing more COW. This is the
 *			size in bytes the allocator should try to find free
 *			next to the block it returns.  This is just a hint and
 *			may be ignored by the allocator.
 *
 * @hint_byte      -	Hint to the allocator to start searching above the byte
 *			address passed. It might be ignored.
 *
 * @ins            -	This key is modified to record the found hole. It will
 *			have the following values:
 *			ins->objectid == start position
 *			ins->flags = BTRFS_EXTENT_ITEM_KEY
 *			ins->offset == the size of the hole.
 *
 * @is_data        -	Boolean flag indicating whether an extent is
 *			allocated for data (true) or metadata (false)
 *
 * @delalloc       -	Boolean flag indicating whether this allocation is for
 *			delalloc or not. If 'true' data_rwsem of block groups
 *			is going to be acquired.
 *
 *
 * Returns 0 when an allocation succeeded or < 0 when an error occurred. In
 * case -ENOSPC is returned then @ins->offset will contain the size of the
 * largest available hole the allocator managed to find.
 */
int btrfs_reserve_extent(struct btrfs_root *root, u64 ram_bytes,
			 u64 num_bytes, u64 min_alloc_size,
			 u64 empty_size, u64 hint_byte,
			 struct btrfs_key *ins, int is_data, int delalloc)
{
	struct btrfs_fs_info *fs_info = root->fs_info;
	bool final_tried = num_bytes == min_alloc_size;
	u64 flags;
	int ret;

	flags = get_alloc_profile_by_root(root, is_data);
again:
	WARN_ON(num_bytes < fs_info->sectorsize);
	ret = find_free_extent(fs_info, ram_bytes, num_bytes, empty_size,
			       hint_byte, ins, flags, delalloc);
	if (!ret && !is_data) {
		btrfs_dec_block_group_reservations(fs_info, ins->objectid);
	} else if (ret == -ENOSPC) {
		if (!final_tried && ins->offset) {
			num_bytes = min(num_bytes >> 1, ins->offset);
			num_bytes = round_down(num_bytes,
					       fs_info->sectorsize);
			num_bytes = max(num_bytes, min_alloc_size);
			ram_bytes = num_bytes;
			if (num_bytes == min_alloc_size)
				final_tried = true;
			goto again;
		} else if (btrfs_test_opt(fs_info, ENOSPC_DEBUG)) {
			struct btrfs_space_info *sinfo;

			sinfo = btrfs_find_space_info(fs_info, flags);
			btrfs_err(fs_info,
				  "allocation failed flags %llu, wanted %llu",
				  flags, num_bytes);
			if (sinfo)
				btrfs_dump_space_info(fs_info, sinfo,
						      num_bytes, 1);
		}
	}

	return ret;
}

int btrfs_free_reserved_extent(struct btrfs_fs_info *fs_info,
			       u64 start, u64 len, int delalloc)
{
	struct btrfs_block_group *cache;

	cache = btrfs_lookup_block_group(fs_info, start);
	if (!cache) {
		btrfs_err(fs_info, "Unable to find block group for %llu",
			  start);
		return -ENOSPC;
	}

	btrfs_add_free_space(cache, start, len);
	btrfs_free_reserved_bytes(cache, len, delalloc);
	trace_btrfs_reserved_extent_free(fs_info, start, len);

	btrfs_put_block_group(cache);
	return 0;
}

<<<<<<< HEAD
int btrfs_pin_reserved_extent(struct btrfs_fs_info *fs_info, u64 start, u64 len)
=======
int btrfs_pin_reserved_extent(struct btrfs_trans_handle *trans, u64 start,
			      u64 len)
>>>>>>> 04d5ce62
{
	struct btrfs_block_group *cache;
	int ret = 0;

<<<<<<< HEAD
	cache = btrfs_lookup_block_group(fs_info, start);
	if (!cache) {
		btrfs_err(fs_info, "unable to find block group for %llu", start);
		return -ENOSPC;
	}

	ret = pin_down_extent(cache, start, len, 1);
=======
	cache = btrfs_lookup_block_group(trans->fs_info, start);
	if (!cache) {
		btrfs_err(trans->fs_info, "unable to find block group for %llu",
			  start);
		return -ENOSPC;
	}

	ret = pin_down_extent(trans, cache, start, len, 1);
>>>>>>> 04d5ce62
	btrfs_put_block_group(cache);
	return ret;
}

static int alloc_reserved_file_extent(struct btrfs_trans_handle *trans,
				      u64 parent, u64 root_objectid,
				      u64 flags, u64 owner, u64 offset,
				      struct btrfs_key *ins, int ref_mod)
{
	struct btrfs_fs_info *fs_info = trans->fs_info;
	int ret;
	struct btrfs_extent_item *extent_item;
	struct btrfs_extent_inline_ref *iref;
	struct btrfs_path *path;
	struct extent_buffer *leaf;
	int type;
	u32 size;

	if (parent > 0)
		type = BTRFS_SHARED_DATA_REF_KEY;
	else
		type = BTRFS_EXTENT_DATA_REF_KEY;

	size = sizeof(*extent_item) + btrfs_extent_inline_ref_size(type);

	path = btrfs_alloc_path();
	if (!path)
		return -ENOMEM;

	path->leave_spinning = 1;
	ret = btrfs_insert_empty_item(trans, fs_info->extent_root, path,
				      ins, size);
	if (ret) {
		btrfs_free_path(path);
		return ret;
	}

	leaf = path->nodes[0];
	extent_item = btrfs_item_ptr(leaf, path->slots[0],
				     struct btrfs_extent_item);
	btrfs_set_extent_refs(leaf, extent_item, ref_mod);
	btrfs_set_extent_generation(leaf, extent_item, trans->transid);
	btrfs_set_extent_flags(leaf, extent_item,
			       flags | BTRFS_EXTENT_FLAG_DATA);

	iref = (struct btrfs_extent_inline_ref *)(extent_item + 1);
	btrfs_set_extent_inline_ref_type(leaf, iref, type);
	if (parent > 0) {
		struct btrfs_shared_data_ref *ref;
		ref = (struct btrfs_shared_data_ref *)(iref + 1);
		btrfs_set_extent_inline_ref_offset(leaf, iref, parent);
		btrfs_set_shared_data_ref_count(leaf, ref, ref_mod);
	} else {
		struct btrfs_extent_data_ref *ref;
		ref = (struct btrfs_extent_data_ref *)(&iref->offset);
		btrfs_set_extent_data_ref_root(leaf, ref, root_objectid);
		btrfs_set_extent_data_ref_objectid(leaf, ref, owner);
		btrfs_set_extent_data_ref_offset(leaf, ref, offset);
		btrfs_set_extent_data_ref_count(leaf, ref, ref_mod);
	}

	btrfs_mark_buffer_dirty(path->nodes[0]);
	btrfs_free_path(path);

	ret = remove_from_free_space_tree(trans, ins->objectid, ins->offset);
	if (ret)
		return ret;

	ret = btrfs_update_block_group(trans, ins->objectid, ins->offset, 1);
	if (ret) { /* -ENOENT, logic error */
		btrfs_err(fs_info, "update block group failed for %llu %llu",
			ins->objectid, ins->offset);
		BUG();
	}
	trace_btrfs_reserved_extent_alloc(fs_info, ins->objectid, ins->offset);
	return ret;
}

static int alloc_reserved_tree_block(struct btrfs_trans_handle *trans,
				     struct btrfs_delayed_ref_node *node,
				     struct btrfs_delayed_extent_op *extent_op)
{
	struct btrfs_fs_info *fs_info = trans->fs_info;
	int ret;
	struct btrfs_extent_item *extent_item;
	struct btrfs_key extent_key;
	struct btrfs_tree_block_info *block_info;
	struct btrfs_extent_inline_ref *iref;
	struct btrfs_path *path;
	struct extent_buffer *leaf;
	struct btrfs_delayed_tree_ref *ref;
	u32 size = sizeof(*extent_item) + sizeof(*iref);
	u64 num_bytes;
	u64 flags = extent_op->flags_to_set;
	bool skinny_metadata = btrfs_fs_incompat(fs_info, SKINNY_METADATA);

	ref = btrfs_delayed_node_to_tree_ref(node);

	extent_key.objectid = node->bytenr;
	if (skinny_metadata) {
		extent_key.offset = ref->level;
		extent_key.type = BTRFS_METADATA_ITEM_KEY;
		num_bytes = fs_info->nodesize;
	} else {
		extent_key.offset = node->num_bytes;
		extent_key.type = BTRFS_EXTENT_ITEM_KEY;
		size += sizeof(*block_info);
		num_bytes = node->num_bytes;
	}

	path = btrfs_alloc_path();
	if (!path)
		return -ENOMEM;

	path->leave_spinning = 1;
	ret = btrfs_insert_empty_item(trans, fs_info->extent_root, path,
				      &extent_key, size);
	if (ret) {
		btrfs_free_path(path);
		return ret;
	}

	leaf = path->nodes[0];
	extent_item = btrfs_item_ptr(leaf, path->slots[0],
				     struct btrfs_extent_item);
	btrfs_set_extent_refs(leaf, extent_item, 1);
	btrfs_set_extent_generation(leaf, extent_item, trans->transid);
	btrfs_set_extent_flags(leaf, extent_item,
			       flags | BTRFS_EXTENT_FLAG_TREE_BLOCK);

	if (skinny_metadata) {
		iref = (struct btrfs_extent_inline_ref *)(extent_item + 1);
	} else {
		block_info = (struct btrfs_tree_block_info *)(extent_item + 1);
		btrfs_set_tree_block_key(leaf, block_info, &extent_op->key);
		btrfs_set_tree_block_level(leaf, block_info, ref->level);
		iref = (struct btrfs_extent_inline_ref *)(block_info + 1);
	}

	if (node->type == BTRFS_SHARED_BLOCK_REF_KEY) {
		BUG_ON(!(flags & BTRFS_BLOCK_FLAG_FULL_BACKREF));
		btrfs_set_extent_inline_ref_type(leaf, iref,
						 BTRFS_SHARED_BLOCK_REF_KEY);
		btrfs_set_extent_inline_ref_offset(leaf, iref, ref->parent);
	} else {
		btrfs_set_extent_inline_ref_type(leaf, iref,
						 BTRFS_TREE_BLOCK_REF_KEY);
		btrfs_set_extent_inline_ref_offset(leaf, iref, ref->root);
	}

	btrfs_mark_buffer_dirty(leaf);
	btrfs_free_path(path);

	ret = remove_from_free_space_tree(trans, extent_key.objectid,
					  num_bytes);
	if (ret)
		return ret;

	ret = btrfs_update_block_group(trans, extent_key.objectid,
				       fs_info->nodesize, 1);
	if (ret) { /* -ENOENT, logic error */
		btrfs_err(fs_info, "update block group failed for %llu %llu",
			extent_key.objectid, extent_key.offset);
		BUG();
	}

	trace_btrfs_reserved_extent_alloc(fs_info, extent_key.objectid,
					  fs_info->nodesize);
	return ret;
}

int btrfs_alloc_reserved_file_extent(struct btrfs_trans_handle *trans,
				     struct btrfs_root *root, u64 owner,
				     u64 offset, u64 ram_bytes,
				     struct btrfs_key *ins)
{
	struct btrfs_ref generic_ref = { 0 };
	int ret;

	BUG_ON(root->root_key.objectid == BTRFS_TREE_LOG_OBJECTID);

	btrfs_init_generic_ref(&generic_ref, BTRFS_ADD_DELAYED_EXTENT,
			       ins->objectid, ins->offset, 0);
	btrfs_init_data_ref(&generic_ref, root->root_key.objectid, owner, offset);
	btrfs_ref_tree_mod(root->fs_info, &generic_ref);
	ret = btrfs_add_delayed_data_ref(trans, &generic_ref,
					 ram_bytes, NULL, NULL);
	return ret;
}

/*
 * this is used by the tree logging recovery code.  It records that
 * an extent has been allocated and makes sure to clear the free
 * space cache bits as well
 */
int btrfs_alloc_logged_file_extent(struct btrfs_trans_handle *trans,
				   u64 root_objectid, u64 owner, u64 offset,
				   struct btrfs_key *ins)
{
	struct btrfs_fs_info *fs_info = trans->fs_info;
	int ret;
	struct btrfs_block_group *block_group;
	struct btrfs_space_info *space_info;

	/*
	 * Mixed block groups will exclude before processing the log so we only
	 * need to do the exclude dance if this fs isn't mixed.
	 */
	if (!btrfs_fs_incompat(fs_info, MIXED_GROUPS)) {
		ret = __exclude_logged_extent(fs_info, ins->objectid,
					      ins->offset);
		if (ret)
			return ret;
	}

	block_group = btrfs_lookup_block_group(fs_info, ins->objectid);
	if (!block_group)
		return -EINVAL;

	space_info = block_group->space_info;
	spin_lock(&space_info->lock);
	spin_lock(&block_group->lock);
	space_info->bytes_reserved += ins->offset;
	block_group->reserved += ins->offset;
	spin_unlock(&block_group->lock);
	spin_unlock(&space_info->lock);

	ret = alloc_reserved_file_extent(trans, 0, root_objectid, 0, owner,
					 offset, ins, 1);
	if (ret)
<<<<<<< HEAD
		btrfs_pin_extent(fs_info, ins->objectid, ins->offset, 1);
=======
		btrfs_pin_extent(trans, ins->objectid, ins->offset, 1);
>>>>>>> 04d5ce62
	btrfs_put_block_group(block_group);
	return ret;
}

static struct extent_buffer *
btrfs_init_new_buffer(struct btrfs_trans_handle *trans, struct btrfs_root *root,
		      u64 bytenr, int level, u64 owner)
{
	struct btrfs_fs_info *fs_info = root->fs_info;
	struct extent_buffer *buf;

	buf = btrfs_find_create_tree_block(fs_info, bytenr);
	if (IS_ERR(buf))
		return buf;

	/*
	 * Extra safety check in case the extent tree is corrupted and extent
	 * allocator chooses to use a tree block which is already used and
	 * locked.
	 */
	if (buf->lock_owner == current->pid) {
		btrfs_err_rl(fs_info,
"tree block %llu owner %llu already locked by pid=%d, extent tree corruption detected",
			buf->start, btrfs_header_owner(buf), current->pid);
		free_extent_buffer(buf);
		return ERR_PTR(-EUCLEAN);
	}

	btrfs_set_buffer_lockdep_class(root->root_key.objectid, buf, level);
	btrfs_tree_lock(buf);
	btrfs_clean_tree_block(buf);
	clear_bit(EXTENT_BUFFER_STALE, &buf->bflags);

	btrfs_set_lock_blocking_write(buf);
	set_extent_buffer_uptodate(buf);

	memzero_extent_buffer(buf, 0, sizeof(struct btrfs_header));
	btrfs_set_header_level(buf, level);
	btrfs_set_header_bytenr(buf, buf->start);
	btrfs_set_header_generation(buf, trans->transid);
	btrfs_set_header_backref_rev(buf, BTRFS_MIXED_BACKREF_REV);
	btrfs_set_header_owner(buf, owner);
	write_extent_buffer_fsid(buf, fs_info->fs_devices->metadata_uuid);
	write_extent_buffer_chunk_tree_uuid(buf, fs_info->chunk_tree_uuid);
	if (root->root_key.objectid == BTRFS_TREE_LOG_OBJECTID) {
		buf->log_index = root->log_transid % 2;
		/*
		 * we allow two log transactions at a time, use different
		 * EXTENT bit to differentiate dirty pages.
		 */
		if (buf->log_index == 0)
			set_extent_dirty(&root->dirty_log_pages, buf->start,
					buf->start + buf->len - 1, GFP_NOFS);
		else
			set_extent_new(&root->dirty_log_pages, buf->start,
					buf->start + buf->len - 1);
	} else {
		buf->log_index = -1;
		set_extent_dirty(&trans->transaction->dirty_pages, buf->start,
			 buf->start + buf->len - 1, GFP_NOFS);
	}
	trans->dirty = true;
	/* this returns a buffer locked for blocking */
	return buf;
}

/*
 * finds a free extent and does all the dirty work required for allocation
 * returns the tree buffer or an ERR_PTR on error.
 */
struct extent_buffer *btrfs_alloc_tree_block(struct btrfs_trans_handle *trans,
					     struct btrfs_root *root,
					     u64 parent, u64 root_objectid,
					     const struct btrfs_disk_key *key,
					     int level, u64 hint,
					     u64 empty_size)
{
	struct btrfs_fs_info *fs_info = root->fs_info;
	struct btrfs_key ins;
	struct btrfs_block_rsv *block_rsv;
	struct extent_buffer *buf;
	struct btrfs_delayed_extent_op *extent_op;
	struct btrfs_ref generic_ref = { 0 };
	u64 flags = 0;
	int ret;
	u32 blocksize = fs_info->nodesize;
	bool skinny_metadata = btrfs_fs_incompat(fs_info, SKINNY_METADATA);

#ifdef CONFIG_BTRFS_FS_RUN_SANITY_TESTS
	if (btrfs_is_testing(fs_info)) {
		buf = btrfs_init_new_buffer(trans, root, root->alloc_bytenr,
					    level, root_objectid);
		if (!IS_ERR(buf))
			root->alloc_bytenr += blocksize;
		return buf;
	}
#endif

	block_rsv = btrfs_use_block_rsv(trans, root, blocksize);
	if (IS_ERR(block_rsv))
		return ERR_CAST(block_rsv);

	ret = btrfs_reserve_extent(root, blocksize, blocksize, blocksize,
				   empty_size, hint, &ins, 0, 0);
	if (ret)
		goto out_unuse;

	buf = btrfs_init_new_buffer(trans, root, ins.objectid, level,
				    root_objectid);
	if (IS_ERR(buf)) {
		ret = PTR_ERR(buf);
		goto out_free_reserved;
	}

	if (root_objectid == BTRFS_TREE_RELOC_OBJECTID) {
		if (parent == 0)
			parent = ins.objectid;
		flags |= BTRFS_BLOCK_FLAG_FULL_BACKREF;
	} else
		BUG_ON(parent > 0);

	if (root_objectid != BTRFS_TREE_LOG_OBJECTID) {
		extent_op = btrfs_alloc_delayed_extent_op();
		if (!extent_op) {
			ret = -ENOMEM;
			goto out_free_buf;
		}
		if (key)
			memcpy(&extent_op->key, key, sizeof(extent_op->key));
		else
			memset(&extent_op->key, 0, sizeof(extent_op->key));
		extent_op->flags_to_set = flags;
		extent_op->update_key = skinny_metadata ? false : true;
		extent_op->update_flags = true;
		extent_op->is_data = false;
		extent_op->level = level;

		btrfs_init_generic_ref(&generic_ref, BTRFS_ADD_DELAYED_EXTENT,
				       ins.objectid, ins.offset, parent);
		generic_ref.real_root = root->root_key.objectid;
		btrfs_init_tree_ref(&generic_ref, level, root_objectid);
		btrfs_ref_tree_mod(fs_info, &generic_ref);
		ret = btrfs_add_delayed_tree_ref(trans, &generic_ref,
						 extent_op, NULL, NULL);
		if (ret)
			goto out_free_delayed;
	}
	return buf;

out_free_delayed:
	btrfs_free_delayed_extent_op(extent_op);
out_free_buf:
	free_extent_buffer(buf);
out_free_reserved:
	btrfs_free_reserved_extent(fs_info, ins.objectid, ins.offset, 0);
out_unuse:
	btrfs_unuse_block_rsv(fs_info, block_rsv, blocksize);
	return ERR_PTR(ret);
}

struct walk_control {
	u64 refs[BTRFS_MAX_LEVEL];
	u64 flags[BTRFS_MAX_LEVEL];
	struct btrfs_key update_progress;
	struct btrfs_key drop_progress;
	int drop_level;
	int stage;
	int level;
	int shared_level;
	int update_ref;
	int keep_locks;
	int reada_slot;
	int reada_count;
	int restarted;
};

#define DROP_REFERENCE	1
#define UPDATE_BACKREF	2

static noinline void reada_walk_down(struct btrfs_trans_handle *trans,
				     struct btrfs_root *root,
				     struct walk_control *wc,
				     struct btrfs_path *path)
{
	struct btrfs_fs_info *fs_info = root->fs_info;
	u64 bytenr;
	u64 generation;
	u64 refs;
	u64 flags;
	u32 nritems;
	struct btrfs_key key;
	struct extent_buffer *eb;
	int ret;
	int slot;
	int nread = 0;

	if (path->slots[wc->level] < wc->reada_slot) {
		wc->reada_count = wc->reada_count * 2 / 3;
		wc->reada_count = max(wc->reada_count, 2);
	} else {
		wc->reada_count = wc->reada_count * 3 / 2;
		wc->reada_count = min_t(int, wc->reada_count,
					BTRFS_NODEPTRS_PER_BLOCK(fs_info));
	}

	eb = path->nodes[wc->level];
	nritems = btrfs_header_nritems(eb);

	for (slot = path->slots[wc->level]; slot < nritems; slot++) {
		if (nread >= wc->reada_count)
			break;

		cond_resched();
		bytenr = btrfs_node_blockptr(eb, slot);
		generation = btrfs_node_ptr_generation(eb, slot);

		if (slot == path->slots[wc->level])
			goto reada;

		if (wc->stage == UPDATE_BACKREF &&
		    generation <= root->root_key.offset)
			continue;

		/* We don't lock the tree block, it's OK to be racy here */
		ret = btrfs_lookup_extent_info(trans, fs_info, bytenr,
					       wc->level - 1, 1, &refs,
					       &flags);
		/* We don't care about errors in readahead. */
		if (ret < 0)
			continue;
		BUG_ON(refs == 0);

		if (wc->stage == DROP_REFERENCE) {
			if (refs == 1)
				goto reada;

			if (wc->level == 1 &&
			    (flags & BTRFS_BLOCK_FLAG_FULL_BACKREF))
				continue;
			if (!wc->update_ref ||
			    generation <= root->root_key.offset)
				continue;
			btrfs_node_key_to_cpu(eb, &key, slot);
			ret = btrfs_comp_cpu_keys(&key,
						  &wc->update_progress);
			if (ret < 0)
				continue;
		} else {
			if (wc->level == 1 &&
			    (flags & BTRFS_BLOCK_FLAG_FULL_BACKREF))
				continue;
		}
reada:
		readahead_tree_block(fs_info, bytenr);
		nread++;
	}
	wc->reada_slot = slot;
}

/*
 * helper to process tree block while walking down the tree.
 *
 * when wc->stage == UPDATE_BACKREF, this function updates
 * back refs for pointers in the block.
 *
 * NOTE: return value 1 means we should stop walking down.
 */
static noinline int walk_down_proc(struct btrfs_trans_handle *trans,
				   struct btrfs_root *root,
				   struct btrfs_path *path,
				   struct walk_control *wc, int lookup_info)
{
	struct btrfs_fs_info *fs_info = root->fs_info;
	int level = wc->level;
	struct extent_buffer *eb = path->nodes[level];
	u64 flag = BTRFS_BLOCK_FLAG_FULL_BACKREF;
	int ret;

	if (wc->stage == UPDATE_BACKREF &&
	    btrfs_header_owner(eb) != root->root_key.objectid)
		return 1;

	/*
	 * when reference count of tree block is 1, it won't increase
	 * again. once full backref flag is set, we never clear it.
	 */
	if (lookup_info &&
	    ((wc->stage == DROP_REFERENCE && wc->refs[level] != 1) ||
	     (wc->stage == UPDATE_BACKREF && !(wc->flags[level] & flag)))) {
		BUG_ON(!path->locks[level]);
		ret = btrfs_lookup_extent_info(trans, fs_info,
					       eb->start, level, 1,
					       &wc->refs[level],
					       &wc->flags[level]);
		BUG_ON(ret == -ENOMEM);
		if (ret)
			return ret;
		BUG_ON(wc->refs[level] == 0);
	}

	if (wc->stage == DROP_REFERENCE) {
		if (wc->refs[level] > 1)
			return 1;

		if (path->locks[level] && !wc->keep_locks) {
			btrfs_tree_unlock_rw(eb, path->locks[level]);
			path->locks[level] = 0;
		}
		return 0;
	}

	/* wc->stage == UPDATE_BACKREF */
	if (!(wc->flags[level] & flag)) {
		BUG_ON(!path->locks[level]);
		ret = btrfs_inc_ref(trans, root, eb, 1);
		BUG_ON(ret); /* -ENOMEM */
		ret = btrfs_dec_ref(trans, root, eb, 0);
		BUG_ON(ret); /* -ENOMEM */
		ret = btrfs_set_disk_extent_flags(trans, eb, flag,
						  btrfs_header_level(eb), 0);
		BUG_ON(ret); /* -ENOMEM */
		wc->flags[level] |= flag;
	}

	/*
	 * the block is shared by multiple trees, so it's not good to
	 * keep the tree lock
	 */
	if (path->locks[level] && level > 0) {
		btrfs_tree_unlock_rw(eb, path->locks[level]);
		path->locks[level] = 0;
	}
	return 0;
}

/*
 * This is used to verify a ref exists for this root to deal with a bug where we
 * would have a drop_progress key that hadn't been updated properly.
 */
static int check_ref_exists(struct btrfs_trans_handle *trans,
			    struct btrfs_root *root, u64 bytenr, u64 parent,
			    int level)
{
	struct btrfs_path *path;
	struct btrfs_extent_inline_ref *iref;
	int ret;

	path = btrfs_alloc_path();
	if (!path)
		return -ENOMEM;

	ret = lookup_extent_backref(trans, path, &iref, bytenr,
				    root->fs_info->nodesize, parent,
				    root->root_key.objectid, level, 0);
	btrfs_free_path(path);
	if (ret == -ENOENT)
		return 0;
	if (ret < 0)
		return ret;
	return 1;
}

/*
 * helper to process tree block pointer.
 *
 * when wc->stage == DROP_REFERENCE, this function checks
 * reference count of the block pointed to. if the block
 * is shared and we need update back refs for the subtree
 * rooted at the block, this function changes wc->stage to
 * UPDATE_BACKREF. if the block is shared and there is no
 * need to update back, this function drops the reference
 * to the block.
 *
 * NOTE: return value 1 means we should stop walking down.
 */
static noinline int do_walk_down(struct btrfs_trans_handle *trans,
				 struct btrfs_root *root,
				 struct btrfs_path *path,
				 struct walk_control *wc, int *lookup_info)
{
	struct btrfs_fs_info *fs_info = root->fs_info;
	u64 bytenr;
	u64 generation;
	u64 parent;
	struct btrfs_key key;
	struct btrfs_key first_key;
	struct btrfs_ref ref = { 0 };
	struct extent_buffer *next;
	int level = wc->level;
	int reada = 0;
	int ret = 0;
	bool need_account = false;

	generation = btrfs_node_ptr_generation(path->nodes[level],
					       path->slots[level]);
	/*
	 * if the lower level block was created before the snapshot
	 * was created, we know there is no need to update back refs
	 * for the subtree
	 */
	if (wc->stage == UPDATE_BACKREF &&
	    generation <= root->root_key.offset) {
		*lookup_info = 1;
		return 1;
	}

	bytenr = btrfs_node_blockptr(path->nodes[level], path->slots[level]);
	btrfs_node_key_to_cpu(path->nodes[level], &first_key,
			      path->slots[level]);

	next = find_extent_buffer(fs_info, bytenr);
	if (!next) {
		next = btrfs_find_create_tree_block(fs_info, bytenr);
		if (IS_ERR(next))
			return PTR_ERR(next);

		btrfs_set_buffer_lockdep_class(root->root_key.objectid, next,
					       level - 1);
		reada = 1;
	}
	btrfs_tree_lock(next);
	btrfs_set_lock_blocking_write(next);

	ret = btrfs_lookup_extent_info(trans, fs_info, bytenr, level - 1, 1,
				       &wc->refs[level - 1],
				       &wc->flags[level - 1]);
	if (ret < 0)
		goto out_unlock;

	if (unlikely(wc->refs[level - 1] == 0)) {
		btrfs_err(fs_info, "Missing references.");
		ret = -EIO;
		goto out_unlock;
	}
	*lookup_info = 0;

	if (wc->stage == DROP_REFERENCE) {
		if (wc->refs[level - 1] > 1) {
			need_account = true;
			if (level == 1 &&
			    (wc->flags[0] & BTRFS_BLOCK_FLAG_FULL_BACKREF))
				goto skip;

			if (!wc->update_ref ||
			    generation <= root->root_key.offset)
				goto skip;

			btrfs_node_key_to_cpu(path->nodes[level], &key,
					      path->slots[level]);
			ret = btrfs_comp_cpu_keys(&key, &wc->update_progress);
			if (ret < 0)
				goto skip;

			wc->stage = UPDATE_BACKREF;
			wc->shared_level = level - 1;
		}
	} else {
		if (level == 1 &&
		    (wc->flags[0] & BTRFS_BLOCK_FLAG_FULL_BACKREF))
			goto skip;
	}

	if (!btrfs_buffer_uptodate(next, generation, 0)) {
		btrfs_tree_unlock(next);
		free_extent_buffer(next);
		next = NULL;
		*lookup_info = 1;
	}

	if (!next) {
		if (reada && level == 1)
			reada_walk_down(trans, root, wc, path);
		next = read_tree_block(fs_info, bytenr, generation, level - 1,
				       &first_key);
		if (IS_ERR(next)) {
			return PTR_ERR(next);
		} else if (!extent_buffer_uptodate(next)) {
			free_extent_buffer(next);
			return -EIO;
		}
		btrfs_tree_lock(next);
		btrfs_set_lock_blocking_write(next);
	}

	level--;
	ASSERT(level == btrfs_header_level(next));
	if (level != btrfs_header_level(next)) {
		btrfs_err(root->fs_info, "mismatched level");
		ret = -EIO;
		goto out_unlock;
	}
	path->nodes[level] = next;
	path->slots[level] = 0;
	path->locks[level] = BTRFS_WRITE_LOCK_BLOCKING;
	wc->level = level;
	if (wc->level == 1)
		wc->reada_slot = 0;
	return 0;
skip:
	wc->refs[level - 1] = 0;
	wc->flags[level - 1] = 0;
	if (wc->stage == DROP_REFERENCE) {
		if (wc->flags[level] & BTRFS_BLOCK_FLAG_FULL_BACKREF) {
			parent = path->nodes[level]->start;
		} else {
			ASSERT(root->root_key.objectid ==
			       btrfs_header_owner(path->nodes[level]));
			if (root->root_key.objectid !=
			    btrfs_header_owner(path->nodes[level])) {
				btrfs_err(root->fs_info,
						"mismatched block owner");
				ret = -EIO;
				goto out_unlock;
			}
			parent = 0;
		}

		/*
		 * If we had a drop_progress we need to verify the refs are set
		 * as expected.  If we find our ref then we know that from here
		 * on out everything should be correct, and we can clear the
		 * ->restarted flag.
		 */
		if (wc->restarted) {
			ret = check_ref_exists(trans, root, bytenr, parent,
					       level - 1);
			if (ret < 0)
				goto out_unlock;
			if (ret == 0)
				goto no_delete;
			ret = 0;
			wc->restarted = 0;
		}

		/*
		 * Reloc tree doesn't contribute to qgroup numbers, and we have
		 * already accounted them at merge time (replace_path),
		 * thus we could skip expensive subtree trace here.
		 */
		if (root->root_key.objectid != BTRFS_TREE_RELOC_OBJECTID &&
		    need_account) {
			ret = btrfs_qgroup_trace_subtree(trans, next,
							 generation, level - 1);
			if (ret) {
				btrfs_err_rl(fs_info,
					     "Error %d accounting shared subtree. Quota is out of sync, rescan required.",
					     ret);
			}
		}

		/*
		 * We need to update the next key in our walk control so we can
		 * update the drop_progress key accordingly.  We don't care if
		 * find_next_key doesn't find a key because that means we're at
		 * the end and are going to clean up now.
		 */
		wc->drop_level = level;
		find_next_key(path, level, &wc->drop_progress);

		btrfs_init_generic_ref(&ref, BTRFS_DROP_DELAYED_REF, bytenr,
				       fs_info->nodesize, parent);
		btrfs_init_tree_ref(&ref, level - 1, root->root_key.objectid);
		ret = btrfs_free_extent(trans, &ref);
		if (ret)
			goto out_unlock;
	}
no_delete:
	*lookup_info = 1;
	ret = 1;

out_unlock:
	btrfs_tree_unlock(next);
	free_extent_buffer(next);

	return ret;
}

/*
 * helper to process tree block while walking up the tree.
 *
 * when wc->stage == DROP_REFERENCE, this function drops
 * reference count on the block.
 *
 * when wc->stage == UPDATE_BACKREF, this function changes
 * wc->stage back to DROP_REFERENCE if we changed wc->stage
 * to UPDATE_BACKREF previously while processing the block.
 *
 * NOTE: return value 1 means we should stop walking up.
 */
static noinline int walk_up_proc(struct btrfs_trans_handle *trans,
				 struct btrfs_root *root,
				 struct btrfs_path *path,
				 struct walk_control *wc)
{
	struct btrfs_fs_info *fs_info = root->fs_info;
	int ret;
	int level = wc->level;
	struct extent_buffer *eb = path->nodes[level];
	u64 parent = 0;

	if (wc->stage == UPDATE_BACKREF) {
		BUG_ON(wc->shared_level < level);
		if (level < wc->shared_level)
			goto out;

		ret = find_next_key(path, level + 1, &wc->update_progress);
		if (ret > 0)
			wc->update_ref = 0;

		wc->stage = DROP_REFERENCE;
		wc->shared_level = -1;
		path->slots[level] = 0;

		/*
		 * check reference count again if the block isn't locked.
		 * we should start walking down the tree again if reference
		 * count is one.
		 */
		if (!path->locks[level]) {
			BUG_ON(level == 0);
			btrfs_tree_lock(eb);
			btrfs_set_lock_blocking_write(eb);
			path->locks[level] = BTRFS_WRITE_LOCK_BLOCKING;

			ret = btrfs_lookup_extent_info(trans, fs_info,
						       eb->start, level, 1,
						       &wc->refs[level],
						       &wc->flags[level]);
			if (ret < 0) {
				btrfs_tree_unlock_rw(eb, path->locks[level]);
				path->locks[level] = 0;
				return ret;
			}
			BUG_ON(wc->refs[level] == 0);
			if (wc->refs[level] == 1) {
				btrfs_tree_unlock_rw(eb, path->locks[level]);
				path->locks[level] = 0;
				return 1;
			}
		}
	}

	/* wc->stage == DROP_REFERENCE */
	BUG_ON(wc->refs[level] > 1 && !path->locks[level]);

	if (wc->refs[level] == 1) {
		if (level == 0) {
			if (wc->flags[level] & BTRFS_BLOCK_FLAG_FULL_BACKREF)
				ret = btrfs_dec_ref(trans, root, eb, 1);
			else
				ret = btrfs_dec_ref(trans, root, eb, 0);
			BUG_ON(ret); /* -ENOMEM */
			if (is_fstree(root->root_key.objectid)) {
				ret = btrfs_qgroup_trace_leaf_items(trans, eb);
				if (ret) {
					btrfs_err_rl(fs_info,
	"error %d accounting leaf items, quota is out of sync, rescan required",
					     ret);
				}
			}
		}
		/* make block locked assertion in btrfs_clean_tree_block happy */
		if (!path->locks[level] &&
		    btrfs_header_generation(eb) == trans->transid) {
			btrfs_tree_lock(eb);
			btrfs_set_lock_blocking_write(eb);
			path->locks[level] = BTRFS_WRITE_LOCK_BLOCKING;
		}
		btrfs_clean_tree_block(eb);
	}

	if (eb == root->node) {
		if (wc->flags[level] & BTRFS_BLOCK_FLAG_FULL_BACKREF)
			parent = eb->start;
		else if (root->root_key.objectid != btrfs_header_owner(eb))
			goto owner_mismatch;
	} else {
		if (wc->flags[level + 1] & BTRFS_BLOCK_FLAG_FULL_BACKREF)
			parent = path->nodes[level + 1]->start;
		else if (root->root_key.objectid !=
			 btrfs_header_owner(path->nodes[level + 1]))
			goto owner_mismatch;
	}

	btrfs_free_tree_block(trans, root, eb, parent, wc->refs[level] == 1);
out:
	wc->refs[level] = 0;
	wc->flags[level] = 0;
	return 0;

owner_mismatch:
	btrfs_err_rl(fs_info, "unexpected tree owner, have %llu expect %llu",
		     btrfs_header_owner(eb), root->root_key.objectid);
	return -EUCLEAN;
}

static noinline int walk_down_tree(struct btrfs_trans_handle *trans,
				   struct btrfs_root *root,
				   struct btrfs_path *path,
				   struct walk_control *wc)
{
	int level = wc->level;
	int lookup_info = 1;
	int ret;

	while (level >= 0) {
		ret = walk_down_proc(trans, root, path, wc, lookup_info);
		if (ret > 0)
			break;

		if (level == 0)
			break;

		if (path->slots[level] >=
		    btrfs_header_nritems(path->nodes[level]))
			break;

		ret = do_walk_down(trans, root, path, wc, &lookup_info);
		if (ret > 0) {
			path->slots[level]++;
			continue;
		} else if (ret < 0)
			return ret;
		level = wc->level;
	}
	return 0;
}

static noinline int walk_up_tree(struct btrfs_trans_handle *trans,
				 struct btrfs_root *root,
				 struct btrfs_path *path,
				 struct walk_control *wc, int max_level)
{
	int level = wc->level;
	int ret;

	path->slots[level] = btrfs_header_nritems(path->nodes[level]);
	while (level < max_level && path->nodes[level]) {
		wc->level = level;
		if (path->slots[level] + 1 <
		    btrfs_header_nritems(path->nodes[level])) {
			path->slots[level]++;
			return 0;
		} else {
			ret = walk_up_proc(trans, root, path, wc);
			if (ret > 0)
				return 0;
			if (ret < 0)
				return ret;

			if (path->locks[level]) {
				btrfs_tree_unlock_rw(path->nodes[level],
						     path->locks[level]);
				path->locks[level] = 0;
			}
			free_extent_buffer(path->nodes[level]);
			path->nodes[level] = NULL;
			level++;
		}
	}
	return 1;
}

/*
 * drop a subvolume tree.
 *
 * this function traverses the tree freeing any blocks that only
 * referenced by the tree.
 *
 * when a shared tree block is found. this function decreases its
 * reference count by one. if update_ref is true, this function
 * also make sure backrefs for the shared block and all lower level
 * blocks are properly updated.
 *
 * If called with for_reloc == 0, may exit early with -EAGAIN
 */
int btrfs_drop_snapshot(struct btrfs_root *root, int update_ref, int for_reloc)
{
	struct btrfs_fs_info *fs_info = root->fs_info;
	struct btrfs_path *path;
	struct btrfs_trans_handle *trans;
	struct btrfs_root *tree_root = fs_info->tree_root;
	struct btrfs_root_item *root_item = &root->root_item;
	struct walk_control *wc;
	struct btrfs_key key;
	int err = 0;
	int ret;
	int level;
	bool root_dropped = false;

	btrfs_debug(fs_info, "Drop subvolume %llu", root->root_key.objectid);

	path = btrfs_alloc_path();
	if (!path) {
		err = -ENOMEM;
		goto out;
	}

	wc = kzalloc(sizeof(*wc), GFP_NOFS);
	if (!wc) {
		btrfs_free_path(path);
		err = -ENOMEM;
		goto out;
	}

	trans = btrfs_start_transaction(tree_root, 0);
	if (IS_ERR(trans)) {
		err = PTR_ERR(trans);
		goto out_free;
	}

	err = btrfs_run_delayed_items(trans);
	if (err)
		goto out_end_trans;

	/*
	 * This will help us catch people modifying the fs tree while we're
	 * dropping it.  It is unsafe to mess with the fs tree while it's being
	 * dropped as we unlock the root node and parent nodes as we walk down
	 * the tree, assuming nothing will change.  If something does change
	 * then we'll have stale information and drop references to blocks we've
	 * already dropped.
	 */
	set_bit(BTRFS_ROOT_DELETING, &root->state);
	if (btrfs_disk_key_objectid(&root_item->drop_progress) == 0) {
		level = btrfs_header_level(root->node);
		path->nodes[level] = btrfs_lock_root_node(root);
		btrfs_set_lock_blocking_write(path->nodes[level]);
		path->slots[level] = 0;
		path->locks[level] = BTRFS_WRITE_LOCK_BLOCKING;
		memset(&wc->update_progress, 0,
		       sizeof(wc->update_progress));
	} else {
		btrfs_disk_key_to_cpu(&key, &root_item->drop_progress);
		memcpy(&wc->update_progress, &key,
		       sizeof(wc->update_progress));

		level = root_item->drop_level;
		BUG_ON(level == 0);
		path->lowest_level = level;
		ret = btrfs_search_slot(NULL, root, &key, path, 0, 0);
		path->lowest_level = 0;
		if (ret < 0) {
			err = ret;
			goto out_end_trans;
		}
		WARN_ON(ret > 0);

		/*
		 * unlock our path, this is safe because only this
		 * function is allowed to delete this snapshot
		 */
		btrfs_unlock_up_safe(path, 0);

		level = btrfs_header_level(root->node);
		while (1) {
			btrfs_tree_lock(path->nodes[level]);
			btrfs_set_lock_blocking_write(path->nodes[level]);
			path->locks[level] = BTRFS_WRITE_LOCK_BLOCKING;

			ret = btrfs_lookup_extent_info(trans, fs_info,
						path->nodes[level]->start,
						level, 1, &wc->refs[level],
						&wc->flags[level]);
			if (ret < 0) {
				err = ret;
				goto out_end_trans;
			}
			BUG_ON(wc->refs[level] == 0);

			if (level == root_item->drop_level)
				break;

			btrfs_tree_unlock(path->nodes[level]);
			path->locks[level] = 0;
			WARN_ON(wc->refs[level] != 1);
			level--;
		}
	}

	wc->restarted = test_bit(BTRFS_ROOT_DEAD_TREE, &root->state);
	wc->level = level;
	wc->shared_level = -1;
	wc->stage = DROP_REFERENCE;
	wc->update_ref = update_ref;
	wc->keep_locks = 0;
	wc->reada_count = BTRFS_NODEPTRS_PER_BLOCK(fs_info);

	while (1) {

		ret = walk_down_tree(trans, root, path, wc);
		if (ret < 0) {
			err = ret;
			break;
		}

		ret = walk_up_tree(trans, root, path, wc, BTRFS_MAX_LEVEL);
		if (ret < 0) {
			err = ret;
			break;
		}

		if (ret > 0) {
			BUG_ON(wc->stage != DROP_REFERENCE);
			break;
		}

		if (wc->stage == DROP_REFERENCE) {
			wc->drop_level = wc->level;
			btrfs_node_key_to_cpu(path->nodes[wc->drop_level],
					      &wc->drop_progress,
					      path->slots[wc->drop_level]);
		}
		btrfs_cpu_key_to_disk(&root_item->drop_progress,
				      &wc->drop_progress);
		root_item->drop_level = wc->drop_level;

		BUG_ON(wc->level == 0);
		if (btrfs_should_end_transaction(trans) ||
		    (!for_reloc && btrfs_need_cleaner_sleep(fs_info))) {
			ret = btrfs_update_root(trans, tree_root,
						&root->root_key,
						root_item);
			if (ret) {
				btrfs_abort_transaction(trans, ret);
				err = ret;
				goto out_end_trans;
			}

			btrfs_end_transaction_throttle(trans);
			if (!for_reloc && btrfs_need_cleaner_sleep(fs_info)) {
				btrfs_debug(fs_info,
					    "drop snapshot early exit");
				err = -EAGAIN;
				goto out_free;
			}

			trans = btrfs_start_transaction(tree_root, 0);
			if (IS_ERR(trans)) {
				err = PTR_ERR(trans);
				goto out_free;
			}
		}
	}
	btrfs_release_path(path);
	if (err)
		goto out_end_trans;

	ret = btrfs_del_root(trans, &root->root_key);
	if (ret) {
		btrfs_abort_transaction(trans, ret);
		err = ret;
		goto out_end_trans;
	}

	if (root->root_key.objectid != BTRFS_TREE_RELOC_OBJECTID) {
		ret = btrfs_find_root(tree_root, &root->root_key, path,
				      NULL, NULL);
		if (ret < 0) {
			btrfs_abort_transaction(trans, ret);
			err = ret;
			goto out_end_trans;
		} else if (ret > 0) {
			/* if we fail to delete the orphan item this time
			 * around, it'll get picked up the next time.
			 *
			 * The most common failure here is just -ENOENT.
			 */
			btrfs_del_orphan_item(trans, tree_root,
					      root->root_key.objectid);
		}
	}

	if (test_bit(BTRFS_ROOT_IN_RADIX, &root->state))
		btrfs_add_dropped_root(trans, root);
	else
		btrfs_put_root(root);
	root_dropped = true;
out_end_trans:
	btrfs_end_transaction_throttle(trans);
out_free:
	kfree(wc);
	btrfs_free_path(path);
out:
	/*
	 * So if we need to stop dropping the snapshot for whatever reason we
	 * need to make sure to add it back to the dead root list so that we
	 * keep trying to do the work later.  This also cleans up roots if we
	 * don't have it in the radix (like when we recover after a power fail
	 * or unmount) so we don't leak memory.
	 */
	if (!for_reloc && !root_dropped)
		btrfs_add_dead_root(root);
	if (err && err != -EAGAIN)
		btrfs_handle_fs_error(fs_info, err, NULL);
	return err;
}

/*
 * drop subtree rooted at tree block 'node'.
 *
 * NOTE: this function will unlock and release tree block 'node'
 * only used by relocation code
 */
int btrfs_drop_subtree(struct btrfs_trans_handle *trans,
			struct btrfs_root *root,
			struct extent_buffer *node,
			struct extent_buffer *parent)
{
	struct btrfs_fs_info *fs_info = root->fs_info;
	struct btrfs_path *path;
	struct walk_control *wc;
	int level;
	int parent_level;
	int ret = 0;
	int wret;

	BUG_ON(root->root_key.objectid != BTRFS_TREE_RELOC_OBJECTID);

	path = btrfs_alloc_path();
	if (!path)
		return -ENOMEM;

	wc = kzalloc(sizeof(*wc), GFP_NOFS);
	if (!wc) {
		btrfs_free_path(path);
		return -ENOMEM;
	}

	btrfs_assert_tree_locked(parent);
	parent_level = btrfs_header_level(parent);
	atomic_inc(&parent->refs);
	path->nodes[parent_level] = parent;
	path->slots[parent_level] = btrfs_header_nritems(parent);

	btrfs_assert_tree_locked(node);
	level = btrfs_header_level(node);
	path->nodes[level] = node;
	path->slots[level] = 0;
	path->locks[level] = BTRFS_WRITE_LOCK_BLOCKING;

	wc->refs[parent_level] = 1;
	wc->flags[parent_level] = BTRFS_BLOCK_FLAG_FULL_BACKREF;
	wc->level = level;
	wc->shared_level = -1;
	wc->stage = DROP_REFERENCE;
	wc->update_ref = 0;
	wc->keep_locks = 1;
	wc->reada_count = BTRFS_NODEPTRS_PER_BLOCK(fs_info);

	while (1) {
		wret = walk_down_tree(trans, root, path, wc);
		if (wret < 0) {
			ret = wret;
			break;
		}

		wret = walk_up_tree(trans, root, path, wc, parent_level);
		if (wret < 0)
			ret = wret;
		if (wret != 0)
			break;
	}

	kfree(wc);
	btrfs_free_path(path);
	return ret;
}

/*
 * helper to account the unused space of all the readonly block group in the
 * space_info. takes mirrors into account.
 */
u64 btrfs_account_ro_block_groups_free_space(struct btrfs_space_info *sinfo)
{
	struct btrfs_block_group *block_group;
	u64 free_bytes = 0;
	int factor;

	/* It's df, we don't care if it's racy */
	if (list_empty(&sinfo->ro_bgs))
		return 0;

	spin_lock(&sinfo->lock);
	list_for_each_entry(block_group, &sinfo->ro_bgs, ro_list) {
		spin_lock(&block_group->lock);

		if (!block_group->ro) {
			spin_unlock(&block_group->lock);
			continue;
		}

		factor = btrfs_bg_type_to_factor(block_group->flags);
		free_bytes += (block_group->length -
			       block_group->used) * factor;

		spin_unlock(&block_group->lock);
	}
	spin_unlock(&sinfo->lock);

	return free_bytes;
}

int btrfs_error_unpin_extent_range(struct btrfs_fs_info *fs_info,
				   u64 start, u64 end)
{
	return unpin_extent_range(fs_info, start, end, false);
}

/*
 * It used to be that old block groups would be left around forever.
 * Iterating over them would be enough to trim unused space.  Since we
 * now automatically remove them, we also need to iterate over unallocated
 * space.
 *
 * We don't want a transaction for this since the discard may take a
 * substantial amount of time.  We don't require that a transaction be
 * running, but we do need to take a running transaction into account
 * to ensure that we're not discarding chunks that were released or
 * allocated in the current transaction.
 *
 * Holding the chunks lock will prevent other threads from allocating
 * or releasing chunks, but it won't prevent a running transaction
 * from committing and releasing the memory that the pending chunks
 * list head uses.  For that, we need to take a reference to the
 * transaction and hold the commit root sem.  We only need to hold
 * it while performing the free space search since we have already
 * held back allocations.
 */
static int btrfs_trim_free_extents(struct btrfs_device *device, u64 *trimmed)
{
	u64 start = SZ_1M, len = 0, end = 0;
	int ret;

	*trimmed = 0;

	/* Discard not supported = nothing to do. */
	if (!blk_queue_discard(bdev_get_queue(device->bdev)))
		return 0;

	/* Not writable = nothing to do. */
	if (!test_bit(BTRFS_DEV_STATE_WRITEABLE, &device->dev_state))
		return 0;

	/* No free space = nothing to do. */
	if (device->total_bytes <= device->bytes_used)
		return 0;

	ret = 0;

	while (1) {
		struct btrfs_fs_info *fs_info = device->fs_info;
		u64 bytes;

		ret = mutex_lock_interruptible(&fs_info->chunk_mutex);
		if (ret)
			break;

		find_first_clear_extent_bit(&device->alloc_state, start,
					    &start, &end,
					    CHUNK_TRIMMED | CHUNK_ALLOCATED);

		/* Ensure we skip the reserved area in the first 1M */
		start = max_t(u64, start, SZ_1M);

		/*
		 * If find_first_clear_extent_bit find a range that spans the
		 * end of the device it will set end to -1, in this case it's up
		 * to the caller to trim the value to the size of the device.
		 */
		end = min(end, device->total_bytes - 1);

		len = end - start + 1;

		/* We didn't find any extents */
		if (!len) {
			mutex_unlock(&fs_info->chunk_mutex);
			ret = 0;
			break;
		}

		ret = btrfs_issue_discard(device->bdev, start, len,
					  &bytes);
		if (!ret)
			set_extent_bits(&device->alloc_state, start,
					start + bytes - 1,
					CHUNK_TRIMMED);
		mutex_unlock(&fs_info->chunk_mutex);

		if (ret)
			break;

		start += len;
		*trimmed += bytes;

		if (fatal_signal_pending(current)) {
			ret = -ERESTARTSYS;
			break;
		}

		cond_resched();
	}

	return ret;
}

/*
 * Trim the whole filesystem by:
 * 1) trimming the free space in each block group
 * 2) trimming the unallocated space on each device
 *
 * This will also continue trimming even if a block group or device encounters
 * an error.  The return value will be the last error, or 0 if nothing bad
 * happens.
 */
int btrfs_trim_fs(struct btrfs_fs_info *fs_info, struct fstrim_range *range)
{
	struct btrfs_block_group *cache = NULL;
	struct btrfs_device *device;
	struct list_head *devices;
	u64 group_trimmed;
	u64 range_end = U64_MAX;
	u64 start;
	u64 end;
	u64 trimmed = 0;
	u64 bg_failed = 0;
	u64 dev_failed = 0;
	int bg_ret = 0;
	int dev_ret = 0;
	int ret = 0;

	/*
	 * Check range overflow if range->len is set.
	 * The default range->len is U64_MAX.
	 */
	if (range->len != U64_MAX &&
	    check_add_overflow(range->start, range->len, &range_end))
		return -EINVAL;

	cache = btrfs_lookup_first_block_group(fs_info, range->start);
	for (; cache; cache = btrfs_next_block_group(cache)) {
		if (cache->start >= range_end) {
			btrfs_put_block_group(cache);
			break;
		}

		start = max(range->start, cache->start);
		end = min(range_end, cache->start + cache->length);

		if (end - start >= range->minlen) {
			if (!btrfs_block_group_done(cache)) {
				ret = btrfs_cache_block_group(cache, 0);
				if (ret) {
					bg_failed++;
					bg_ret = ret;
					continue;
				}
				ret = btrfs_wait_block_group_cache_done(cache);
				if (ret) {
					bg_failed++;
					bg_ret = ret;
					continue;
				}
			}
			ret = btrfs_trim_block_group(cache,
						     &group_trimmed,
						     start,
						     end,
						     range->minlen);

			trimmed += group_trimmed;
			if (ret) {
				bg_failed++;
				bg_ret = ret;
				continue;
			}
		}
	}

	if (bg_failed)
		btrfs_warn(fs_info,
			"failed to trim %llu block group(s), last error %d",
			bg_failed, bg_ret);
	mutex_lock(&fs_info->fs_devices->device_list_mutex);
	devices = &fs_info->fs_devices->devices;
	list_for_each_entry(device, devices, dev_list) {
		ret = btrfs_trim_free_extents(device, &group_trimmed);
		if (ret) {
			dev_failed++;
			dev_ret = ret;
			break;
		}

		trimmed += group_trimmed;
	}
	mutex_unlock(&fs_info->fs_devices->device_list_mutex);

	if (dev_failed)
		btrfs_warn(fs_info,
			"failed to trim %llu device(s), last error %d",
			dev_failed, dev_ret);
	range->len = trimmed;
	if (bg_ret)
		return bg_ret;
	return dev_ret;
}<|MERGE_RESOLUTION|>--- conflicted
+++ resolved
@@ -4263,25 +4263,12 @@
 	return 0;
 }
 
-<<<<<<< HEAD
-int btrfs_pin_reserved_extent(struct btrfs_fs_info *fs_info, u64 start, u64 len)
-=======
 int btrfs_pin_reserved_extent(struct btrfs_trans_handle *trans, u64 start,
 			      u64 len)
->>>>>>> 04d5ce62
 {
 	struct btrfs_block_group *cache;
 	int ret = 0;
 
-<<<<<<< HEAD
-	cache = btrfs_lookup_block_group(fs_info, start);
-	if (!cache) {
-		btrfs_err(fs_info, "unable to find block group for %llu", start);
-		return -ENOSPC;
-	}
-
-	ret = pin_down_extent(cache, start, len, 1);
-=======
 	cache = btrfs_lookup_block_group(trans->fs_info, start);
 	if (!cache) {
 		btrfs_err(trans->fs_info, "unable to find block group for %llu",
@@ -4290,7 +4277,6 @@
 	}
 
 	ret = pin_down_extent(trans, cache, start, len, 1);
->>>>>>> 04d5ce62
 	btrfs_put_block_group(cache);
 	return ret;
 }
@@ -4521,11 +4507,7 @@
 	ret = alloc_reserved_file_extent(trans, 0, root_objectid, 0, owner,
 					 offset, ins, 1);
 	if (ret)
-<<<<<<< HEAD
-		btrfs_pin_extent(fs_info, ins->objectid, ins->offset, 1);
-=======
 		btrfs_pin_extent(trans, ins->objectid, ins->offset, 1);
->>>>>>> 04d5ce62
 	btrfs_put_block_group(block_group);
 	return ret;
 }
