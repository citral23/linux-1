// SPDX-License-Identifier: GPL-2.0
/*
 * bio-integrity.c - bio data integrity extensions
 *
 * Copyright (C) 2007, 2008, 2009 Oracle Corporation
 * Written by: Martin K. Petersen <martin.petersen@oracle.com>
 */

#include <linux/blk-integrity.h>
#include <linux/mempool.h>
#include <linux/export.h>
#include <linux/bio.h>
#include <linux/workqueue.h>
#include <linux/slab.h>
#include "blk.h"

static struct kmem_cache *bip_slab;
static struct workqueue_struct *kintegrityd_wq;

void blk_flush_integrity(void)
{
	flush_workqueue(kintegrityd_wq);
}

/**
 * bio_integrity_free - Free bio integrity payload
 * @bio:	bio containing bip to be freed
 *
 * Description: Free the integrity portion of a bio.
 */
void bio_integrity_free(struct bio *bio)
{
	struct bio_integrity_payload *bip = bio_integrity(bio);
	struct bio_set *bs = bio->bi_pool;

	if (bs && mempool_initialized(&bs->bio_integrity_pool)) {
		if (bip->bip_vec)
			bvec_free(&bs->bvec_integrity_pool, bip->bip_vec,
				  bip->bip_max_vcnt);
		mempool_free(bip, &bs->bio_integrity_pool);
	} else {
		kfree(bip);
	}
	bio->bi_integrity = NULL;
	bio->bi_opf &= ~REQ_INTEGRITY;
}

/**
 * bio_integrity_alloc - Allocate integrity payload and attach it to bio
 * @bio:	bio to attach integrity metadata to
 * @gfp_mask:	Memory allocation mask
 * @nr_vecs:	Number of integrity metadata scatter-gather elements
 *
 * Description: This function prepares a bio for attaching integrity
 * metadata.  nr_vecs specifies the maximum number of pages containing
 * integrity metadata that can be attached.
 */
struct bio_integrity_payload *bio_integrity_alloc(struct bio *bio,
						  gfp_t gfp_mask,
						  unsigned int nr_vecs)
{
	struct bio_integrity_payload *bip;
	struct bio_set *bs = bio->bi_pool;
	unsigned inline_vecs;

	if (WARN_ON_ONCE(bio_has_crypt_ctx(bio)))
		return ERR_PTR(-EOPNOTSUPP);

	if (!bs || !mempool_initialized(&bs->bio_integrity_pool)) {
		bip = kmalloc(struct_size(bip, bip_inline_vecs, nr_vecs), gfp_mask);
		inline_vecs = nr_vecs;
	} else {
		bip = mempool_alloc(&bs->bio_integrity_pool, gfp_mask);
		inline_vecs = BIO_INLINE_VECS;
	}

	if (unlikely(!bip))
		return ERR_PTR(-ENOMEM);

	memset(bip, 0, sizeof(*bip));

	/* always report as many vecs as asked explicitly, not inline vecs */
	bip->bip_max_vcnt = nr_vecs;
	if (nr_vecs > inline_vecs) {
		bip->bip_vec = bvec_alloc(&bs->bvec_integrity_pool,
					  &bip->bip_max_vcnt, gfp_mask);
		if (!bip->bip_vec)
			goto err;
	} else if (nr_vecs) {
		bip->bip_vec = bip->bip_inline_vecs;
	}

	bip->bip_bio = bio;
	bio->bi_integrity = bip;
	bio->bi_opf |= REQ_INTEGRITY;

	return bip;
err:
	if (bs && mempool_initialized(&bs->bio_integrity_pool))
		mempool_free(bip, &bs->bio_integrity_pool);
	else
		kfree(bip);
	return ERR_PTR(-ENOMEM);
}
EXPORT_SYMBOL(bio_integrity_alloc);

static void bio_integrity_unpin_bvec(struct bio_vec *bv, int nr_vecs,
				     bool dirty)
{
	int i;

	for (i = 0; i < nr_vecs; i++) {
		if (dirty && !PageCompound(bv[i].bv_page))
			set_page_dirty_lock(bv[i].bv_page);
		unpin_user_page(bv[i].bv_page);
	}
}

static void bio_integrity_uncopy_user(struct bio_integrity_payload *bip)
{
	unsigned short nr_vecs = bip->bip_max_vcnt - 1;
	struct bio_vec *copy = &bip->bip_vec[1];
	size_t bytes = bip->bip_iter.bi_size;
	struct iov_iter iter;
	int ret;

	iov_iter_bvec(&iter, ITER_DEST, copy, nr_vecs, bytes);
	ret = copy_to_iter(bvec_virt(bip->bip_vec), bytes, &iter);
	WARN_ON_ONCE(ret != bytes);

	bio_integrity_unpin_bvec(copy, nr_vecs, true);
}

/**
 * bio_integrity_unmap_user - Unmap user integrity payload
 * @bio:	bio containing bip to be unmapped
 *
 * Unmap the user mapped integrity portion of a bio.
 */
void bio_integrity_unmap_user(struct bio *bio)
{
	struct bio_integrity_payload *bip = bio_integrity(bio);

<<<<<<< HEAD
	if (bip->bip_flags & BIP_INTEGRITY_USER)
		return;
	if (bip->bip_flags & BIP_BLOCK_INTEGRITY)
		kfree(bvec_virt(bip->bip_vec));
=======
	if (bip->bip_flags & BIP_COPY_USER) {
		if (bio_data_dir(bio) == READ)
			bio_integrity_uncopy_user(bip);
		kfree(bvec_virt(bip->bip_vec));
		return;
	}
>>>>>>> 74cc1502

	bio_integrity_unpin_bvec(bip->bip_vec, bip->bip_max_vcnt,
			bio_data_dir(bio) == READ);
}

/**
 * bio_integrity_unmap_free_user - Unmap and free bio user integrity payload
 * @bio:	bio containing bip to be unmapped and freed
 *
 * Description: Used to unmap and free the user mapped integrity portion of a
 * bio. Submitter attaching the user integrity buffer is responsible for
 * unmapping and freeing it during completion.
 */
void bio_integrity_unmap_free_user(struct bio *bio)
{
	struct bio_integrity_payload *bip = bio_integrity(bio);
	struct bio_set *bs = bio->bi_pool;

	if (WARN_ON_ONCE(!(bip->bip_flags & BIP_INTEGRITY_USER)))
		return;
	bio_integrity_unmap_user(bip);
	__bio_integrity_free(bs, bip);
	bio->bi_integrity = NULL;
	bio->bi_opf &= ~REQ_INTEGRITY;
}
EXPORT_SYMBOL(bio_integrity_unmap_free_user);

/**
 * bio_integrity_add_page - Attach integrity metadata
 * @bio:	bio to update
 * @page:	page containing integrity metadata
 * @len:	number of bytes of integrity metadata in page
 * @offset:	start offset within page
 *
 * Description: Attach a page containing integrity metadata to bio.
 */
int bio_integrity_add_page(struct bio *bio, struct page *page,
			   unsigned int len, unsigned int offset)
{
	struct request_queue *q = bdev_get_queue(bio->bi_bdev);
	struct bio_integrity_payload *bip = bio_integrity(bio);

	if (((bip->bip_iter.bi_size + len) >> SECTOR_SHIFT) >
	    queue_max_hw_sectors(q))
		return 0;

	if (bip->bip_vcnt > 0) {
		struct bio_vec *bv = &bip->bip_vec[bip->bip_vcnt - 1];
		bool same_page = false;

		if (bvec_try_merge_hw_page(q, bv, page, len, offset,
					   &same_page)) {
			bip->bip_iter.bi_size += len;
			return len;
		}

		if (bip->bip_vcnt >=
		    min(bip->bip_max_vcnt, queue_max_integrity_segments(q)))
			return 0;

		/*
		 * If the queue doesn't support SG gaps and adding this segment
		 * would create a gap, disallow it.
		 */
		if (bvec_gap_to_prev(&q->limits, bv, offset))
			return 0;
	}

	bvec_set_page(&bip->bip_vec[bip->bip_vcnt], page, len, offset);
	bip->bip_vcnt++;
	bip->bip_iter.bi_size += len;

	return len;
}
EXPORT_SYMBOL(bio_integrity_add_page);

static int bio_integrity_copy_user(struct bio *bio, struct bio_vec *bvec,
				   int nr_vecs, unsigned int len,
				   unsigned int direction, u32 seed)
{
	bool write = direction == ITER_SOURCE;
	struct bio_integrity_payload *bip;
	struct iov_iter iter;
	void *buf;
	int ret;

	buf = kmalloc(len, GFP_KERNEL);
	if (!buf)
		return -ENOMEM;

	if (write) {
		iov_iter_bvec(&iter, direction, bvec, nr_vecs, len);
		if (!copy_from_iter_full(buf, len, &iter)) {
			ret = -EFAULT;
			goto free_buf;
		}

		bip = bio_integrity_alloc(bio, GFP_KERNEL, 1);
	} else {
		memset(buf, 0, len);

		/*
		 * We need to preserve the original bvec and the number of vecs
		 * in it for completion handling
		 */
		bip = bio_integrity_alloc(bio, GFP_KERNEL, nr_vecs + 1);
	}

	if (IS_ERR(bip)) {
		ret = PTR_ERR(bip);
		goto free_buf;
	}

	if (write)
		bio_integrity_unpin_bvec(bvec, nr_vecs, false);
	else
		memcpy(&bip->bip_vec[1], bvec, nr_vecs * sizeof(*bvec));

	ret = bio_integrity_add_page(bio, virt_to_page(buf), len,
				     offset_in_page(buf));
	if (ret != len) {
		ret = -ENOMEM;
		goto free_bip;
	}

	bip->bip_flags |= BIP_COPY_USER;
	bip->bip_iter.bi_sector = seed;
	bip->bip_vcnt = nr_vecs;
	return 0;
free_bip:
	bio_integrity_free(bio);
free_buf:
	kfree(buf);
	return ret;
}

static int bio_integrity_init_user(struct bio *bio, struct bio_vec *bvec,
				   int nr_vecs, unsigned int len, u32 seed)
{
	struct bio_integrity_payload *bip;

	bip = bio_integrity_alloc(bio, GFP_KERNEL, nr_vecs);
	if (IS_ERR(bip))
		return PTR_ERR(bip);

	memcpy(bip->bip_vec, bvec, nr_vecs * sizeof(*bvec));
	bip->bip_iter.bi_sector = seed;
	bip->bip_iter.bi_size = len;
	bip->bip_vcnt = nr_vecs;
	return 0;
}

static unsigned int bvec_from_pages(struct bio_vec *bvec, struct page **pages,
				    int nr_vecs, ssize_t bytes, ssize_t offset)
{
	unsigned int nr_bvecs = 0;
	int i, j;

	for (i = 0; i < nr_vecs; i = j) {
		size_t size = min_t(size_t, bytes, PAGE_SIZE - offset);
		struct folio *folio = page_folio(pages[i]);

		bytes -= size;
		for (j = i + 1; j < nr_vecs; j++) {
			size_t next = min_t(size_t, PAGE_SIZE, bytes);

			if (page_folio(pages[j]) != folio ||
			    pages[j] != pages[j - 1] + 1)
				break;
			unpin_user_page(pages[j]);
			size += next;
			bytes -= next;
		}

		bvec_set_page(&bvec[nr_bvecs], pages[i], size, offset);
		offset = 0;
		nr_bvecs++;
	}

	return nr_bvecs;
}

int bio_integrity_map_user(struct bio *bio, void __user *ubuf, ssize_t bytes,
			   u32 seed)
{
	struct request_queue *q = bdev_get_queue(bio->bi_bdev);
	unsigned int align = blk_lim_dma_alignment_and_pad(&q->limits);
	struct page *stack_pages[UIO_FASTIOV], **pages = stack_pages;
	struct bio_vec stack_vec[UIO_FASTIOV], *bvec = stack_vec;
	unsigned int direction, nr_bvecs;
	struct iov_iter iter;
	int ret, nr_vecs;
	size_t offset;
	bool copy;

	if (bio_integrity(bio))
		return -EINVAL;
	if (bytes >> SECTOR_SHIFT > queue_max_hw_sectors(q))
		return -E2BIG;

	if (bio_data_dir(bio) == READ)
		direction = ITER_DEST;
	else
		direction = ITER_SOURCE;

	iov_iter_ubuf(&iter, direction, ubuf, bytes);
	nr_vecs = iov_iter_npages(&iter, BIO_MAX_VECS + 1);
	if (nr_vecs > BIO_MAX_VECS)
		return -E2BIG;
	if (nr_vecs > UIO_FASTIOV) {
		bvec = kcalloc(nr_vecs, sizeof(*bvec), GFP_KERNEL);
		if (!bvec)
			return -ENOMEM;
		pages = NULL;
	}

	copy = !iov_iter_is_aligned(&iter, align, align);
	ret = iov_iter_extract_pages(&iter, &pages, bytes, nr_vecs, 0, &offset);
	if (unlikely(ret < 0))
		goto free_bvec;

	nr_bvecs = bvec_from_pages(bvec, pages, nr_vecs, bytes, offset);
	if (pages != stack_pages)
		kvfree(pages);
	if (nr_bvecs > queue_max_integrity_segments(q))
		copy = true;

	if (copy)
		ret = bio_integrity_copy_user(bio, bvec, nr_bvecs, bytes,
					      direction, seed);
	else
		ret = bio_integrity_init_user(bio, bvec, nr_bvecs, bytes, seed);
	if (ret)
		goto release_pages;
	if (bvec != stack_vec)
		kfree(bvec);

	return 0;

release_pages:
	bio_integrity_unpin_bvec(bvec, nr_bvecs, false);
free_bvec:
	if (bvec != stack_vec)
		kfree(bvec);
	return ret;
}
EXPORT_SYMBOL_GPL(bio_integrity_map_user);

/**
 * bio_integrity_prep - Prepare bio for integrity I/O
 * @bio:	bio to prepare
 *
 * Description:  Checks if the bio already has an integrity payload attached.
 * If it does, the payload has been generated by another kernel subsystem,
 * and we just pass it through. Otherwise allocates integrity payload.
 * The bio must have data direction, target device and start sector set priot
 * to calling.  In the WRITE case, integrity metadata will be generated using
 * the block device's integrity function.  In the READ case, the buffer
 * will be prepared for DMA and a suitable end_io handler set up.
 */
bool bio_integrity_prep(struct bio *bio)
{
	struct bio_integrity_payload *bip;
	struct blk_integrity *bi = blk_get_integrity(bio->bi_bdev->bd_disk);
	unsigned int len;
	void *buf;
	gfp_t gfp = GFP_NOIO;

	if (!bi)
		return true;

	if (!bio_sectors(bio))
		return true;

	/* Already protected? */
	if (bio_integrity(bio))
		return true;

	switch (bio_op(bio)) {
	case REQ_OP_READ:
		if (bi->flags & BLK_INTEGRITY_NOVERIFY)
			return true;
		break;
	case REQ_OP_WRITE:
		if (bi->flags & BLK_INTEGRITY_NOGENERATE)
			return true;

		/*
		 * Zero the memory allocated to not leak uninitialized kernel
		 * memory to disk for non-integrity metadata where nothing else
		 * initializes the memory.
		 */
		if (bi->csum_type == BLK_INTEGRITY_CSUM_NONE)
			gfp |= __GFP_ZERO;
		break;
	default:
		return true;
	}

	/* Allocate kernel buffer for protection data */
	len = bio_integrity_bytes(bi, bio_sectors(bio));
	buf = kmalloc(len, gfp);
	if (unlikely(buf == NULL)) {
		goto err_end_io;
	}

	bip = bio_integrity_alloc(bio, GFP_NOIO, 1);
	if (IS_ERR(bip)) {
		kfree(buf);
		goto err_end_io;
	}

	bip->bip_flags |= BIP_BLOCK_INTEGRITY;
	bip_set_seed(bip, bio->bi_iter.bi_sector);

	if (bi->csum_type == BLK_INTEGRITY_CSUM_IP)
		bip->bip_flags |= BIP_IP_CHECKSUM;

	if (bio_integrity_add_page(bio, virt_to_page(buf), len,
			offset_in_page(buf)) < len) {
		printk(KERN_ERR "could not attach integrity payload\n");
		goto err_end_io;
	}

	/* Auto-generate integrity metadata if this is a write */
	if (bio_data_dir(bio) == WRITE)
		blk_integrity_generate(bio);
	else
		bip->bio_iter = bio->bi_iter;
	return true;

err_end_io:
	bio->bi_status = BLK_STS_RESOURCE;
	bio_endio(bio);
	return false;
}
EXPORT_SYMBOL(bio_integrity_prep);

/**
 * bio_integrity_verify_fn - Integrity I/O completion worker
 * @work:	Work struct stored in bio to be verified
 *
 * Description: This workqueue function is called to complete a READ
 * request.  The function verifies the transferred integrity metadata
 * and then calls the original bio end_io function.
 */
static void bio_integrity_verify_fn(struct work_struct *work)
{
	struct bio_integrity_payload *bip =
		container_of(work, struct bio_integrity_payload, bip_work);
	struct bio *bio = bip->bip_bio;

	blk_integrity_verify(bio);

	kfree(bvec_virt(bip->bip_vec));
	bio_integrity_free(bio);
	bio_endio(bio);
}

/**
 * __bio_integrity_endio - Integrity I/O completion function
 * @bio:	Protected bio
 *
 * Description: Completion for integrity I/O
 *
 * Normally I/O completion is done in interrupt context.  However,
 * verifying I/O integrity is a time-consuming task which must be run
 * in process context.	This function postpones completion
 * accordingly.
 */
bool __bio_integrity_endio(struct bio *bio)
{
	struct blk_integrity *bi = blk_get_integrity(bio->bi_bdev->bd_disk);
	struct bio_integrity_payload *bip = bio_integrity(bio);

	if (bio_op(bio) == REQ_OP_READ && !bio->bi_status && bi->csum_type) {
		INIT_WORK(&bip->bip_work, bio_integrity_verify_fn);
		queue_work(kintegrityd_wq, &bip->bip_work);
		return false;
	}

	kfree(bvec_virt(bip->bip_vec));
	bio_integrity_free(bio);
	return true;
}

/**
 * bio_integrity_advance - Advance integrity vector
 * @bio:	bio whose integrity vector to update
 * @bytes_done:	number of data bytes that have been completed
 *
 * Description: This function calculates how many integrity bytes the
 * number of completed data bytes correspond to and advances the
 * integrity vector accordingly.
 */
void bio_integrity_advance(struct bio *bio, unsigned int bytes_done)
{
	struct bio_integrity_payload *bip = bio_integrity(bio);
	struct blk_integrity *bi = blk_get_integrity(bio->bi_bdev->bd_disk);
	unsigned bytes = bio_integrity_bytes(bi, bytes_done >> 9);

	bip->bip_iter.bi_sector += bio_integrity_intervals(bi, bytes_done >> 9);
	bvec_iter_advance(bip->bip_vec, &bip->bip_iter, bytes);
}

/**
 * bio_integrity_trim - Trim integrity vector
 * @bio:	bio whose integrity vector to update
 *
 * Description: Used to trim the integrity vector in a cloned bio.
 */
void bio_integrity_trim(struct bio *bio)
{
	struct bio_integrity_payload *bip = bio_integrity(bio);
	struct blk_integrity *bi = blk_get_integrity(bio->bi_bdev->bd_disk);

	bip->bip_iter.bi_size = bio_integrity_bytes(bi, bio_sectors(bio));
}
EXPORT_SYMBOL(bio_integrity_trim);

/**
 * bio_integrity_clone - Callback for cloning bios with integrity metadata
 * @bio:	New bio
 * @bio_src:	Original bio
 * @gfp_mask:	Memory allocation mask
 *
 * Description:	Called to allocate a bip when cloning a bio
 */
int bio_integrity_clone(struct bio *bio, struct bio *bio_src,
			gfp_t gfp_mask)
{
	struct bio_integrity_payload *bip_src = bio_integrity(bio_src);
	struct bio_integrity_payload *bip;

	BUG_ON(bip_src == NULL);

	bip = bio_integrity_alloc(bio, gfp_mask, 0);
	if (IS_ERR(bip))
		return PTR_ERR(bip);

	bip->bip_vec = bip_src->bip_vec;
	bip->bip_iter = bip_src->bip_iter;
	bip->bip_flags = bip_src->bip_flags & ~BIP_BLOCK_INTEGRITY;

	return 0;
}

int bioset_integrity_create(struct bio_set *bs, int pool_size)
{
	if (mempool_initialized(&bs->bio_integrity_pool))
		return 0;

	if (mempool_init_slab_pool(&bs->bio_integrity_pool,
				   pool_size, bip_slab))
		return -1;

	if (biovec_init_pool(&bs->bvec_integrity_pool, pool_size)) {
		mempool_exit(&bs->bio_integrity_pool);
		return -1;
	}

	return 0;
}
EXPORT_SYMBOL(bioset_integrity_create);

void bioset_integrity_free(struct bio_set *bs)
{
	mempool_exit(&bs->bio_integrity_pool);
	mempool_exit(&bs->bvec_integrity_pool);
}

void __init bio_integrity_init(void)
{
	/*
	 * kintegrityd won't block much but may burn a lot of CPU cycles.
	 * Make it highpri CPU intensive wq with max concurrency of 1.
	 */
	kintegrityd_wq = alloc_workqueue("kintegrityd", WQ_MEM_RECLAIM |
					 WQ_HIGHPRI | WQ_CPU_INTENSIVE, 1);
	if (!kintegrityd_wq)
		panic("Failed to create kintegrityd\n");

	bip_slab = kmem_cache_create("bio_integrity_payload",
				     sizeof(struct bio_integrity_payload) +
				     sizeof(struct bio_vec) * BIO_INLINE_VECS,
				     0, SLAB_HWCACHE_ALIGN|SLAB_PANIC, NULL);
}<|MERGE_RESOLUTION|>--- conflicted
+++ resolved
@@ -141,45 +141,16 @@
 {
 	struct bio_integrity_payload *bip = bio_integrity(bio);
 
-<<<<<<< HEAD
-	if (bip->bip_flags & BIP_INTEGRITY_USER)
-		return;
-	if (bip->bip_flags & BIP_BLOCK_INTEGRITY)
-		kfree(bvec_virt(bip->bip_vec));
-=======
 	if (bip->bip_flags & BIP_COPY_USER) {
 		if (bio_data_dir(bio) == READ)
 			bio_integrity_uncopy_user(bip);
 		kfree(bvec_virt(bip->bip_vec));
 		return;
 	}
->>>>>>> 74cc1502
 
 	bio_integrity_unpin_bvec(bip->bip_vec, bip->bip_max_vcnt,
 			bio_data_dir(bio) == READ);
 }
-
-/**
- * bio_integrity_unmap_free_user - Unmap and free bio user integrity payload
- * @bio:	bio containing bip to be unmapped and freed
- *
- * Description: Used to unmap and free the user mapped integrity portion of a
- * bio. Submitter attaching the user integrity buffer is responsible for
- * unmapping and freeing it during completion.
- */
-void bio_integrity_unmap_free_user(struct bio *bio)
-{
-	struct bio_integrity_payload *bip = bio_integrity(bio);
-	struct bio_set *bs = bio->bi_pool;
-
-	if (WARN_ON_ONCE(!(bip->bip_flags & BIP_INTEGRITY_USER)))
-		return;
-	bio_integrity_unmap_user(bip);
-	__bio_integrity_free(bs, bip);
-	bio->bi_integrity = NULL;
-	bio->bi_opf &= ~REQ_INTEGRITY;
-}
-EXPORT_SYMBOL(bio_integrity_unmap_free_user);
 
 /**
  * bio_integrity_add_page - Attach integrity metadata
