# SPDX-License-Identifier: GPL-2.0
config PGTABLE_LEVELS
	int "Page Table Levels" if !IA64_PAGE_SIZE_64KB
	range 3 4 if !IA64_PAGE_SIZE_64KB
	default 3

menu "Processor type and features"

config IA64
	bool
	select ARCH_MIGHT_HAVE_PC_PARPORT
	select ARCH_MIGHT_HAVE_PC_SERIO
	select ACPI
	select ACPI_NUMA if NUMA
	select ARCH_SUPPORTS_ACPI
	select ACPI_SYSTEM_POWER_STATES_SUPPORT if ACPI
	select ARCH_MIGHT_HAVE_ACPI_PDC if ACPI
	select FORCE_PCI
	select PCI_DOMAINS if PCI
	select PCI_MSI
	select PCI_SYSCALL if PCI
	select HAVE_UNSTABLE_SCHED_CLOCK
	select HAVE_EXIT_THREAD
	select HAVE_IDE
	select HAVE_OPROFILE
	select HAVE_KPROBES
	select HAVE_KRETPROBES
	select HAVE_FTRACE_MCOUNT_RECORD
	select HAVE_DYNAMIC_FTRACE if (!ITANIUM)
	select HAVE_FUNCTION_TRACER
	select TTY
	select HAVE_ARCH_TRACEHOOK
	select HAVE_MEMBLOCK_NODE_MAP
	select HAVE_VIRT_CPU_ACCOUNTING
	select ARCH_HAS_DMA_COHERENT_TO_PFN
	select ARCH_HAS_SYNC_DMA_FOR_CPU
	select VIRT_TO_BUS
	select GENERIC_IRQ_PROBE
	select GENERIC_PENDING_IRQ if SMP
	select GENERIC_IRQ_SHOW
	select GENERIC_IRQ_LEGACY
	select ARCH_HAVE_NMI_SAFE_CMPXCHG
	select GENERIC_IOMAP
	select GENERIC_SMP_IDLE_THREAD
	select ARCH_TASK_STRUCT_ON_STACK
	select ARCH_TASK_STRUCT_ALLOCATOR
	select ARCH_THREAD_STACK_ALLOCATOR
	select ARCH_CLOCKSOURCE_DATA
	select GENERIC_TIME_VSYSCALL
	select SWIOTLB
	select SYSCTL_ARCH_UNALIGN_NO_WARN
	select HAVE_MOD_ARCH_SPECIFIC
	select MODULES_USE_ELF_RELA
	select ARCH_USE_CMPXCHG_LOCKREF
	select HAVE_ARCH_AUDITSYSCALL
	select NEED_DMA_MAP_STATE
	select NEED_SG_DMA_LENGTH
	select NUMA if !FLATMEM
	default y
	help
	  The Itanium Processor Family is Intel's 64-bit successor to
	  the 32-bit X86 line.  The IA-64 Linux project has a home
	  page at <http://www.linuxia64.org/> and a mailing list at
	  <linux-ia64@vger.kernel.org>.

config 64BIT
	bool
	select ATA_NONSTANDARD if ATA
	default y

config ZONE_DMA32
	def_bool y

config QUICKLIST
	bool
	default y

config MMU
	bool
	default y

config STACKTRACE_SUPPORT
	def_bool y

config GENERIC_LOCKBREAK
	def_bool n

config HUGETLB_PAGE_SIZE_VARIABLE
	bool
	depends on HUGETLB_PAGE
	default y

config GENERIC_CALIBRATE_DELAY
	bool
	default y

config HAVE_SETUP_PER_CPU_AREA
	def_bool y

config DMI
	bool
	default y
	select DMI_SCAN_MACHINE_NON_EFI_FALLBACK

config EFI
	bool
	select UCS2_STRING
	default y

config SCHED_OMIT_FRAME_POINTER
	bool
	default y

config IA64_UNCACHED_ALLOCATOR
	bool
	select GENERIC_ALLOCATOR

config ARCH_USES_PG_UNCACHED
	def_bool y
	depends on IA64_UNCACHED_ALLOCATOR

config AUDIT_ARCH
	bool
	default y

choice
	prompt "Processor type"
	default ITANIUM

config ITANIUM
	bool "Itanium"
	help
	  Select your IA-64 processor type.  The default is Itanium.
	  This choice is safe for all IA-64 systems, but may not perform
	  optimally on systems with, say, Itanium 2 or newer processors.

config MCKINLEY
	bool "Itanium 2"
	help
	  Select this to configure for an Itanium 2 (McKinley) processor.

endchoice

choice
	prompt "Kernel page size"
	default IA64_PAGE_SIZE_16KB

config IA64_PAGE_SIZE_4KB
	bool "4KB"
	help
	  This lets you select the page size of the kernel.  For best IA-64
	  performance, a page size of 8KB or 16KB is recommended.  For best
	  IA-32 compatibility, a page size of 4KB should be selected (the vast
	  majority of IA-32 binaries work perfectly fine with a larger page
	  size).  For Itanium 2 or newer systems, a page size of 64KB can also
	  be selected.

	  4KB                For best IA-32 compatibility
	  8KB                For best IA-64 performance
	  16KB               For best IA-64 performance
	  64KB               Requires Itanium 2 or newer processor.

	  If you don't know what to do, choose 16KB.

config IA64_PAGE_SIZE_8KB
	bool "8KB"

config IA64_PAGE_SIZE_16KB
	bool "16KB"

config IA64_PAGE_SIZE_64KB
	depends on !ITANIUM
	bool "64KB"

endchoice

source "kernel/Kconfig.hz"

config IA64_BRL_EMU
	bool
	depends on ITANIUM
	default y

# align cache-sensitive data to 128 bytes
config IA64_L1_CACHE_SHIFT
	int
	default "7" if MCKINLEY
	default "6" if ITANIUM

config IA64_SGI_UV
	bool "SGI-UV support"
	help
	  Selecting this option will add specific support for running on SGI
	  UV based systems.  If you have an SGI UV system or are building a
	  distro kernel, select this option.

config IA64_HP_SBA_IOMMU
	bool "HP SBA IOMMU support"
	default y
	help
	  Say Y here to add support for the SBA IOMMU found on HP zx1 and
	  sx1000 systems.  If you're unsure, answer Y.

config IA64_CYCLONE
	bool "Cyclone (EXA) Time Source support"
	help
	  Say Y here to enable support for IBM EXA Cyclone time source.
	  If you're unsure, answer N.

config FORCE_MAX_ZONEORDER
	int "MAX_ORDER (11 - 17)"  if !HUGETLB_PAGE
	range 11 17  if !HUGETLB_PAGE
	default "17" if HUGETLB_PAGE
	default "11"

config SMP
	bool "Symmetric multi-processing support"
	help
	  This enables support for systems with more than one CPU. If you have
	  a system with only one CPU, say N.  If you have a system with more
	  than one CPU, say Y.

	  If you say N here, the kernel will run on single and multiprocessor
	  systems, but will use only one CPU of a multiprocessor system.  If
	  you say Y here, the kernel will run on many, but not all,
	  single processor systems.  On a single processor system, the kernel
	  will run faster if you say N here.

	  See also the SMP-HOWTO available at
	  <http://www.tldp.org/docs.html#howto>.

	  If you don't know what to do here, say N.

config NR_CPUS
	int "Maximum number of CPUs (2-4096)"
	range 2 4096
	depends on SMP
	default "4096"
	help
	  You should set this to the number of CPUs in your system, but
	  keep in mind that a kernel compiled for, e.g., 2 CPUs will boot but
	  only use 2 CPUs on a >2 CPU system.  Setting this to a value larger
	  than 64 will cause the use of a CPU mask array, causing a small
	  performance hit.

config HOTPLUG_CPU
	bool "Support for hot-pluggable CPUs"
	depends on SMP
	default n
	---help---
	  Say Y here to experiment with turning CPUs off and on.  CPUs
	  can be controlled through /sys/devices/system/cpu/cpu#.
	  Say N if you want to disable CPU hotplug.

config ARCH_ENABLE_MEMORY_HOTPLUG
	def_bool y

config ARCH_ENABLE_MEMORY_HOTREMOVE
	def_bool y

config SCHED_SMT
	bool "SMT scheduler support"
	depends on SMP
	help
	  Improves the CPU scheduler's decision making when dealing with
	  Intel IA64 chips with MultiThreading at a cost of slightly increased
	  overhead in some places. If unsure say N here.

config PERMIT_BSP_REMOVE
	bool "Support removal of Bootstrap Processor"
	depends on HOTPLUG_CPU
	default n
	---help---
	Say Y here if your platform SAL will support removal of BSP with HOTPLUG_CPU
	support. 

config FORCE_CPEI_RETARGET
	bool "Force assumption that CPEI can be re-targeted"
	depends on PERMIT_BSP_REMOVE
	default n
	---help---
	Say Y if you need to force the assumption that CPEI can be re-targeted to
	any cpu in the system. This hint is available via ACPI 3.0 specifications.
	Tiger4 systems are capable of re-directing CPEI to any CPU other than BSP.
	This option it useful to enable this feature on older BIOS's as well.
	You can also enable this by using boot command line option force_cpei=1.

config ARCH_SELECT_MEMORY_MODEL
	def_bool y

config ARCH_DISCONTIGMEM_ENABLE
	def_bool y
	help
	  Say Y to support efficient handling of discontiguous physical memory,
	  for architectures which are either NUMA (Non-Uniform Memory Access)
	  or have huge holes in the physical address space for other reasons.
	  See <file:Documentation/vm/numa.rst> for more.

config ARCH_FLATMEM_ENABLE
	def_bool y

config ARCH_SPARSEMEM_ENABLE
	def_bool y
	depends on ARCH_DISCONTIGMEM_ENABLE
	select SPARSEMEM_VMEMMAP_ENABLE

config ARCH_DISCONTIGMEM_DEFAULT
	def_bool y
	depends on ARCH_DISCONTIGMEM_ENABLE

config NUMA
	bool "NUMA support"
<<<<<<< HEAD
	depends on !FLATMEM
=======
	depends on !IA64_HP_SIM && !FLATMEM
	default y if IA64_SGI_SN2
	select ACPI_NUMA if ACPI
	select SMP
>>>>>>> 563c4f85
	help
	  Say Y to compile the kernel to support NUMA (Non-Uniform Memory
	  Access).  This option is for configuring high-end multiprocessor
	  server systems.  If in doubt, say N.

config NODES_SHIFT
	int "Max num nodes shift(3-10)"
	range 3 10
	default "10"
	depends on NEED_MULTIPLE_NODES
	help
	  This option specifies the maximum number of nodes in your SSI system.
	  MAX_NUMNODES will be 2^(This value).
	  If in doubt, use the default.

# VIRTUAL_MEM_MAP and FLAT_NODE_MEM_MAP are functionally equivalent.
# VIRTUAL_MEM_MAP has been retained for historical reasons.
config VIRTUAL_MEM_MAP
	bool "Virtual mem map"
	depends on !SPARSEMEM
	default y
	help
	  Say Y to compile the kernel with support for a virtual mem map.
	  This code also only takes effect if a memory hole of greater than
	  1 Gb is found during boot.  You must turn this option on if you
	  require the DISCONTIGMEM option for your machine. If you are
	  unsure, say Y.

config HOLES_IN_ZONE
	bool
	default y if VIRTUAL_MEM_MAP

config HAVE_ARCH_EARLY_PFN_TO_NID
	def_bool NUMA && SPARSEMEM

config HAVE_ARCH_NODEDATA_EXTENSION
	def_bool y
	depends on NUMA

config USE_PERCPU_NUMA_NODE_ID
	def_bool y
	depends on NUMA

config HAVE_MEMORYLESS_NODES
	def_bool NUMA

config ARCH_PROC_KCORE_TEXT
	def_bool y
	depends on PROC_KCORE

config IA64_MCA_RECOVERY
	tristate "MCA recovery from errors other than TLB."

config PERFMON
	bool "Performance monitor support"
	depends on BROKEN
	help
	  Selects whether support for the IA-64 performance monitor hardware
	  is included in the kernel.  This makes some kernel data-structures a
	  little bigger and slows down execution a bit, but it is generally
	  a good idea to turn this on.  If you're unsure, say Y.

config IA64_PALINFO
	tristate "/proc/pal support"
	help
	  If you say Y here, you are able to get PAL (Processor Abstraction
	  Layer) information in /proc/pal.  This contains useful information
	  about the processors in your systems, such as cache and TLB sizes
	  and the PAL firmware version in use.

	  To use this option, you have to ensure that the "/proc file system
	  support" (CONFIG_PROC_FS) is enabled, too.

config IA64_MC_ERR_INJECT
	tristate "MC error injection support"
	help
	  Adds support for MC error injection. If enabled, the kernel 
	  will provide a sysfs interface for user applications to
	  call MC error injection PAL procedures to inject various errors.
	  This is a useful tool for MCA testing.

	  If you're unsure, do not select this option.

config IA64_ESI
	bool "ESI (Extensible SAL Interface) support"
	help
	  If you say Y here, support is built into the kernel to
	  make ESI calls.  ESI calls are used to support vendor-specific
	  firmware extensions, such as the ability to inject memory-errors
	  for test-purposes.  If you're unsure, say N.

config IA64_HP_AML_NFW
	bool "Support ACPI AML calls to native firmware"
	help
	  This driver installs a global ACPI Operation Region handler for
	  region 0xA1.  AML methods can use this OpRegion to call arbitrary
	  native firmware functions.  The driver installs the OpRegion
	  handler if there is an HPQ5001 device or if the user supplies
	  the "force" module parameter, e.g., with the "aml_nfw.force"
	  kernel command line option.

config KEXEC
	bool "kexec system call"
	depends on !SMP || HOTPLUG_CPU
	select KEXEC_CORE
	help
	  kexec is a system call that implements the ability to shutdown your
	  current kernel, and to start another kernel.  It is like a reboot
	  but it is independent of the system firmware.   And like a reboot
	  you can start any kernel with it, not just Linux.

	  The name comes from the similarity to the exec system call.

	  It is an ongoing process to be certain the hardware in a machine
	  is properly shutdown, so do not be surprised if this code does not
	  initially work for you.  As of this writing the exact hardware
	  interface is strongly in flux, so no good recommendation can be
	  made.

config CRASH_DUMP
	  bool "kernel crash dumps"
	  depends on IA64_MCA_RECOVERY && (!SMP || HOTPLUG_CPU)
	  help
	    Generate crash dump after being started by kexec.

source "drivers/firmware/Kconfig"

endmenu

menu "Power management and ACPI options"

source "kernel/power/Kconfig"

source "drivers/acpi/Kconfig"

if PM
menu "CPU Frequency scaling"
source "drivers/cpufreq/Kconfig"
endmenu
endif

endmenu

config MSPEC
	tristate "Memory special operations driver"
	depends on IA64
	select IA64_UNCACHED_ALLOCATOR
	help
	  If you have an ia64 and you want to enable memory special
	  operations support (formerly known as fetchop), say Y here,
	  otherwise say N.<|MERGE_RESOLUTION|>--- conflicted
+++ resolved
@@ -310,14 +310,8 @@
 
 config NUMA
 	bool "NUMA support"
-<<<<<<< HEAD
 	depends on !FLATMEM
-=======
-	depends on !IA64_HP_SIM && !FLATMEM
-	default y if IA64_SGI_SN2
-	select ACPI_NUMA if ACPI
 	select SMP
->>>>>>> 563c4f85
 	help
 	  Say Y to compile the kernel to support NUMA (Non-Uniform Memory
 	  Access).  This option is for configuring high-end multiprocessor
