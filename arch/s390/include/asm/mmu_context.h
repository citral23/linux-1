/*
 *  S390 version
 *
 *  Derived from "include/asm-i386/mmu_context.h"
 */

#ifndef __S390_MMU_CONTEXT_H
#define __S390_MMU_CONTEXT_H

#include <asm/pgalloc.h>
#include <linux/uaccess.h>
#include <linux/mm_types.h>
#include <asm/tlbflush.h>
#include <asm/ctl_reg.h>
#include <asm-generic/mm_hooks.h>

static inline int init_new_context(struct task_struct *tsk,
				   struct mm_struct *mm)
{
	spin_lock_init(&mm->context.lock);
	INIT_LIST_HEAD(&mm->context.pgtable_list);
	INIT_LIST_HEAD(&mm->context.gmap_list);
	cpumask_clear(&mm->context.cpu_attach_mask);
	atomic_set(&mm->context.flush_count, 0);
	mm->context.gmap_asce = 0;
	mm->context.flush_mm = 0;
#ifdef CONFIG_PGSTE
	mm->context.alloc_pgste = page_table_allocate_pgste ||
		test_thread_flag(TIF_PGSTE) ||
		current->mm->context.alloc_pgste;
	mm->context.has_pgste = 0;
	mm->context.use_skey = 0;
	mm->context.use_cmma = 0;
#endif
	switch (mm->context.asce_limit) {
	case _REGION2_SIZE:
		/*
		 * forked 3-level task, fall through to set new asce with new
		 * mm->pgd
		 */
	case 0:
		/* context created by exec, set asce limit to 4TB */
		mm->context.asce_limit = STACK_TOP_MAX;
		mm->context.asce = __pa(mm->pgd) | _ASCE_TABLE_LENGTH |
				   _ASCE_USER_BITS | _ASCE_TYPE_REGION3;
		break;
	case -PAGE_SIZE:
		/* forked 5-level task, set new asce with new_mm->pgd */
		mm->context.asce = __pa(mm->pgd) | _ASCE_TABLE_LENGTH |
			_ASCE_USER_BITS | _ASCE_TYPE_REGION1;
		break;
<<<<<<< HEAD
	case 1UL << 53:
=======
	case _REGION1_SIZE:
>>>>>>> bb176f67
		/* forked 4-level task, set new asce with new mm->pgd */
		mm->context.asce = __pa(mm->pgd) | _ASCE_TABLE_LENGTH |
				   _ASCE_USER_BITS | _ASCE_TYPE_REGION2;
		break;
	case _REGION3_SIZE:
		/* forked 2-level compat task, set new asce with new mm->pgd */
		mm->context.asce = __pa(mm->pgd) | _ASCE_TABLE_LENGTH |
				   _ASCE_USER_BITS | _ASCE_TYPE_SEGMENT;
		/* pgd_alloc() did not increase mm->nr_pmds */
		mm_inc_nr_pmds(mm);
	}
	crst_table_init((unsigned long *) mm->pgd, pgd_entry_type(mm));
	return 0;
}

#define destroy_context(mm)             do { } while (0)

static inline void set_user_asce(struct mm_struct *mm)
{
	S390_lowcore.user_asce = mm->context.asce;
	if (current->thread.mm_segment.ar4)
		__ctl_load(S390_lowcore.user_asce, 7, 7);
	set_cpu_flag(CIF_ASCE_PRIMARY);
}

static inline void clear_user_asce(void)
{
	S390_lowcore.user_asce = S390_lowcore.kernel_asce;

	__ctl_load(S390_lowcore.user_asce, 1, 1);
	__ctl_load(S390_lowcore.user_asce, 7, 7);
}

static inline void load_kernel_asce(void)
{
	unsigned long asce;

	__ctl_store(asce, 1, 1);
	if (asce != S390_lowcore.kernel_asce)
		__ctl_load(S390_lowcore.kernel_asce, 1, 1);
	set_cpu_flag(CIF_ASCE_PRIMARY);
}

static inline void switch_mm(struct mm_struct *prev, struct mm_struct *next,
			     struct task_struct *tsk)
{
	int cpu = smp_processor_id();

	S390_lowcore.user_asce = next->context.asce;
	if (prev == next)
		return;
	cpumask_set_cpu(cpu, &next->context.cpu_attach_mask);
	/* Clear old ASCE by loading the kernel ASCE. */
	__ctl_load(S390_lowcore.kernel_asce, 1, 1);
	__ctl_load(S390_lowcore.kernel_asce, 7, 7);
	cpumask_clear_cpu(cpu, &prev->context.cpu_attach_mask);
}

#define finish_arch_post_lock_switch finish_arch_post_lock_switch
static inline void finish_arch_post_lock_switch(void)
{
	struct task_struct *tsk = current;
	struct mm_struct *mm = tsk->mm;

	load_kernel_asce();
	if (mm) {
		preempt_disable();
		while (atomic_read(&mm->context.flush_count))
			cpu_relax();
		cpumask_set_cpu(smp_processor_id(), mm_cpumask(mm));
		__tlb_flush_mm_lazy(mm);
		preempt_enable();
	}
	set_fs(current->thread.mm_segment);
}

#define enter_lazy_tlb(mm,tsk)	do { } while (0)
#define deactivate_mm(tsk,mm)	do { } while (0)

static inline void activate_mm(struct mm_struct *prev,
                               struct mm_struct *next)
{
	switch_mm(prev, next, current);
	cpumask_set_cpu(smp_processor_id(), mm_cpumask(next));
	set_user_asce(next);
}

#endif /* __S390_MMU_CONTEXT_H */<|MERGE_RESOLUTION|>--- conflicted
+++ resolved
@@ -49,11 +49,7 @@
 		mm->context.asce = __pa(mm->pgd) | _ASCE_TABLE_LENGTH |
 			_ASCE_USER_BITS | _ASCE_TYPE_REGION1;
 		break;
-<<<<<<< HEAD
-	case 1UL << 53:
-=======
 	case _REGION1_SIZE:
->>>>>>> bb176f67
 		/* forked 4-level task, set new asce with new mm->pgd */
 		mm->context.asce = __pa(mm->pgd) | _ASCE_TABLE_LENGTH |
 				   _ASCE_USER_BITS | _ASCE_TYPE_REGION2;
