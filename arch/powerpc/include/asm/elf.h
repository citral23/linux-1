--- conflicted
+++ resolved
@@ -8,10 +8,7 @@
 #endif
 
 #include <linux/types.h>
-<<<<<<< HEAD
-=======
-
->>>>>>> dfbbe89e
+
 #include <asm/ptrace.h>
 #include <asm/cputable.h>
 #include <asm/auxvec.h>
