--- conflicted
+++ resolved
@@ -10,10 +10,7 @@
  */
 
 #include "skeleton.dtsi"
-<<<<<<< HEAD
-=======
 #include <dt-bindings/dma/at91.h>
->>>>>>> 9686bb66
 #include <dt-bindings/pinctrl/at91.h>
 #include <dt-bindings/interrupt-controller/irq.h>
 #include <dt-bindings/gpio/gpio.h>
@@ -349,8 +346,6 @@
 							<AT91_PIOB 14 AT91_PERIPH_A AT91_PINCTRL_NONE	/* PB14 periph A SPI1_MISO pin */
 							 AT91_PIOB 15 AT91_PERIPH_A AT91_PINCTRL_NONE	/* PB15 periph A SPI1_MOSI pin */
 							 AT91_PIOB 16 AT91_PERIPH_A AT91_PINCTRL_NONE>;	/* PB16 periph A SPI1_SPCK pin */
-<<<<<<< HEAD
-=======
 					};
 				};
 
@@ -427,7 +422,6 @@
 
 					pinctrl_tcb1_tiob2: tcb1_tiob2-0 {
 						atmel,pins = <AT91_PIOD 8 AT91_PERIPH_B AT91_PINCTRL_NONE>;
->>>>>>> 9686bb66
 					};
 				};
 
@@ -624,11 +618,7 @@
 				compatible = "atmel,hsmci";
 				reg = <0xfff80000 0x600>;
 				interrupts = <11 IRQ_TYPE_LEVEL_HIGH 0>;
-<<<<<<< HEAD
-				dmas = <&dma 1 0>;
-=======
 				dmas = <&dma 1 AT91_DMA_CFG_PER_ID(0)>;
->>>>>>> 9686bb66
 				dma-names = "rxtx";
 				#address-cells = <1>;
 				#size-cells = <0>;
@@ -639,11 +629,7 @@
 				compatible = "atmel,hsmci";
 				reg = <0xfffd0000 0x600>;
 				interrupts = <29 IRQ_TYPE_LEVEL_HIGH 0>;
-<<<<<<< HEAD
-				dmas = <&dma 1 13>;
-=======
 				dmas = <&dma 1 AT91_DMA_CFG_PER_ID(13)>;
->>>>>>> 9686bb66
 				dma-names = "rxtx";
 				#address-cells = <1>;
 				#size-cells = <0>;
