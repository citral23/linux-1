--- conflicted
+++ resolved
@@ -433,11 +433,8 @@
 	select GPIO_IXP4XX
 	select GPIOLIB
 	select HAVE_PCI
-<<<<<<< HEAD
-=======
 	select IXP4XX_IRQ
 	select IXP4XX_TIMER
->>>>>>> 0ecfebd2
 	select NEED_MACH_IO_H
 	select USB_EHCI_BIG_ENDIAN_DESC
 	select USB_EHCI_BIG_ENDIAN_MMIO
@@ -903,11 +900,6 @@
 config PLAT_VERSATILE
 	bool
 
-<<<<<<< HEAD
-source "arch/arm/firmware/Kconfig"
-
-=======
->>>>>>> 0ecfebd2
 source "arch/arm/mm/Kconfig"
 
 config IWMMXT
