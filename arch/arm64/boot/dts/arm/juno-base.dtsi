// SPDX-License-Identifier: GPL-2.0
#include "juno-clocks.dtsi"
#include "juno-motherboard.dtsi"

/ {
	/*
	 *  Devices shared by all Juno boards
	 */

	memtimer: timer@2a810000 {
		compatible = "arm,armv7-timer-mem";
		reg = <0x0 0x2a810000 0x0 0x10000>;
		clock-frequency = <50000000>;
		#address-cells = <1>;
		#size-cells = <1>;
		ranges = <0 0x0 0x2a820000 0x20000>;
		status = "disabled";
		frame@2a830000 {
			frame-number = <1>;
			interrupts = <GIC_SPI 60 IRQ_TYPE_LEVEL_HIGH>;
			reg = <0x10000 0x10000>;
		};
	};

	mailbox: mhu@2b1f0000 {
		compatible = "arm,mhu", "arm,primecell";
		reg = <0x0 0x2b1f0000 0x0 0x1000>;
		interrupts = <GIC_SPI 36 IRQ_TYPE_LEVEL_HIGH>,
			     <GIC_SPI 35 IRQ_TYPE_LEVEL_HIGH>,
			     <GIC_SPI 37 IRQ_TYPE_LEVEL_HIGH>;
		#mbox-cells = <1>;
		clocks = <&soc_refclk100mhz>;
		clock-names = "apb_pclk";
	};

	smmu_gpu: iommu@2b400000 {
		compatible = "arm,mmu-400", "arm,smmu-v1";
		reg = <0x0 0x2b400000 0x0 0x10000>;
		interrupts = <GIC_SPI 38 IRQ_TYPE_LEVEL_HIGH>,
			     <GIC_SPI 38 IRQ_TYPE_LEVEL_HIGH>;
		#iommu-cells = <1>;
		#global-interrupts = <1>;
		power-domains = <&scpi_devpd 1>;
		dma-coherent;
		status = "disabled";
	};

	smmu_pcie: iommu@2b500000 {
		compatible = "arm,mmu-401", "arm,smmu-v1";
		reg = <0x0 0x2b500000 0x0 0x10000>;
		interrupts = <GIC_SPI 40 IRQ_TYPE_LEVEL_HIGH>,
			     <GIC_SPI 40 IRQ_TYPE_LEVEL_HIGH>;
		#iommu-cells = <1>;
		#global-interrupts = <1>;
		dma-coherent;
		status = "disabled";
	};

	smmu_etr: iommu@2b600000 {
		compatible = "arm,mmu-401", "arm,smmu-v1";
		reg = <0x0 0x2b600000 0x0 0x10000>;
		interrupts = <GIC_SPI 42 IRQ_TYPE_LEVEL_HIGH>,
			     <GIC_SPI 42 IRQ_TYPE_LEVEL_HIGH>;
		#iommu-cells = <1>;
		#global-interrupts = <1>;
		dma-coherent;
		power-domains = <&scpi_devpd 0>;
	};

	gic: interrupt-controller@2c010000 {
		compatible = "arm,gic-400", "arm,cortex-a15-gic";
		reg = <0x0 0x2c010000 0 0x1000>,
		      <0x0 0x2c02f000 0 0x2000>,
		      <0x0 0x2c04f000 0 0x2000>,
		      <0x0 0x2c06f000 0 0x2000>;
		#address-cells = <1>;
		#interrupt-cells = <3>;
		#size-cells = <1>;
		interrupt-controller;
		interrupts = <GIC_PPI 9 (GIC_CPU_MASK_SIMPLE(6) | IRQ_TYPE_LEVEL_HIGH)>;
		ranges = <0 0 0x2c1c0000 0x40000>;

		v2m_0: v2m@0 {
			compatible = "arm,gic-v2m-frame";
			msi-controller;
			reg = <0 0x10000>;
		};

		v2m@10000 {
			compatible = "arm,gic-v2m-frame";
			msi-controller;
			reg = <0x10000 0x10000>;
		};

		v2m@20000 {
			compatible = "arm,gic-v2m-frame";
			msi-controller;
			reg = <0x20000 0x10000>;
		};

		v2m@30000 {
			compatible = "arm,gic-v2m-frame";
			msi-controller;
			reg = <0x30000 0x10000>;
		};
	};

	timer {
		compatible = "arm,armv8-timer";
		interrupts = <GIC_PPI 13 (GIC_CPU_MASK_SIMPLE(6) | IRQ_TYPE_LEVEL_LOW)>,
			     <GIC_PPI 14 (GIC_CPU_MASK_SIMPLE(6) | IRQ_TYPE_LEVEL_LOW)>,
			     <GIC_PPI 11 (GIC_CPU_MASK_SIMPLE(6) | IRQ_TYPE_LEVEL_LOW)>,
			     <GIC_PPI 10 (GIC_CPU_MASK_SIMPLE(6) | IRQ_TYPE_LEVEL_LOW)>;
	};

	/*
	 * Juno TRMs specify the size for these coresight components as 64K.
	 * The actual size is just 4K though 64K is reserved. Access to the
	 * unmapped reserved region results in a DECERR response.
	 */
	etf_sys0: etf@20010000 { /* etf0 */
		compatible = "arm,coresight-tmc", "arm,primecell";
		reg = <0 0x20010000 0 0x1000>;

		clocks = <&soc_smc50mhz>;
		clock-names = "apb_pclk";
		power-domains = <&scpi_devpd 0>;

		in-ports {
			port {
				etf0_in_port: endpoint {
					remote-endpoint = <&main_funnel_out_port>;
				};
			};
		};

		out-ports {
			port {
				etf0_out_port: endpoint {
				};
			};
		};
	};

	tpiu_sys: tpiu@20030000 {
		compatible = "arm,coresight-tpiu", "arm,primecell";
		reg = <0 0x20030000 0 0x1000>;

		clocks = <&soc_smc50mhz>;
		clock-names = "apb_pclk";
		power-domains = <&scpi_devpd 0>;
		in-ports {
			port {
				tpiu_in_port: endpoint {
					remote-endpoint = <&replicator_out_port0>;
				};
			};
		};
	};

	/* main funnel on Juno r0, cssys0 funnel on Juno r1/r2 as per TRM*/
	main_funnel: funnel@20040000 {
		compatible = "arm,coresight-dynamic-funnel", "arm,primecell";
		reg = <0 0x20040000 0 0x1000>;

		clocks = <&soc_smc50mhz>;
		clock-names = "apb_pclk";
		power-domains = <&scpi_devpd 0>;

		out-ports {
			port {
				main_funnel_out_port: endpoint {
					remote-endpoint = <&etf0_in_port>;
				};
			};
		};

		main_funnel_in_ports: in-ports {
			#address-cells = <1>;
			#size-cells = <0>;

			port@0 {
				reg = <0>;
				main_funnel_in_port0: endpoint {
					remote-endpoint = <&cluster0_funnel_out_port>;
				};
			};

			port@1 {
				reg = <1>;
				main_funnel_in_port1: endpoint {
					remote-endpoint = <&cluster1_funnel_out_port>;
				};
			};
		};
	};

	etr_sys: etr@20070000 {
		compatible = "arm,coresight-tmc", "arm,primecell";
		reg = <0 0x20070000 0 0x1000>;
		iommus = <&smmu_etr 0>;

		clocks = <&soc_smc50mhz>;
		clock-names = "apb_pclk";
		power-domains = <&scpi_devpd 0>;
		arm,scatter-gather;
		in-ports {
			port {
				etr_in_port: endpoint {
					remote-endpoint = <&replicator_out_port1>;
				};
			};
		};
	};

	stm_sys: stm@20100000 {
		compatible = "arm,coresight-stm", "arm,primecell";
		reg = <0 0x20100000 0 0x1000>,
		      <0 0x28000000 0 0x1000000>;
		reg-names = "stm-base", "stm-stimulus-base";

		clocks = <&soc_smc50mhz>;
		clock-names = "apb_pclk";
		power-domains = <&scpi_devpd 0>;
		out-ports {
			port {
				stm_out_port: endpoint {
				};
			};
		};
	};

	replicator@20120000 {
		compatible = "arm,coresight-dynamic-replicator", "arm,primecell";
		reg = <0 0x20120000 0 0x1000>;

		clocks = <&soc_smc50mhz>;
		clock-names = "apb_pclk";
		power-domains = <&scpi_devpd 0>;

		out-ports {
			#address-cells = <1>;
			#size-cells = <0>;

			/* replicator output ports */
			port@0 {
				reg = <0>;
				replicator_out_port0: endpoint {
					remote-endpoint = <&tpiu_in_port>;
				};
			};

			port@1 {
				reg = <1>;
				replicator_out_port1: endpoint {
					remote-endpoint = <&etr_in_port>;
				};
			};
		};
		in-ports {
			port {
				replicator_in_port0: endpoint {
				};
			};
		};
	};

	cpu_debug0: cpu-debug@22010000 {
		compatible = "arm,coresight-cpu-debug", "arm,primecell";
		reg = <0x0 0x22010000 0x0 0x1000>;

		clocks = <&soc_smc50mhz>;
		clock-names = "apb_pclk";
		power-domains = <&scpi_devpd 0>;
	};

	etm0: etm@22040000 {
		compatible = "arm,coresight-etm4x", "arm,primecell";
		reg = <0 0x22040000 0 0x1000>;

		clocks = <&soc_smc50mhz>;
		clock-names = "apb_pclk";
		power-domains = <&scpi_devpd 0>;
		out-ports {
			port {
				cluster0_etm0_out_port: endpoint {
					remote-endpoint = <&cluster0_funnel_in_port0>;
				};
			};
		};
	};

	cti0: cti@22020000 {
		compatible = "arm,coresight-cti-v8-arch", "arm,coresight-cti",
			     "arm,primecell";
		reg = <0 0x22020000 0 0x1000>;

		clocks = <&soc_smc50mhz>;
		clock-names = "apb_pclk";
		power-domains = <&scpi_devpd 0>;

		arm,cs-dev-assoc = <&etm0>;
	};

	funnel@220c0000 { /* cluster0 funnel */
		compatible = "arm,coresight-dynamic-funnel", "arm,primecell";
		reg = <0 0x220c0000 0 0x1000>;

		clocks = <&soc_smc50mhz>;
		clock-names = "apb_pclk";
		power-domains = <&scpi_devpd 0>;
		out-ports {
			port {
				cluster0_funnel_out_port: endpoint {
					remote-endpoint = <&main_funnel_in_port0>;
				};
			};
		};

		in-ports {
			#address-cells = <1>;
			#size-cells = <0>;

			port@0 {
				reg = <0>;
				cluster0_funnel_in_port0: endpoint {
					remote-endpoint = <&cluster0_etm0_out_port>;
				};
			};

			port@1 {
				reg = <1>;
				cluster0_funnel_in_port1: endpoint {
					remote-endpoint = <&cluster0_etm1_out_port>;
				};
			};
		};
	};

	cpu_debug1: cpu-debug@22110000 {
		compatible = "arm,coresight-cpu-debug", "arm,primecell";
		reg = <0x0 0x22110000 0x0 0x1000>;

		clocks = <&soc_smc50mhz>;
		clock-names = "apb_pclk";
		power-domains = <&scpi_devpd 0>;
	};

	etm1: etm@22140000 {
		compatible = "arm,coresight-etm4x", "arm,primecell";
		reg = <0 0x22140000 0 0x1000>;

		clocks = <&soc_smc50mhz>;
		clock-names = "apb_pclk";
		power-domains = <&scpi_devpd 0>;
		out-ports {
			port {
				cluster0_etm1_out_port: endpoint {
					remote-endpoint = <&cluster0_funnel_in_port1>;
				};
			};
		};
	};

	cti1: cti@22120000 {
		compatible = "arm,coresight-cti-v8-arch", "arm,coresight-cti",
			     "arm,primecell";
		reg = <0 0x22120000 0 0x1000>;

		clocks = <&soc_smc50mhz>;
		clock-names = "apb_pclk";
		power-domains = <&scpi_devpd 0>;

		arm,cs-dev-assoc = <&etm1>;
	};

	cpu_debug2: cpu-debug@23010000 {
		compatible = "arm,coresight-cpu-debug", "arm,primecell";
		reg = <0x0 0x23010000 0x0 0x1000>;

		clocks = <&soc_smc50mhz>;
		clock-names = "apb_pclk";
		power-domains = <&scpi_devpd 0>;
	};

	etm2: etm@23040000 {
		compatible = "arm,coresight-etm4x", "arm,primecell";
		reg = <0 0x23040000 0 0x1000>;

		clocks = <&soc_smc50mhz>;
		clock-names = "apb_pclk";
		power-domains = <&scpi_devpd 0>;
		out-ports {
			port {
				cluster1_etm0_out_port: endpoint {
					remote-endpoint = <&cluster1_funnel_in_port0>;
				};
			};
		};
	};

	cti2: cti@23020000 {
		compatible = "arm,coresight-cti-v8-arch", "arm,coresight-cti",
			     "arm,primecell";
		reg = <0 0x23020000 0 0x1000>;

		clocks = <&soc_smc50mhz>;
		clock-names = "apb_pclk";
		power-domains = <&scpi_devpd 0>;

		arm,cs-dev-assoc = <&etm2>;
	};

	funnel@230c0000 { /* cluster1 funnel */
		compatible = "arm,coresight-dynamic-funnel", "arm,primecell";
		reg = <0 0x230c0000 0 0x1000>;

		clocks = <&soc_smc50mhz>;
		clock-names = "apb_pclk";
		power-domains = <&scpi_devpd 0>;
		out-ports {
			port {
				cluster1_funnel_out_port: endpoint {
					remote-endpoint = <&main_funnel_in_port1>;
				};
			};
		};

		in-ports {
			#address-cells = <1>;
			#size-cells = <0>;

			port@0 {
				reg = <0>;
				cluster1_funnel_in_port0: endpoint {
					remote-endpoint = <&cluster1_etm0_out_port>;
				};
			};

			port@1 {
				reg = <1>;
				cluster1_funnel_in_port1: endpoint {
					remote-endpoint = <&cluster1_etm1_out_port>;
				};
			};
			port@2 {
				reg = <2>;
				cluster1_funnel_in_port2: endpoint {
					remote-endpoint = <&cluster1_etm2_out_port>;
				};
			};
			port@3 {
				reg = <3>;
				cluster1_funnel_in_port3: endpoint {
					remote-endpoint = <&cluster1_etm3_out_port>;
				};
			};
		};
	};

	cpu_debug3: cpu-debug@23110000 {
		compatible = "arm,coresight-cpu-debug", "arm,primecell";
		reg = <0x0 0x23110000 0x0 0x1000>;

		clocks = <&soc_smc50mhz>;
		clock-names = "apb_pclk";
		power-domains = <&scpi_devpd 0>;
	};

	etm3: etm@23140000 {
		compatible = "arm,coresight-etm4x", "arm,primecell";
		reg = <0 0x23140000 0 0x1000>;

		clocks = <&soc_smc50mhz>;
		clock-names = "apb_pclk";
		power-domains = <&scpi_devpd 0>;
		out-ports {
			port {
				cluster1_etm1_out_port: endpoint {
					remote-endpoint = <&cluster1_funnel_in_port1>;
				};
			};
		};
	};

	cti3: cti@23120000 {
		compatible = "arm,coresight-cti-v8-arch", "arm,coresight-cti",
			     "arm,primecell";
		reg = <0 0x23120000 0 0x1000>;

		clocks = <&soc_smc50mhz>;
		clock-names = "apb_pclk";
		power-domains = <&scpi_devpd 0>;

		arm,cs-dev-assoc = <&etm3>;
	};

	cpu_debug4: cpu-debug@23210000 {
		compatible = "arm,coresight-cpu-debug", "arm,primecell";
		reg = <0x0 0x23210000 0x0 0x1000>;

		clocks = <&soc_smc50mhz>;
		clock-names = "apb_pclk";
		power-domains = <&scpi_devpd 0>;
	};

	etm4: etm@23240000 {
		compatible = "arm,coresight-etm4x", "arm,primecell";
		reg = <0 0x23240000 0 0x1000>;

		clocks = <&soc_smc50mhz>;
		clock-names = "apb_pclk";
		power-domains = <&scpi_devpd 0>;
		out-ports {
			port {
				cluster1_etm2_out_port: endpoint {
					remote-endpoint = <&cluster1_funnel_in_port2>;
				};
			};
		};
	};

	cti4: cti@23220000 {
		compatible = "arm,coresight-cti-v8-arch", "arm,coresight-cti",
			     "arm,primecell";
		reg = <0 0x23220000 0 0x1000>;

		clocks = <&soc_smc50mhz>;
		clock-names = "apb_pclk";
		power-domains = <&scpi_devpd 0>;

		arm,cs-dev-assoc = <&etm4>;
	};

	cpu_debug5: cpu-debug@23310000 {
		compatible = "arm,coresight-cpu-debug", "arm,primecell";
		reg = <0x0 0x23310000 0x0 0x1000>;

		clocks = <&soc_smc50mhz>;
		clock-names = "apb_pclk";
		power-domains = <&scpi_devpd 0>;
	};

	etm5: etm@23340000 {
		compatible = "arm,coresight-etm4x", "arm,primecell";
		reg = <0 0x23340000 0 0x1000>;

		clocks = <&soc_smc50mhz>;
		clock-names = "apb_pclk";
		power-domains = <&scpi_devpd 0>;
		out-ports {
			port {
				cluster1_etm3_out_port: endpoint {
					remote-endpoint = <&cluster1_funnel_in_port3>;
				};
			};
		};
	};

	cti5: cti@23320000 {
		compatible = "arm,coresight-cti-v8-arch", "arm,coresight-cti",
			     "arm,primecell";
		reg = <0 0x23320000 0 0x1000>;

		clocks = <&soc_smc50mhz>;
		clock-names = "apb_pclk";
		power-domains = <&scpi_devpd 0>;

		arm,cs-dev-assoc = <&etm5>;
	};

	cti_sys0: cti@20020000 { /* sys_cti_0 */
		compatible = "arm,coresight-cti", "arm,primecell";
		reg = <0 0x20020000 0 0x1000>;

		clocks = <&soc_smc50mhz>;
		clock-names = "apb_pclk";
		power-domains = <&scpi_devpd 0>;

		#address-cells = <1>;
		#size-cells = <0>;

		trig-conns@0 {
			reg = <0>;
			arm,trig-in-sigs = <2 3>;
			arm,trig-in-types = <SNK_FULL SNK_ACQCOMP>;
			arm,trig-out-sigs = <0 1>;
			arm,trig-out-types = <SNK_FLUSHIN SNK_TRIGIN>;
			arm,cs-dev-assoc = <&etr_sys>;
		};

		trig-conns@1 {
			reg = <1>;
			arm,trig-in-sigs = <0 1>;
			arm,trig-in-types = <SNK_FULL SNK_ACQCOMP>;
			arm,trig-out-sigs = <7 6>;
			arm,trig-out-types = <SNK_FLUSHIN SNK_TRIGIN>;
			arm,cs-dev-assoc = <&etf_sys0>;
		};

		trig-conns@2 {
			reg = <2>;
			arm,trig-in-sigs = <4 5 6 7>;
			arm,trig-in-types = <STM_TOUT_SPTE STM_TOUT_SW
					   STM_TOUT_HETE STM_ASYNCOUT>;
			arm,trig-out-sigs = <4 5>;
			arm,trig-out-types = <STM_HWEVENT STM_HWEVENT>;
			arm,cs-dev-assoc = <&stm_sys>;
		};

		trig-conns@3 {
			reg = <3>;
			arm,trig-out-sigs = <2 3>;
			arm,trig-out-types = <SNK_FLUSHIN SNK_TRIGIN>;
			arm,cs-dev-assoc = <&tpiu_sys>;
		};
	};

	cti_sys1: cti@20110000 { /* sys_cti_1 */
		compatible = "arm,coresight-cti", "arm,primecell";
		reg = <0 0x20110000 0 0x1000>;

		clocks = <&soc_smc50mhz>;
		clock-names = "apb_pclk";
		power-domains = <&scpi_devpd 0>;

		#address-cells = <1>;
		#size-cells = <0>;

		trig-conns@0 {
			reg = <0>;
			arm,trig-in-sigs = <0>;
			arm,trig-in-types = <GEN_INTREQ>;
			arm,trig-out-sigs = <0>;
			arm,trig-out-types = <GEN_HALTREQ>;
			arm,trig-conn-name = "sys_profiler";
		};

		trig-conns@1 {
			reg = <1>;
			arm,trig-out-sigs = <2 3>;
			arm,trig-out-types = <GEN_HALTREQ GEN_RESTARTREQ>;
			arm,trig-conn-name = "watchdog";
		};

		trig-conns@2 {
			reg = <2>;
			arm,trig-out-sigs = <1 6>;
			arm,trig-out-types = <GEN_HALTREQ GEN_RESTARTREQ>;
			arm,trig-conn-name = "g_counter";
		};
	};

	gpu: gpu@2d000000 {
		compatible = "arm,juno-mali", "arm,mali-t624";
		reg = <0 0x2d000000 0 0x10000>;
		interrupts = <GIC_SPI 33 IRQ_TYPE_LEVEL_HIGH>,
			     <GIC_SPI 34 IRQ_TYPE_LEVEL_HIGH>,
			     <GIC_SPI 32 IRQ_TYPE_LEVEL_HIGH>;
		interrupt-names = "job", "mmu", "gpu";
		clocks = <&scpi_dvfs 2>;
		power-domains = <&scpi_devpd 1>;
		dma-coherent;
		/* The SMMU is only really of interest to bare-metal hypervisors */
		/* iommus = <&smmu_gpu 0>; */
		status = "disabled";
	};

	sram: sram@2e000000 {
		compatible = "arm,juno-sram-ns", "mmio-sram";
		reg = <0x0 0x2e000000 0x0 0x8000>;

		#address-cells = <1>;
		#size-cells = <1>;
		ranges = <0 0x0 0x2e000000 0x8000>;

		cpu_scp_lpri: scp-sram@0 {
			compatible = "arm,juno-scp-shmem";
			reg = <0x0 0x200>;
		};

		cpu_scp_hpri: scp-sram@200 {
			compatible = "arm,juno-scp-shmem";
			reg = <0x200 0x200>;
		};
	};

	pcie_ctlr: pcie@40000000 {
		compatible = "arm,juno-r1-pcie", "plda,xpressrich3-axi", "pci-host-ecam-generic";
		device_type = "pci";
		reg = <0 0x40000000 0 0x10000000>;	/* ECAM config space */
		bus-range = <0 255>;
		linux,pci-domain = <0>;
		#address-cells = <3>;
		#size-cells = <2>;
		dma-coherent;
		ranges = <0x01000000 0x00 0x00000000 0x00 0x5f800000 0x0 0x00800000>,
			 <0x02000000 0x00 0x50000000 0x00 0x50000000 0x0 0x08000000>,
			 <0x42000000 0x40 0x00000000 0x40 0x00000000 0x1 0x00000000>;
		/* Standard AXI Translation entries as programmed by EDK2 */
		dma-ranges = <0x02000000 0x0 0x80000000 0x0 0x80000000 0x0 0x80000000>,
			     <0x43000000 0x8 0x00000000 0x8 0x00000000 0x2 0x00000000>;
		#interrupt-cells = <1>;
		interrupt-map-mask = <0 0 0 7>;
		interrupt-map = <0 0 0 1 &gic 0 GIC_SPI 136 IRQ_TYPE_LEVEL_HIGH>,
				<0 0 0 2 &gic 0 GIC_SPI 137 IRQ_TYPE_LEVEL_HIGH>,
				<0 0 0 3 &gic 0 GIC_SPI 138 IRQ_TYPE_LEVEL_HIGH>,
				<0 0 0 4 &gic 0 GIC_SPI 139 IRQ_TYPE_LEVEL_HIGH>;
		msi-parent = <&v2m_0>;
		status = "disabled";
		iommu-map-mask = <0x0>;	/* RC has no means to output PCI RID */
		iommu-map = <0x0 &smmu_pcie 0x0 0x1>;
	};

	scpi {
		compatible = "arm,scpi";
		mboxes = <&mailbox 1>;
		shmem = <&cpu_scp_hpri>;

		clocks {
			compatible = "arm,scpi-clocks";

			scpi_dvfs: clocks-0 {
				compatible = "arm,scpi-dvfs-clocks";
				#clock-cells = <1>;
				clock-indices = <0>, <1>, <2>;
				clock-output-names = "atlclk", "aplclk","gpuclk";
			};
			scpi_clk: clocks-1 {
				compatible = "arm,scpi-variable-clocks";
				#clock-cells = <1>;
				clock-indices = <3>;
				clock-output-names = "pxlclk";
			};
		};

		scpi_devpd: power-controller {
			compatible = "arm,scpi-power-domains";
			num-domains = <2>;
			#power-domain-cells = <1>;
		};

		scpi_sensors0: sensors {
			compatible = "arm,scpi-sensors";
			#thermal-sensor-cells = <1>;
		};
	};

	thermal-zones {
		pmic-thermal {
			polling-delay = <1000>;
			polling-delay-passive = <100>;
			thermal-sensors = <&scpi_sensors0 0>;
			trips {
				pmic_crit0: trip0 {
					temperature = <90000>;
					hysteresis = <2000>;
					type = "critical";
				};
			};
		};

		soc-thermal {
			polling-delay = <1000>;
			polling-delay-passive = <100>;
			thermal-sensors = <&scpi_sensors0 3>;
			trips {
				soc_crit0: trip0 {
					temperature = <80000>;
					hysteresis = <2000>;
					type = "critical";
				};
			};
		};

<<<<<<< HEAD
		big_cluster_thermal_zone: big-cluster-thermal {
=======
		big_cluster_thermal_zone: big-cl-thermal {
>>>>>>> 0c383648
			polling-delay = <1000>;
			polling-delay-passive = <100>;
			thermal-sensors = <&scpi_sensors0 21>;
			status = "disabled";
		};

<<<<<<< HEAD
		little_cluster_thermal_zone: little-cluster-thermal {
=======
		little_cluster_thermal_zone: little-cl-thermal {
>>>>>>> 0c383648
			polling-delay = <1000>;
			polling-delay-passive = <100>;
			thermal-sensors = <&scpi_sensors0 22>;
			status = "disabled";
		};

		gpu0_thermal_zone: gpu0-thermal {
			polling-delay = <1000>;
			polling-delay-passive = <100>;
			thermal-sensors = <&scpi_sensors0 23>;
			status = "disabled";
		};

		gpu1_thermal_zone: gpu1-thermal {
			polling-delay = <1000>;
			polling-delay-passive = <100>;
			thermal-sensors = <&scpi_sensors0 24>;
			status = "disabled";
		};
	};

	smmu_dma: iommu@7fb00000 {
		compatible = "arm,mmu-401", "arm,smmu-v1";
		reg = <0x0 0x7fb00000 0x0 0x10000>;
		interrupts = <GIC_SPI 95 IRQ_TYPE_LEVEL_HIGH>,
			     <GIC_SPI 95 IRQ_TYPE_LEVEL_HIGH>;
		#iommu-cells = <1>;
		#global-interrupts = <1>;
		dma-coherent;
	};

	smmu_hdlcd1: iommu@7fb10000 {
		compatible = "arm,mmu-401", "arm,smmu-v1";
		reg = <0x0 0x7fb10000 0x0 0x10000>;
		interrupts = <GIC_SPI 99 IRQ_TYPE_LEVEL_HIGH>,
			     <GIC_SPI 99 IRQ_TYPE_LEVEL_HIGH>;
		#iommu-cells = <1>;
		#global-interrupts = <1>;
	};

	smmu_hdlcd0: iommu@7fb20000 {
		compatible = "arm,mmu-401", "arm,smmu-v1";
		reg = <0x0 0x7fb20000 0x0 0x10000>;
		interrupts = <GIC_SPI 97 IRQ_TYPE_LEVEL_HIGH>,
			     <GIC_SPI 97 IRQ_TYPE_LEVEL_HIGH>;
		#iommu-cells = <1>;
		#global-interrupts = <1>;
	};

	smmu_usb: iommu@7fb30000 {
		compatible = "arm,mmu-401", "arm,smmu-v1";
		reg = <0x0 0x7fb30000 0x0 0x10000>;
		interrupts = <GIC_SPI 101 IRQ_TYPE_LEVEL_HIGH>,
			     <GIC_SPI 101 IRQ_TYPE_LEVEL_HIGH>;
		#iommu-cells = <1>;
		#global-interrupts = <1>;
		dma-coherent;
	};

	dma-controller@7ff00000 {
		compatible = "arm,pl330", "arm,primecell";
		reg = <0x0 0x7ff00000 0 0x1000>;
		#dma-cells = <1>;
		interrupts = <GIC_SPI 88 IRQ_TYPE_LEVEL_HIGH>,
			     <GIC_SPI 89 IRQ_TYPE_LEVEL_HIGH>,
			     <GIC_SPI 90 IRQ_TYPE_LEVEL_HIGH>,
			     <GIC_SPI 91 IRQ_TYPE_LEVEL_HIGH>,
			     <GIC_SPI 92 IRQ_TYPE_LEVEL_HIGH>,
			     <GIC_SPI 108 IRQ_TYPE_LEVEL_HIGH>,
			     <GIC_SPI 109 IRQ_TYPE_LEVEL_HIGH>,
			     <GIC_SPI 110 IRQ_TYPE_LEVEL_HIGH>,
			     <GIC_SPI 111 IRQ_TYPE_LEVEL_HIGH>;
		iommus = <&smmu_dma 0>,
			 <&smmu_dma 1>,
			 <&smmu_dma 2>,
			 <&smmu_dma 3>,
			 <&smmu_dma 4>,
			 <&smmu_dma 5>,
			 <&smmu_dma 6>,
			 <&smmu_dma 7>,
			 <&smmu_dma 8>;
		clocks = <&soc_faxiclk>;
		clock-names = "apb_pclk";
	};

	hdlcd@7ff50000 {
		compatible = "arm,hdlcd";
		reg = <0 0x7ff50000 0 0x1000>;
		interrupts = <GIC_SPI 93 IRQ_TYPE_LEVEL_HIGH>;
		iommus = <&smmu_hdlcd1 0>;
		clocks = <&scpi_clk 3>;
		clock-names = "pxlclk";

		port {
			hdlcd1_output: endpoint {
				remote-endpoint = <&tda998x_1_input>;
			};
		};
	};

	hdlcd@7ff60000 {
		compatible = "arm,hdlcd";
		reg = <0 0x7ff60000 0 0x1000>;
		interrupts = <GIC_SPI 85 IRQ_TYPE_LEVEL_HIGH>;
		iommus = <&smmu_hdlcd0 0>;
		clocks = <&scpi_clk 3>;
		clock-names = "pxlclk";

		port {
			hdlcd0_output: endpoint {
				remote-endpoint = <&tda998x_0_input>;
			};
		};
	};

	soc_uart0: serial@7ff80000 {
		compatible = "arm,pl011", "arm,primecell";
		reg = <0x0 0x7ff80000 0x0 0x1000>;
		interrupts = <GIC_SPI 83 IRQ_TYPE_LEVEL_HIGH>;
		clocks = <&soc_uartclk>, <&soc_refclk100mhz>;
		clock-names = "uartclk", "apb_pclk";
	};

	i2c@7ffa0000 {
		compatible = "snps,designware-i2c";
		reg = <0x0 0x7ffa0000 0x0 0x1000>;
		#address-cells = <1>;
		#size-cells = <0>;
		interrupts = <GIC_SPI 104 IRQ_TYPE_LEVEL_HIGH>;
		clock-frequency = <400000>;
		i2c-sda-hold-time-ns = <500>;
		clocks = <&soc_smc50mhz>;

		hdmi-transmitter@70 {
			compatible = "nxp,tda998x";
			reg = <0x70>;
			port {
				tda998x_0_input: endpoint {
					remote-endpoint = <&hdlcd0_output>;
				};
			};
		};

		hdmi-transmitter@71 {
			compatible = "nxp,tda998x";
			reg = <0x71>;
			port {
				tda998x_1_input: endpoint {
					remote-endpoint = <&hdlcd1_output>;
				};
			};
		};
	};

	usb@7ffb0000 {
		compatible = "generic-ohci";
		reg = <0x0 0x7ffb0000 0x0 0x10000>;
		interrupts = <GIC_SPI 116 IRQ_TYPE_LEVEL_HIGH>;
		iommus = <&smmu_usb 0>;
		clocks = <&soc_usb48mhz>;
	};

	usb@7ffc0000 {
		compatible = "generic-ehci";
		reg = <0x0 0x7ffc0000 0x0 0x10000>;
		interrupts = <GIC_SPI 117 IRQ_TYPE_LEVEL_HIGH>;
		iommus = <&smmu_usb 0>;
		clocks = <&soc_usb48mhz>;
	};

	memory-controller@7ffd0000 {
		compatible = "arm,pl354", "arm,primecell";
		reg = <0 0x7ffd0000 0 0x1000>;
		interrupts = <GIC_SPI 86 IRQ_TYPE_LEVEL_HIGH>,
			     <GIC_SPI 87 IRQ_TYPE_LEVEL_HIGH>;
		clocks = <&soc_smc50mhz>;
		clock-names = "apb_pclk";
	};

	memory@80000000 {
		device_type = "memory";
		/* last 16MB of the first memory area is reserved for secure world use by firmware */
		reg = <0x00000000 0x80000000 0x0 0x7f000000>,
		      <0x00000008 0x80000000 0x1 0x80000000>;
	};

	bus@8000000 {
		#interrupt-cells = <1>;
		interrupt-map-mask = <0 0 15>;
		interrupt-map = <0 0  0 &gic 0 GIC_SPI  68 IRQ_TYPE_LEVEL_HIGH>,
				<0 0  1 &gic 0 GIC_SPI  69 IRQ_TYPE_LEVEL_HIGH>,
				<0 0  2 &gic 0 GIC_SPI  70 IRQ_TYPE_LEVEL_HIGH>,
				<0 0  3 &gic 0 GIC_SPI 160 IRQ_TYPE_LEVEL_HIGH>,
				<0 0  4 &gic 0 GIC_SPI 161 IRQ_TYPE_LEVEL_HIGH>,
				<0 0  5 &gic 0 GIC_SPI 162 IRQ_TYPE_LEVEL_HIGH>,
				<0 0  6 &gic 0 GIC_SPI 163 IRQ_TYPE_LEVEL_HIGH>,
				<0 0  7 &gic 0 GIC_SPI 164 IRQ_TYPE_LEVEL_HIGH>,
				<0 0  8 &gic 0 GIC_SPI 165 IRQ_TYPE_LEVEL_HIGH>,
				<0 0  9 &gic 0 GIC_SPI 166 IRQ_TYPE_LEVEL_HIGH>,
				<0 0 10 &gic 0 GIC_SPI 167 IRQ_TYPE_LEVEL_HIGH>,
				<0 0 11 &gic 0 GIC_SPI 168 IRQ_TYPE_LEVEL_HIGH>,
				<0 0 12 &gic 0 GIC_SPI 169 IRQ_TYPE_LEVEL_HIGH>;
	};

	site2: tlx-bus@60000000 {
		compatible = "simple-bus";
		#address-cells = <1>;
		#size-cells = <1>;
		ranges = <0 0 0x60000000 0x10000000>;
		#interrupt-cells = <1>;
		interrupt-map-mask = <0 0>;
		interrupt-map = <0 0 &gic 0 GIC_SPI 168 IRQ_TYPE_LEVEL_HIGH>;
	};
};<|MERGE_RESOLUTION|>--- conflicted
+++ resolved
@@ -773,22 +773,14 @@
 			};
 		};
 
-<<<<<<< HEAD
-		big_cluster_thermal_zone: big-cluster-thermal {
-=======
 		big_cluster_thermal_zone: big-cl-thermal {
->>>>>>> 0c383648
 			polling-delay = <1000>;
 			polling-delay-passive = <100>;
 			thermal-sensors = <&scpi_sensors0 21>;
 			status = "disabled";
 		};
 
-<<<<<<< HEAD
-		little_cluster_thermal_zone: little-cluster-thermal {
-=======
 		little_cluster_thermal_zone: little-cl-thermal {
->>>>>>> 0c383648
 			polling-delay = <1000>;
 			polling-delay-passive = <100>;
 			thermal-sensors = <&scpi_sensors0 22>;
