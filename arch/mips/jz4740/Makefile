--- conflicted
+++ resolved
@@ -5,11 +5,7 @@
 
 # Object file lists.
 
-<<<<<<< HEAD
-obj-y += prom.o time.o reset.o setup.o platform.o
-=======
-obj-y += prom.o time.o reset.o setup.o timer.o
->>>>>>> a03bd902
+obj-y += prom.o time.o reset.o setup.o
 
 CFLAGS_setup.o = -I$(src)/../../../scripts/dtc/libfdt
 
