// SPDX-License-Identifier: GPL-2.0-only
/*
 * KVM Microsoft Hyper-V emulation
 *
 * derived from arch/x86/kvm/x86.c
 *
 * Copyright (C) 2006 Qumranet, Inc.
 * Copyright (C) 2008 Qumranet, Inc.
 * Copyright IBM Corporation, 2008
 * Copyright 2010 Red Hat, Inc. and/or its affiliates.
 * Copyright (C) 2015 Andrey Smetanin <asmetanin@virtuozzo.com>
 *
 * Authors:
 *   Avi Kivity   <avi@qumranet.com>
 *   Yaniv Kamay  <yaniv@qumranet.com>
 *   Amit Shah    <amit.shah@qumranet.com>
 *   Ben-Ami Yassour <benami@il.ibm.com>
 *   Andrey Smetanin <asmetanin@virtuozzo.com>
 */

#include "x86.h"
#include "lapic.h"
#include "ioapic.h"
#include "cpuid.h"
#include "hyperv.h"
#include "xen.h"

#include <linux/cpu.h>
#include <linux/kvm_host.h>
#include <linux/highmem.h>
#include <linux/sched/cputime.h>
#include <linux/eventfd.h>

#include <asm/apicdef.h>
#include <trace/events/kvm.h>

#include "trace.h"
#include "irq.h"
#include "fpu.h"

/* "Hv#1" signature */
#define HYPERV_CPUID_SIGNATURE_EAX 0x31237648

#define KVM_HV_MAX_SPARSE_VCPU_SET_BITS DIV_ROUND_UP(KVM_MAX_VCPUS, 64)

static void stimer_mark_pending(struct kvm_vcpu_hv_stimer *stimer,
				bool vcpu_kick);

static inline u64 synic_read_sint(struct kvm_vcpu_hv_synic *synic, int sint)
{
	return atomic64_read(&synic->sint[sint]);
}

static inline int synic_get_sint_vector(u64 sint_value)
{
	if (sint_value & HV_SYNIC_SINT_MASKED)
		return -1;
	return sint_value & HV_SYNIC_SINT_VECTOR_MASK;
}

static bool synic_has_vector_connected(struct kvm_vcpu_hv_synic *synic,
				      int vector)
{
	int i;

	for (i = 0; i < ARRAY_SIZE(synic->sint); i++) {
		if (synic_get_sint_vector(synic_read_sint(synic, i)) == vector)
			return true;
	}
	return false;
}

static bool synic_has_vector_auto_eoi(struct kvm_vcpu_hv_synic *synic,
				     int vector)
{
	int i;
	u64 sint_value;

	for (i = 0; i < ARRAY_SIZE(synic->sint); i++) {
		sint_value = synic_read_sint(synic, i);
		if (synic_get_sint_vector(sint_value) == vector &&
		    sint_value & HV_SYNIC_SINT_AUTO_EOI)
			return true;
	}
	return false;
}

static void synic_update_vector(struct kvm_vcpu_hv_synic *synic,
				int vector)
{
	struct kvm_vcpu *vcpu = hv_synic_to_vcpu(synic);
	struct kvm_hv *hv = to_kvm_hv(vcpu->kvm);
	bool auto_eoi_old, auto_eoi_new;

	if (vector < HV_SYNIC_FIRST_VALID_VECTOR)
		return;

	if (synic_has_vector_connected(synic, vector))
		__set_bit(vector, synic->vec_bitmap);
	else
		__clear_bit(vector, synic->vec_bitmap);

	auto_eoi_old = !bitmap_empty(synic->auto_eoi_bitmap, 256);

	if (synic_has_vector_auto_eoi(synic, vector))
		__set_bit(vector, synic->auto_eoi_bitmap);
	else
		__clear_bit(vector, synic->auto_eoi_bitmap);

	auto_eoi_new = !bitmap_empty(synic->auto_eoi_bitmap, 256);

	if (auto_eoi_old == auto_eoi_new)
		return;

	if (!enable_apicv)
		return;

	if (!enable_apicv)
		return;

	down_write(&vcpu->kvm->arch.apicv_update_lock);

	if (auto_eoi_new)
		hv->synic_auto_eoi_used++;
	else
		hv->synic_auto_eoi_used--;

	/*
	 * Inhibit APICv if any vCPU is using SynIC's AutoEOI, which relies on
	 * the hypervisor to manually inject IRQs.
	 */
	__kvm_set_or_clear_apicv_inhibit(vcpu->kvm,
					 APICV_INHIBIT_REASON_HYPERV,
					 !!hv->synic_auto_eoi_used);

	up_write(&vcpu->kvm->arch.apicv_update_lock);
}

static int synic_set_sint(struct kvm_vcpu_hv_synic *synic, int sint,
			  u64 data, bool host)
{
	int vector, old_vector;
	bool masked;

	vector = data & HV_SYNIC_SINT_VECTOR_MASK;
	masked = data & HV_SYNIC_SINT_MASKED;

	/*
	 * Valid vectors are 16-255, however, nested Hyper-V attempts to write
	 * default '0x10000' value on boot and this should not #GP. We need to
	 * allow zero-initing the register from host as well.
	 */
	if (vector < HV_SYNIC_FIRST_VALID_VECTOR && !host && !masked)
		return 1;
	/*
	 * Guest may configure multiple SINTs to use the same vector, so
	 * we maintain a bitmap of vectors handled by synic, and a
	 * bitmap of vectors with auto-eoi behavior.  The bitmaps are
	 * updated here, and atomically queried on fast paths.
	 */
	old_vector = synic_read_sint(synic, sint) & HV_SYNIC_SINT_VECTOR_MASK;

	atomic64_set(&synic->sint[sint], data);

	synic_update_vector(synic, old_vector);

	synic_update_vector(synic, vector);

	/* Load SynIC vectors into EOI exit bitmap */
	kvm_make_request(KVM_REQ_SCAN_IOAPIC, hv_synic_to_vcpu(synic));
	return 0;
}

static struct kvm_vcpu *get_vcpu_by_vpidx(struct kvm *kvm, u32 vpidx)
{
	struct kvm_vcpu *vcpu = NULL;
	unsigned long i;

	if (vpidx >= KVM_MAX_VCPUS)
		return NULL;

	vcpu = kvm_get_vcpu(kvm, vpidx);
	if (vcpu && kvm_hv_get_vpindex(vcpu) == vpidx)
		return vcpu;
	kvm_for_each_vcpu(i, vcpu, kvm)
		if (kvm_hv_get_vpindex(vcpu) == vpidx)
			return vcpu;
	return NULL;
}

static struct kvm_vcpu_hv_synic *synic_get(struct kvm *kvm, u32 vpidx)
{
	struct kvm_vcpu *vcpu;
	struct kvm_vcpu_hv_synic *synic;

	vcpu = get_vcpu_by_vpidx(kvm, vpidx);
	if (!vcpu || !to_hv_vcpu(vcpu))
		return NULL;
	synic = to_hv_synic(vcpu);
	return (synic->active) ? synic : NULL;
}

static void kvm_hv_notify_acked_sint(struct kvm_vcpu *vcpu, u32 sint)
{
	struct kvm *kvm = vcpu->kvm;
	struct kvm_vcpu_hv_synic *synic = to_hv_synic(vcpu);
	struct kvm_vcpu_hv *hv_vcpu = to_hv_vcpu(vcpu);
	struct kvm_vcpu_hv_stimer *stimer;
	int gsi, idx;

	trace_kvm_hv_notify_acked_sint(vcpu->vcpu_id, sint);

	/* Try to deliver pending Hyper-V SynIC timers messages */
	for (idx = 0; idx < ARRAY_SIZE(hv_vcpu->stimer); idx++) {
		stimer = &hv_vcpu->stimer[idx];
		if (stimer->msg_pending && stimer->config.enable &&
		    !stimer->config.direct_mode &&
		    stimer->config.sintx == sint)
			stimer_mark_pending(stimer, false);
	}

	idx = srcu_read_lock(&kvm->irq_srcu);
	gsi = atomic_read(&synic->sint_to_gsi[sint]);
	if (gsi != -1)
		kvm_notify_acked_gsi(kvm, gsi);
	srcu_read_unlock(&kvm->irq_srcu, idx);
}

static void synic_exit(struct kvm_vcpu_hv_synic *synic, u32 msr)
{
	struct kvm_vcpu *vcpu = hv_synic_to_vcpu(synic);
	struct kvm_vcpu_hv *hv_vcpu = to_hv_vcpu(vcpu);

	hv_vcpu->exit.type = KVM_EXIT_HYPERV_SYNIC;
	hv_vcpu->exit.u.synic.msr = msr;
	hv_vcpu->exit.u.synic.control = synic->control;
	hv_vcpu->exit.u.synic.evt_page = synic->evt_page;
	hv_vcpu->exit.u.synic.msg_page = synic->msg_page;

	kvm_make_request(KVM_REQ_HV_EXIT, vcpu);
}

static int synic_set_msr(struct kvm_vcpu_hv_synic *synic,
			 u32 msr, u64 data, bool host)
{
	struct kvm_vcpu *vcpu = hv_synic_to_vcpu(synic);
	int ret;

	if (!synic->active && (!host || data))
		return 1;

	trace_kvm_hv_synic_set_msr(vcpu->vcpu_id, msr, data, host);

	ret = 0;
	switch (msr) {
	case HV_X64_MSR_SCONTROL:
		synic->control = data;
		if (!host)
			synic_exit(synic, msr);
		break;
	case HV_X64_MSR_SVERSION:
		if (!host) {
			ret = 1;
			break;
		}
		synic->version = data;
		break;
	case HV_X64_MSR_SIEFP:
		if ((data & HV_SYNIC_SIEFP_ENABLE) && !host &&
		    !synic->dont_zero_synic_pages)
			if (kvm_clear_guest(vcpu->kvm,
					    data & PAGE_MASK, PAGE_SIZE)) {
				ret = 1;
				break;
			}
		synic->evt_page = data;
		if (!host)
			synic_exit(synic, msr);
		break;
	case HV_X64_MSR_SIMP:
		if ((data & HV_SYNIC_SIMP_ENABLE) && !host &&
		    !synic->dont_zero_synic_pages)
			if (kvm_clear_guest(vcpu->kvm,
					    data & PAGE_MASK, PAGE_SIZE)) {
				ret = 1;
				break;
			}
		synic->msg_page = data;
		if (!host)
			synic_exit(synic, msr);
		break;
	case HV_X64_MSR_EOM: {
		int i;

		if (!synic->active)
			break;

		for (i = 0; i < ARRAY_SIZE(synic->sint); i++)
			kvm_hv_notify_acked_sint(vcpu, i);
		break;
	}
	case HV_X64_MSR_SINT0 ... HV_X64_MSR_SINT15:
		ret = synic_set_sint(synic, msr - HV_X64_MSR_SINT0, data, host);
		break;
	default:
		ret = 1;
		break;
	}
	return ret;
}

static bool kvm_hv_is_syndbg_enabled(struct kvm_vcpu *vcpu)
{
	struct kvm_vcpu_hv *hv_vcpu = to_hv_vcpu(vcpu);

	return hv_vcpu->cpuid_cache.syndbg_cap_eax &
		HV_X64_SYNDBG_CAP_ALLOW_KERNEL_DEBUGGING;
}

static int kvm_hv_syndbg_complete_userspace(struct kvm_vcpu *vcpu)
{
	struct kvm_hv *hv = to_kvm_hv(vcpu->kvm);

	if (vcpu->run->hyperv.u.syndbg.msr == HV_X64_MSR_SYNDBG_CONTROL)
		hv->hv_syndbg.control.status =
			vcpu->run->hyperv.u.syndbg.status;
	return 1;
}

static void syndbg_exit(struct kvm_vcpu *vcpu, u32 msr)
{
	struct kvm_hv_syndbg *syndbg = to_hv_syndbg(vcpu);
	struct kvm_vcpu_hv *hv_vcpu = to_hv_vcpu(vcpu);

	hv_vcpu->exit.type = KVM_EXIT_HYPERV_SYNDBG;
	hv_vcpu->exit.u.syndbg.msr = msr;
	hv_vcpu->exit.u.syndbg.control = syndbg->control.control;
	hv_vcpu->exit.u.syndbg.send_page = syndbg->control.send_page;
	hv_vcpu->exit.u.syndbg.recv_page = syndbg->control.recv_page;
	hv_vcpu->exit.u.syndbg.pending_page = syndbg->control.pending_page;
	vcpu->arch.complete_userspace_io =
			kvm_hv_syndbg_complete_userspace;

	kvm_make_request(KVM_REQ_HV_EXIT, vcpu);
}

static int syndbg_set_msr(struct kvm_vcpu *vcpu, u32 msr, u64 data, bool host)
{
	struct kvm_hv_syndbg *syndbg = to_hv_syndbg(vcpu);

	if (!kvm_hv_is_syndbg_enabled(vcpu) && !host)
		return 1;

	trace_kvm_hv_syndbg_set_msr(vcpu->vcpu_id,
				    to_hv_vcpu(vcpu)->vp_index, msr, data);
	switch (msr) {
	case HV_X64_MSR_SYNDBG_CONTROL:
		syndbg->control.control = data;
		if (!host)
			syndbg_exit(vcpu, msr);
		break;
	case HV_X64_MSR_SYNDBG_STATUS:
		syndbg->control.status = data;
		break;
	case HV_X64_MSR_SYNDBG_SEND_BUFFER:
		syndbg->control.send_page = data;
		break;
	case HV_X64_MSR_SYNDBG_RECV_BUFFER:
		syndbg->control.recv_page = data;
		break;
	case HV_X64_MSR_SYNDBG_PENDING_BUFFER:
		syndbg->control.pending_page = data;
		if (!host)
			syndbg_exit(vcpu, msr);
		break;
	case HV_X64_MSR_SYNDBG_OPTIONS:
		syndbg->options = data;
		break;
	default:
		break;
	}

	return 0;
}

static int syndbg_get_msr(struct kvm_vcpu *vcpu, u32 msr, u64 *pdata, bool host)
{
	struct kvm_hv_syndbg *syndbg = to_hv_syndbg(vcpu);

	if (!kvm_hv_is_syndbg_enabled(vcpu) && !host)
		return 1;

	switch (msr) {
	case HV_X64_MSR_SYNDBG_CONTROL:
		*pdata = syndbg->control.control;
		break;
	case HV_X64_MSR_SYNDBG_STATUS:
		*pdata = syndbg->control.status;
		break;
	case HV_X64_MSR_SYNDBG_SEND_BUFFER:
		*pdata = syndbg->control.send_page;
		break;
	case HV_X64_MSR_SYNDBG_RECV_BUFFER:
		*pdata = syndbg->control.recv_page;
		break;
	case HV_X64_MSR_SYNDBG_PENDING_BUFFER:
		*pdata = syndbg->control.pending_page;
		break;
	case HV_X64_MSR_SYNDBG_OPTIONS:
		*pdata = syndbg->options;
		break;
	default:
		break;
	}

	trace_kvm_hv_syndbg_get_msr(vcpu->vcpu_id, kvm_hv_get_vpindex(vcpu), msr, *pdata);

	return 0;
}

static int synic_get_msr(struct kvm_vcpu_hv_synic *synic, u32 msr, u64 *pdata,
			 bool host)
{
	int ret;

	if (!synic->active && !host)
		return 1;

	ret = 0;
	switch (msr) {
	case HV_X64_MSR_SCONTROL:
		*pdata = synic->control;
		break;
	case HV_X64_MSR_SVERSION:
		*pdata = synic->version;
		break;
	case HV_X64_MSR_SIEFP:
		*pdata = synic->evt_page;
		break;
	case HV_X64_MSR_SIMP:
		*pdata = synic->msg_page;
		break;
	case HV_X64_MSR_EOM:
		*pdata = 0;
		break;
	case HV_X64_MSR_SINT0 ... HV_X64_MSR_SINT15:
		*pdata = atomic64_read(&synic->sint[msr - HV_X64_MSR_SINT0]);
		break;
	default:
		ret = 1;
		break;
	}
	return ret;
}

static int synic_set_irq(struct kvm_vcpu_hv_synic *synic, u32 sint)
{
	struct kvm_vcpu *vcpu = hv_synic_to_vcpu(synic);
	struct kvm_lapic_irq irq;
	int ret, vector;

	if (KVM_BUG_ON(!lapic_in_kernel(vcpu), vcpu->kvm))
		return -EINVAL;

	if (sint >= ARRAY_SIZE(synic->sint))
		return -EINVAL;

	vector = synic_get_sint_vector(synic_read_sint(synic, sint));
	if (vector < 0)
		return -ENOENT;

	memset(&irq, 0, sizeof(irq));
	irq.shorthand = APIC_DEST_SELF;
	irq.dest_mode = APIC_DEST_PHYSICAL;
	irq.delivery_mode = APIC_DM_FIXED;
	irq.vector = vector;
	irq.level = 1;

	ret = kvm_irq_delivery_to_apic(vcpu->kvm, vcpu->arch.apic, &irq, NULL);
	trace_kvm_hv_synic_set_irq(vcpu->vcpu_id, sint, irq.vector, ret);
	return ret;
}

int kvm_hv_synic_set_irq(struct kvm *kvm, u32 vpidx, u32 sint)
{
	struct kvm_vcpu_hv_synic *synic;

	synic = synic_get(kvm, vpidx);
	if (!synic)
		return -EINVAL;

	return synic_set_irq(synic, sint);
}

void kvm_hv_synic_send_eoi(struct kvm_vcpu *vcpu, int vector)
{
	struct kvm_vcpu_hv_synic *synic = to_hv_synic(vcpu);
	int i;

	trace_kvm_hv_synic_send_eoi(vcpu->vcpu_id, vector);

	for (i = 0; i < ARRAY_SIZE(synic->sint); i++)
		if (synic_get_sint_vector(synic_read_sint(synic, i)) == vector)
			kvm_hv_notify_acked_sint(vcpu, i);
}

static int kvm_hv_set_sint_gsi(struct kvm *kvm, u32 vpidx, u32 sint, int gsi)
{
	struct kvm_vcpu_hv_synic *synic;

	synic = synic_get(kvm, vpidx);
	if (!synic)
		return -EINVAL;

	if (sint >= ARRAY_SIZE(synic->sint_to_gsi))
		return -EINVAL;

	atomic_set(&synic->sint_to_gsi[sint], gsi);
	return 0;
}

void kvm_hv_irq_routing_update(struct kvm *kvm)
{
	struct kvm_irq_routing_table *irq_rt;
	struct kvm_kernel_irq_routing_entry *e;
	u32 gsi;

	irq_rt = srcu_dereference_check(kvm->irq_routing, &kvm->irq_srcu,
					lockdep_is_held(&kvm->irq_lock));

	for (gsi = 0; gsi < irq_rt->nr_rt_entries; gsi++) {
		hlist_for_each_entry(e, &irq_rt->map[gsi], link) {
			if (e->type == KVM_IRQ_ROUTING_HV_SINT)
				kvm_hv_set_sint_gsi(kvm, e->hv_sint.vcpu,
						    e->hv_sint.sint, gsi);
		}
	}
}

static void synic_init(struct kvm_vcpu_hv_synic *synic)
{
	int i;

	memset(synic, 0, sizeof(*synic));
	synic->version = HV_SYNIC_VERSION_1;
	for (i = 0; i < ARRAY_SIZE(synic->sint); i++) {
		atomic64_set(&synic->sint[i], HV_SYNIC_SINT_MASKED);
		atomic_set(&synic->sint_to_gsi[i], -1);
	}
}

static u64 get_time_ref_counter(struct kvm *kvm)
{
	struct kvm_hv *hv = to_kvm_hv(kvm);
	struct kvm_vcpu *vcpu;
	u64 tsc;

	/*
	 * Fall back to get_kvmclock_ns() when TSC page hasn't been set up,
	 * is broken, disabled or being updated.
	 */
	if (hv->hv_tsc_page_status != HV_TSC_PAGE_SET)
		return div_u64(get_kvmclock_ns(kvm), 100);

	vcpu = kvm_get_vcpu(kvm, 0);
	tsc = kvm_read_l1_tsc(vcpu, rdtsc());
	return mul_u64_u64_shr(tsc, hv->tsc_ref.tsc_scale, 64)
		+ hv->tsc_ref.tsc_offset;
}

static void stimer_mark_pending(struct kvm_vcpu_hv_stimer *stimer,
				bool vcpu_kick)
{
	struct kvm_vcpu *vcpu = hv_stimer_to_vcpu(stimer);

	set_bit(stimer->index,
		to_hv_vcpu(vcpu)->stimer_pending_bitmap);
	kvm_make_request(KVM_REQ_HV_STIMER, vcpu);
	if (vcpu_kick)
		kvm_vcpu_kick(vcpu);
}

static void stimer_cleanup(struct kvm_vcpu_hv_stimer *stimer)
{
	struct kvm_vcpu *vcpu = hv_stimer_to_vcpu(stimer);

	trace_kvm_hv_stimer_cleanup(hv_stimer_to_vcpu(stimer)->vcpu_id,
				    stimer->index);

	hrtimer_cancel(&stimer->timer);
	clear_bit(stimer->index,
		  to_hv_vcpu(vcpu)->stimer_pending_bitmap);
	stimer->msg_pending = false;
	stimer->exp_time = 0;
}

static enum hrtimer_restart stimer_timer_callback(struct hrtimer *timer)
{
	struct kvm_vcpu_hv_stimer *stimer;

	stimer = container_of(timer, struct kvm_vcpu_hv_stimer, timer);
	trace_kvm_hv_stimer_callback(hv_stimer_to_vcpu(stimer)->vcpu_id,
				     stimer->index);
	stimer_mark_pending(stimer, true);

	return HRTIMER_NORESTART;
}

/*
 * stimer_start() assumptions:
 * a) stimer->count is not equal to 0
 * b) stimer->config has HV_STIMER_ENABLE flag
 */
static int stimer_start(struct kvm_vcpu_hv_stimer *stimer)
{
	u64 time_now;
	ktime_t ktime_now;

	time_now = get_time_ref_counter(hv_stimer_to_vcpu(stimer)->kvm);
	ktime_now = ktime_get();

	if (stimer->config.periodic) {
		if (stimer->exp_time) {
			if (time_now >= stimer->exp_time) {
				u64 remainder;

				div64_u64_rem(time_now - stimer->exp_time,
					      stimer->count, &remainder);
				stimer->exp_time =
					time_now + (stimer->count - remainder);
			}
		} else
			stimer->exp_time = time_now + stimer->count;

		trace_kvm_hv_stimer_start_periodic(
					hv_stimer_to_vcpu(stimer)->vcpu_id,
					stimer->index,
					time_now, stimer->exp_time);

		hrtimer_start(&stimer->timer,
			      ktime_add_ns(ktime_now,
					   100 * (stimer->exp_time - time_now)),
			      HRTIMER_MODE_ABS);
		return 0;
	}
	stimer->exp_time = stimer->count;
	if (time_now >= stimer->count) {
		/*
		 * Expire timer according to Hypervisor Top-Level Functional
		 * specification v4(15.3.1):
		 * "If a one shot is enabled and the specified count is in
		 * the past, it will expire immediately."
		 */
		stimer_mark_pending(stimer, false);
		return 0;
	}

	trace_kvm_hv_stimer_start_one_shot(hv_stimer_to_vcpu(stimer)->vcpu_id,
					   stimer->index,
					   time_now, stimer->count);

	hrtimer_start(&stimer->timer,
		      ktime_add_ns(ktime_now, 100 * (stimer->count - time_now)),
		      HRTIMER_MODE_ABS);
	return 0;
}

static int stimer_set_config(struct kvm_vcpu_hv_stimer *stimer, u64 config,
			     bool host)
{
	union hv_stimer_config new_config = {.as_uint64 = config},
		old_config = {.as_uint64 = stimer->config.as_uint64};
	struct kvm_vcpu *vcpu = hv_stimer_to_vcpu(stimer);
	struct kvm_vcpu_hv *hv_vcpu = to_hv_vcpu(vcpu);
	struct kvm_vcpu_hv_synic *synic = to_hv_synic(vcpu);

	if (!synic->active && (!host || config))
		return 1;

	if (unlikely(!host && hv_vcpu->enforce_cpuid && new_config.direct_mode &&
		     !(hv_vcpu->cpuid_cache.features_edx &
		       HV_STIMER_DIRECT_MODE_AVAILABLE)))
		return 1;

	trace_kvm_hv_stimer_set_config(hv_stimer_to_vcpu(stimer)->vcpu_id,
				       stimer->index, config, host);

	stimer_cleanup(stimer);
	if (old_config.enable &&
	    !new_config.direct_mode && new_config.sintx == 0)
		new_config.enable = 0;
	stimer->config.as_uint64 = new_config.as_uint64;

	if (stimer->config.enable)
		stimer_mark_pending(stimer, false);

	return 0;
}

static int stimer_set_count(struct kvm_vcpu_hv_stimer *stimer, u64 count,
			    bool host)
{
	struct kvm_vcpu *vcpu = hv_stimer_to_vcpu(stimer);
	struct kvm_vcpu_hv_synic *synic = to_hv_synic(vcpu);

	if (!synic->active && (!host || count))
		return 1;

	trace_kvm_hv_stimer_set_count(hv_stimer_to_vcpu(stimer)->vcpu_id,
				      stimer->index, count, host);

	stimer_cleanup(stimer);
	stimer->count = count;
	if (stimer->count == 0)
		stimer->config.enable = 0;
	else if (stimer->config.auto_enable)
		stimer->config.enable = 1;

	if (stimer->config.enable)
		stimer_mark_pending(stimer, false);

	return 0;
}

static int stimer_get_config(struct kvm_vcpu_hv_stimer *stimer, u64 *pconfig)
{
	*pconfig = stimer->config.as_uint64;
	return 0;
}

static int stimer_get_count(struct kvm_vcpu_hv_stimer *stimer, u64 *pcount)
{
	*pcount = stimer->count;
	return 0;
}

static int synic_deliver_msg(struct kvm_vcpu_hv_synic *synic, u32 sint,
			     struct hv_message *src_msg, bool no_retry)
{
	struct kvm_vcpu *vcpu = hv_synic_to_vcpu(synic);
	int msg_off = offsetof(struct hv_message_page, sint_message[sint]);
	gfn_t msg_page_gfn;
	struct hv_message_header hv_hdr;
	int r;

	if (!(synic->msg_page & HV_SYNIC_SIMP_ENABLE))
		return -ENOENT;

	msg_page_gfn = synic->msg_page >> PAGE_SHIFT;

	/*
	 * Strictly following the spec-mandated ordering would assume setting
	 * .msg_pending before checking .message_type.  However, this function
	 * is only called in vcpu context so the entire update is atomic from
	 * guest POV and thus the exact order here doesn't matter.
	 */
	r = kvm_vcpu_read_guest_page(vcpu, msg_page_gfn, &hv_hdr.message_type,
				     msg_off + offsetof(struct hv_message,
							header.message_type),
				     sizeof(hv_hdr.message_type));
	if (r < 0)
		return r;

	if (hv_hdr.message_type != HVMSG_NONE) {
		if (no_retry)
			return 0;

		hv_hdr.message_flags.msg_pending = 1;
		r = kvm_vcpu_write_guest_page(vcpu, msg_page_gfn,
					      &hv_hdr.message_flags,
					      msg_off +
					      offsetof(struct hv_message,
						       header.message_flags),
					      sizeof(hv_hdr.message_flags));
		if (r < 0)
			return r;
		return -EAGAIN;
	}

	r = kvm_vcpu_write_guest_page(vcpu, msg_page_gfn, src_msg, msg_off,
				      sizeof(src_msg->header) +
				      src_msg->header.payload_size);
	if (r < 0)
		return r;

	r = synic_set_irq(synic, sint);
	if (r < 0)
		return r;
	if (r == 0)
		return -EFAULT;
	return 0;
}

static int stimer_send_msg(struct kvm_vcpu_hv_stimer *stimer)
{
	struct kvm_vcpu *vcpu = hv_stimer_to_vcpu(stimer);
	struct hv_message *msg = &stimer->msg;
	struct hv_timer_message_payload *payload =
			(struct hv_timer_message_payload *)&msg->u.payload;

	/*
	 * To avoid piling up periodic ticks, don't retry message
	 * delivery for them (within "lazy" lost ticks policy).
	 */
	bool no_retry = stimer->config.periodic;

	payload->expiration_time = stimer->exp_time;
	payload->delivery_time = get_time_ref_counter(vcpu->kvm);
	return synic_deliver_msg(to_hv_synic(vcpu),
				 stimer->config.sintx, msg,
				 no_retry);
}

static int stimer_notify_direct(struct kvm_vcpu_hv_stimer *stimer)
{
	struct kvm_vcpu *vcpu = hv_stimer_to_vcpu(stimer);
	struct kvm_lapic_irq irq = {
		.delivery_mode = APIC_DM_FIXED,
		.vector = stimer->config.apic_vector
	};

	if (lapic_in_kernel(vcpu))
		return !kvm_apic_set_irq(vcpu, &irq, NULL);
	return 0;
}

static void stimer_expiration(struct kvm_vcpu_hv_stimer *stimer)
{
	int r, direct = stimer->config.direct_mode;

	stimer->msg_pending = true;
	if (!direct)
		r = stimer_send_msg(stimer);
	else
		r = stimer_notify_direct(stimer);
	trace_kvm_hv_stimer_expiration(hv_stimer_to_vcpu(stimer)->vcpu_id,
				       stimer->index, direct, r);
	if (!r) {
		stimer->msg_pending = false;
		if (!(stimer->config.periodic))
			stimer->config.enable = 0;
	}
}

void kvm_hv_process_stimers(struct kvm_vcpu *vcpu)
{
	struct kvm_vcpu_hv *hv_vcpu = to_hv_vcpu(vcpu);
	struct kvm_vcpu_hv_stimer *stimer;
	u64 time_now, exp_time;
	int i;

	if (!hv_vcpu)
		return;

	for (i = 0; i < ARRAY_SIZE(hv_vcpu->stimer); i++)
		if (test_and_clear_bit(i, hv_vcpu->stimer_pending_bitmap)) {
			stimer = &hv_vcpu->stimer[i];
			if (stimer->config.enable) {
				exp_time = stimer->exp_time;

				if (exp_time) {
					time_now =
						get_time_ref_counter(vcpu->kvm);
					if (time_now >= exp_time)
						stimer_expiration(stimer);
				}

				if ((stimer->config.enable) &&
				    stimer->count) {
					if (!stimer->msg_pending)
						stimer_start(stimer);
				} else
					stimer_cleanup(stimer);
			}
		}
}

void kvm_hv_vcpu_uninit(struct kvm_vcpu *vcpu)
{
	struct kvm_vcpu_hv *hv_vcpu = to_hv_vcpu(vcpu);
	int i;

	if (!hv_vcpu)
		return;

	for (i = 0; i < ARRAY_SIZE(hv_vcpu->stimer); i++)
		stimer_cleanup(&hv_vcpu->stimer[i]);

	kfree(hv_vcpu);
	vcpu->arch.hyperv = NULL;
}

bool kvm_hv_assist_page_enabled(struct kvm_vcpu *vcpu)
{
	struct kvm_vcpu_hv *hv_vcpu = to_hv_vcpu(vcpu);

	if (!hv_vcpu)
		return false;

	if (!(hv_vcpu->hv_vapic & HV_X64_MSR_VP_ASSIST_PAGE_ENABLE))
		return false;
	return vcpu->arch.pv_eoi.msr_val & KVM_MSR_ENABLED;
}
EXPORT_SYMBOL_GPL(kvm_hv_assist_page_enabled);

bool kvm_hv_get_assist_page(struct kvm_vcpu *vcpu,
			    struct hv_vp_assist_page *assist_page)
{
	if (!kvm_hv_assist_page_enabled(vcpu))
		return false;
	return !kvm_read_guest_cached(vcpu->kvm, &vcpu->arch.pv_eoi.data,
				      assist_page, sizeof(*assist_page));
}
EXPORT_SYMBOL_GPL(kvm_hv_get_assist_page);

static void stimer_prepare_msg(struct kvm_vcpu_hv_stimer *stimer)
{
	struct hv_message *msg = &stimer->msg;
	struct hv_timer_message_payload *payload =
			(struct hv_timer_message_payload *)&msg->u.payload;

	memset(&msg->header, 0, sizeof(msg->header));
	msg->header.message_type = HVMSG_TIMER_EXPIRED;
	msg->header.payload_size = sizeof(*payload);

	payload->timer_index = stimer->index;
	payload->expiration_time = 0;
	payload->delivery_time = 0;
}

static void stimer_init(struct kvm_vcpu_hv_stimer *stimer, int timer_index)
{
	memset(stimer, 0, sizeof(*stimer));
	stimer->index = timer_index;
	hrtimer_init(&stimer->timer, CLOCK_MONOTONIC, HRTIMER_MODE_ABS);
	stimer->timer.function = stimer_timer_callback;
	stimer_prepare_msg(stimer);
}

static int kvm_hv_vcpu_init(struct kvm_vcpu *vcpu)
{
	struct kvm_vcpu_hv *hv_vcpu;
	int i;

	hv_vcpu = kzalloc(sizeof(struct kvm_vcpu_hv), GFP_KERNEL_ACCOUNT);
	if (!hv_vcpu)
		return -ENOMEM;

	vcpu->arch.hyperv = hv_vcpu;
	hv_vcpu->vcpu = vcpu;

	synic_init(&hv_vcpu->synic);

	bitmap_zero(hv_vcpu->stimer_pending_bitmap, HV_SYNIC_STIMER_COUNT);
	for (i = 0; i < ARRAY_SIZE(hv_vcpu->stimer); i++)
		stimer_init(&hv_vcpu->stimer[i], i);

	hv_vcpu->vp_index = vcpu->vcpu_idx;

	return 0;
}

int kvm_hv_activate_synic(struct kvm_vcpu *vcpu, bool dont_zero_synic_pages)
{
	struct kvm_vcpu_hv_synic *synic;
	int r;

	if (!to_hv_vcpu(vcpu)) {
		r = kvm_hv_vcpu_init(vcpu);
		if (r)
			return r;
	}

	synic = to_hv_synic(vcpu);

	synic->active = true;
	synic->dont_zero_synic_pages = dont_zero_synic_pages;
	synic->control = HV_SYNIC_CONTROL_ENABLE;
	return 0;
}

static bool kvm_hv_msr_partition_wide(u32 msr)
{
	bool r = false;

	switch (msr) {
	case HV_X64_MSR_GUEST_OS_ID:
	case HV_X64_MSR_HYPERCALL:
	case HV_X64_MSR_REFERENCE_TSC:
	case HV_X64_MSR_TIME_REF_COUNT:
	case HV_X64_MSR_CRASH_CTL:
	case HV_X64_MSR_CRASH_P0 ... HV_X64_MSR_CRASH_P4:
	case HV_X64_MSR_RESET:
	case HV_X64_MSR_REENLIGHTENMENT_CONTROL:
	case HV_X64_MSR_TSC_EMULATION_CONTROL:
	case HV_X64_MSR_TSC_EMULATION_STATUS:
	case HV_X64_MSR_SYNDBG_OPTIONS:
	case HV_X64_MSR_SYNDBG_CONTROL ... HV_X64_MSR_SYNDBG_PENDING_BUFFER:
		r = true;
		break;
	}

	return r;
}

static int kvm_hv_msr_get_crash_data(struct kvm *kvm, u32 index, u64 *pdata)
{
	struct kvm_hv *hv = to_kvm_hv(kvm);
	size_t size = ARRAY_SIZE(hv->hv_crash_param);

	if (WARN_ON_ONCE(index >= size))
		return -EINVAL;

	*pdata = hv->hv_crash_param[array_index_nospec(index, size)];
	return 0;
}

static int kvm_hv_msr_get_crash_ctl(struct kvm *kvm, u64 *pdata)
{
	struct kvm_hv *hv = to_kvm_hv(kvm);

	*pdata = hv->hv_crash_ctl;
	return 0;
}

static int kvm_hv_msr_set_crash_ctl(struct kvm *kvm, u64 data)
{
	struct kvm_hv *hv = to_kvm_hv(kvm);

	hv->hv_crash_ctl = data & HV_CRASH_CTL_CRASH_NOTIFY;

	return 0;
}

static int kvm_hv_msr_set_crash_data(struct kvm *kvm, u32 index, u64 data)
{
	struct kvm_hv *hv = to_kvm_hv(kvm);
	size_t size = ARRAY_SIZE(hv->hv_crash_param);

	if (WARN_ON_ONCE(index >= size))
		return -EINVAL;

	hv->hv_crash_param[array_index_nospec(index, size)] = data;
	return 0;
}

/*
 * The kvmclock and Hyper-V TSC page use similar formulas, and converting
 * between them is possible:
 *
 * kvmclock formula:
 *    nsec = (ticks - tsc_timestamp) * tsc_to_system_mul * 2^(tsc_shift-32)
 *           + system_time
 *
 * Hyper-V formula:
 *    nsec/100 = ticks * scale / 2^64 + offset
 *
 * When tsc_timestamp = system_time = 0, offset is zero in the Hyper-V formula.
 * By dividing the kvmclock formula by 100 and equating what's left we get:
 *    ticks * scale / 2^64 = ticks * tsc_to_system_mul * 2^(tsc_shift-32) / 100
 *            scale / 2^64 =         tsc_to_system_mul * 2^(tsc_shift-32) / 100
 *            scale        =         tsc_to_system_mul * 2^(32+tsc_shift) / 100
 *
 * Now expand the kvmclock formula and divide by 100:
 *    nsec = ticks * tsc_to_system_mul * 2^(tsc_shift-32)
 *           - tsc_timestamp * tsc_to_system_mul * 2^(tsc_shift-32)
 *           + system_time
 *    nsec/100 = ticks * tsc_to_system_mul * 2^(tsc_shift-32) / 100
 *               - tsc_timestamp * tsc_to_system_mul * 2^(tsc_shift-32) / 100
 *               + system_time / 100
 *
 * Replace tsc_to_system_mul * 2^(tsc_shift-32) / 100 by scale / 2^64:
 *    nsec/100 = ticks * scale / 2^64
 *               - tsc_timestamp * scale / 2^64
 *               + system_time / 100
 *
 * Equate with the Hyper-V formula so that ticks * scale / 2^64 cancels out:
 *    offset = system_time / 100 - tsc_timestamp * scale / 2^64
 *
 * These two equivalencies are implemented in this function.
 */
static bool compute_tsc_page_parameters(struct pvclock_vcpu_time_info *hv_clock,
					struct ms_hyperv_tsc_page *tsc_ref)
{
	u64 max_mul;

	if (!(hv_clock->flags & PVCLOCK_TSC_STABLE_BIT))
		return false;

	/*
	 * check if scale would overflow, if so we use the time ref counter
	 *    tsc_to_system_mul * 2^(tsc_shift+32) / 100 >= 2^64
	 *    tsc_to_system_mul / 100 >= 2^(32-tsc_shift)
	 *    tsc_to_system_mul >= 100 * 2^(32-tsc_shift)
	 */
	max_mul = 100ull << (32 - hv_clock->tsc_shift);
	if (hv_clock->tsc_to_system_mul >= max_mul)
		return false;

	/*
	 * Otherwise compute the scale and offset according to the formulas
	 * derived above.
	 */
	tsc_ref->tsc_scale =
		mul_u64_u32_div(1ULL << (32 + hv_clock->tsc_shift),
				hv_clock->tsc_to_system_mul,
				100);

	tsc_ref->tsc_offset = hv_clock->system_time;
	do_div(tsc_ref->tsc_offset, 100);
	tsc_ref->tsc_offset -=
		mul_u64_u64_shr(hv_clock->tsc_timestamp, tsc_ref->tsc_scale, 64);
	return true;
}

/*
 * Don't touch TSC page values if the guest has opted for TSC emulation after
 * migration. KVM doesn't fully support reenlightenment notifications and TSC
 * access emulation and Hyper-V is known to expect the values in TSC page to
 * stay constant before TSC access emulation is disabled from guest side
 * (HV_X64_MSR_TSC_EMULATION_STATUS). KVM userspace is expected to preserve TSC
 * frequency and guest visible TSC value across migration (and prevent it when
 * TSC scaling is unsupported).
 */
static inline bool tsc_page_update_unsafe(struct kvm_hv *hv)
{
	return (hv->hv_tsc_page_status != HV_TSC_PAGE_GUEST_CHANGED) &&
		hv->hv_tsc_emulation_control;
}

void kvm_hv_setup_tsc_page(struct kvm *kvm,
			   struct pvclock_vcpu_time_info *hv_clock)
{
	struct kvm_hv *hv = to_kvm_hv(kvm);
	u32 tsc_seq;
	u64 gfn;

	BUILD_BUG_ON(sizeof(tsc_seq) != sizeof(hv->tsc_ref.tsc_sequence));
	BUILD_BUG_ON(offsetof(struct ms_hyperv_tsc_page, tsc_sequence) != 0);

	mutex_lock(&hv->hv_lock);

	if (hv->hv_tsc_page_status == HV_TSC_PAGE_BROKEN ||
	    hv->hv_tsc_page_status == HV_TSC_PAGE_SET ||
	    hv->hv_tsc_page_status == HV_TSC_PAGE_UNSET)
		goto out_unlock;

	if (!(hv->hv_tsc_page & HV_X64_MSR_TSC_REFERENCE_ENABLE))
		goto out_unlock;

	gfn = hv->hv_tsc_page >> HV_X64_MSR_TSC_REFERENCE_ADDRESS_SHIFT;
	/*
	 * Because the TSC parameters only vary when there is a
	 * change in the master clock, do not bother with caching.
	 */
	if (unlikely(kvm_read_guest(kvm, gfn_to_gpa(gfn),
				    &tsc_seq, sizeof(tsc_seq))))
		goto out_err;

	if (tsc_seq && tsc_page_update_unsafe(hv)) {
		if (kvm_read_guest(kvm, gfn_to_gpa(gfn), &hv->tsc_ref, sizeof(hv->tsc_ref)))
			goto out_err;

		hv->hv_tsc_page_status = HV_TSC_PAGE_SET;
		goto out_unlock;
	}

	/*
	 * While we're computing and writing the parameters, force the
	 * guest to use the time reference count MSR.
	 */
	hv->tsc_ref.tsc_sequence = 0;
	if (kvm_write_guest(kvm, gfn_to_gpa(gfn),
			    &hv->tsc_ref, sizeof(hv->tsc_ref.tsc_sequence)))
		goto out_err;

	if (!compute_tsc_page_parameters(hv_clock, &hv->tsc_ref))
		goto out_err;

	/* Ensure sequence is zero before writing the rest of the struct.  */
	smp_wmb();
	if (kvm_write_guest(kvm, gfn_to_gpa(gfn), &hv->tsc_ref, sizeof(hv->tsc_ref)))
		goto out_err;

	/*
	 * Now switch to the TSC page mechanism by writing the sequence.
	 */
	tsc_seq++;
	if (tsc_seq == 0xFFFFFFFF || tsc_seq == 0)
		tsc_seq = 1;

	/* Write the struct entirely before the non-zero sequence.  */
	smp_wmb();

	hv->tsc_ref.tsc_sequence = tsc_seq;
	if (kvm_write_guest(kvm, gfn_to_gpa(gfn),
			    &hv->tsc_ref, sizeof(hv->tsc_ref.tsc_sequence)))
		goto out_err;

	hv->hv_tsc_page_status = HV_TSC_PAGE_SET;
	goto out_unlock;

out_err:
	hv->hv_tsc_page_status = HV_TSC_PAGE_BROKEN;
out_unlock:
	mutex_unlock(&hv->hv_lock);
}

void kvm_hv_request_tsc_page_update(struct kvm *kvm)
{
	struct kvm_hv *hv = to_kvm_hv(kvm);

	mutex_lock(&hv->hv_lock);

	if (hv->hv_tsc_page_status == HV_TSC_PAGE_SET &&
	    !tsc_page_update_unsafe(hv))
		hv->hv_tsc_page_status = HV_TSC_PAGE_HOST_CHANGED;

	mutex_unlock(&hv->hv_lock);
}

static bool hv_check_msr_access(struct kvm_vcpu_hv *hv_vcpu, u32 msr)
{
	if (!hv_vcpu->enforce_cpuid)
		return true;

	switch (msr) {
	case HV_X64_MSR_GUEST_OS_ID:
	case HV_X64_MSR_HYPERCALL:
		return hv_vcpu->cpuid_cache.features_eax &
			HV_MSR_HYPERCALL_AVAILABLE;
	case HV_X64_MSR_VP_RUNTIME:
		return hv_vcpu->cpuid_cache.features_eax &
			HV_MSR_VP_RUNTIME_AVAILABLE;
	case HV_X64_MSR_TIME_REF_COUNT:
		return hv_vcpu->cpuid_cache.features_eax &
			HV_MSR_TIME_REF_COUNT_AVAILABLE;
	case HV_X64_MSR_VP_INDEX:
		return hv_vcpu->cpuid_cache.features_eax &
			HV_MSR_VP_INDEX_AVAILABLE;
	case HV_X64_MSR_RESET:
		return hv_vcpu->cpuid_cache.features_eax &
			HV_MSR_RESET_AVAILABLE;
	case HV_X64_MSR_REFERENCE_TSC:
		return hv_vcpu->cpuid_cache.features_eax &
			HV_MSR_REFERENCE_TSC_AVAILABLE;
	case HV_X64_MSR_SCONTROL:
	case HV_X64_MSR_SVERSION:
	case HV_X64_MSR_SIEFP:
	case HV_X64_MSR_SIMP:
	case HV_X64_MSR_EOM:
	case HV_X64_MSR_SINT0 ... HV_X64_MSR_SINT15:
		return hv_vcpu->cpuid_cache.features_eax &
			HV_MSR_SYNIC_AVAILABLE;
	case HV_X64_MSR_STIMER0_CONFIG:
	case HV_X64_MSR_STIMER1_CONFIG:
	case HV_X64_MSR_STIMER2_CONFIG:
	case HV_X64_MSR_STIMER3_CONFIG:
	case HV_X64_MSR_STIMER0_COUNT:
	case HV_X64_MSR_STIMER1_COUNT:
	case HV_X64_MSR_STIMER2_COUNT:
	case HV_X64_MSR_STIMER3_COUNT:
		return hv_vcpu->cpuid_cache.features_eax &
			HV_MSR_SYNTIMER_AVAILABLE;
	case HV_X64_MSR_EOI:
	case HV_X64_MSR_ICR:
	case HV_X64_MSR_TPR:
	case HV_X64_MSR_VP_ASSIST_PAGE:
		return hv_vcpu->cpuid_cache.features_eax &
			HV_MSR_APIC_ACCESS_AVAILABLE;
		break;
	case HV_X64_MSR_TSC_FREQUENCY:
	case HV_X64_MSR_APIC_FREQUENCY:
		return hv_vcpu->cpuid_cache.features_eax &
			HV_ACCESS_FREQUENCY_MSRS;
	case HV_X64_MSR_REENLIGHTENMENT_CONTROL:
	case HV_X64_MSR_TSC_EMULATION_CONTROL:
	case HV_X64_MSR_TSC_EMULATION_STATUS:
		return hv_vcpu->cpuid_cache.features_eax &
			HV_ACCESS_REENLIGHTENMENT;
	case HV_X64_MSR_CRASH_P0 ... HV_X64_MSR_CRASH_P4:
	case HV_X64_MSR_CRASH_CTL:
		return hv_vcpu->cpuid_cache.features_edx &
			HV_FEATURE_GUEST_CRASH_MSR_AVAILABLE;
	case HV_X64_MSR_SYNDBG_OPTIONS:
	case HV_X64_MSR_SYNDBG_CONTROL ... HV_X64_MSR_SYNDBG_PENDING_BUFFER:
		return hv_vcpu->cpuid_cache.features_edx &
			HV_FEATURE_DEBUG_MSRS_AVAILABLE;
	default:
		break;
	}

	return false;
}

static int kvm_hv_set_msr_pw(struct kvm_vcpu *vcpu, u32 msr, u64 data,
			     bool host)
{
	struct kvm *kvm = vcpu->kvm;
	struct kvm_hv *hv = to_kvm_hv(kvm);

	if (unlikely(!host && !hv_check_msr_access(to_hv_vcpu(vcpu), msr)))
		return 1;

	switch (msr) {
	case HV_X64_MSR_GUEST_OS_ID:
		hv->hv_guest_os_id = data;
		/* setting guest os id to zero disables hypercall page */
		if (!hv->hv_guest_os_id)
			hv->hv_hypercall &= ~HV_X64_MSR_HYPERCALL_ENABLE;
		break;
	case HV_X64_MSR_HYPERCALL: {
		u8 instructions[9];
		int i = 0;
		u64 addr;

		/* if guest os id is not set hypercall should remain disabled */
		if (!hv->hv_guest_os_id)
			break;
		if (!(data & HV_X64_MSR_HYPERCALL_ENABLE)) {
			hv->hv_hypercall = data;
			break;
		}

		/*
		 * If Xen and Hyper-V hypercalls are both enabled, disambiguate
		 * the same way Xen itself does, by setting the bit 31 of EAX
		 * which is RsvdZ in the 32-bit Hyper-V hypercall ABI and just
		 * going to be clobbered on 64-bit.
		 */
		if (kvm_xen_hypercall_enabled(kvm)) {
			/* orl $0x80000000, %eax */
			instructions[i++] = 0x0d;
			instructions[i++] = 0x00;
			instructions[i++] = 0x00;
			instructions[i++] = 0x00;
			instructions[i++] = 0x80;
		}

		/* vmcall/vmmcall */
		static_call(kvm_x86_patch_hypercall)(vcpu, instructions + i);
		i += 3;

		/* ret */
		((unsigned char *)instructions)[i++] = 0xc3;

		addr = data & HV_X64_MSR_HYPERCALL_PAGE_ADDRESS_MASK;
		if (kvm_vcpu_write_guest(vcpu, addr, instructions, i))
			return 1;
		hv->hv_hypercall = data;
		break;
	}
	case HV_X64_MSR_REFERENCE_TSC:
		hv->hv_tsc_page = data;
		if (hv->hv_tsc_page & HV_X64_MSR_TSC_REFERENCE_ENABLE) {
			if (!host)
				hv->hv_tsc_page_status = HV_TSC_PAGE_GUEST_CHANGED;
			else
				hv->hv_tsc_page_status = HV_TSC_PAGE_HOST_CHANGED;
			kvm_make_request(KVM_REQ_MASTERCLOCK_UPDATE, vcpu);
		} else {
			hv->hv_tsc_page_status = HV_TSC_PAGE_UNSET;
		}
		break;
	case HV_X64_MSR_CRASH_P0 ... HV_X64_MSR_CRASH_P4:
		return kvm_hv_msr_set_crash_data(kvm,
						 msr - HV_X64_MSR_CRASH_P0,
						 data);
	case HV_X64_MSR_CRASH_CTL:
		if (host)
			return kvm_hv_msr_set_crash_ctl(kvm, data);

		if (data & HV_CRASH_CTL_CRASH_NOTIFY) {
			vcpu_debug(vcpu, "hv crash (0x%llx 0x%llx 0x%llx 0x%llx 0x%llx)\n",
				   hv->hv_crash_param[0],
				   hv->hv_crash_param[1],
				   hv->hv_crash_param[2],
				   hv->hv_crash_param[3],
				   hv->hv_crash_param[4]);

			/* Send notification about crash to user space */
			kvm_make_request(KVM_REQ_HV_CRASH, vcpu);
		}
		break;
	case HV_X64_MSR_RESET:
		if (data == 1) {
			vcpu_debug(vcpu, "hyper-v reset requested\n");
			kvm_make_request(KVM_REQ_HV_RESET, vcpu);
		}
		break;
	case HV_X64_MSR_REENLIGHTENMENT_CONTROL:
		hv->hv_reenlightenment_control = data;
		break;
	case HV_X64_MSR_TSC_EMULATION_CONTROL:
		hv->hv_tsc_emulation_control = data;
		break;
	case HV_X64_MSR_TSC_EMULATION_STATUS:
		if (data && !host)
			return 1;

		hv->hv_tsc_emulation_status = data;
		break;
	case HV_X64_MSR_TIME_REF_COUNT:
		/* read-only, but still ignore it if host-initiated */
		if (!host)
			return 1;
		break;
	case HV_X64_MSR_SYNDBG_OPTIONS:
	case HV_X64_MSR_SYNDBG_CONTROL ... HV_X64_MSR_SYNDBG_PENDING_BUFFER:
		return syndbg_set_msr(vcpu, msr, data, host);
	default:
		vcpu_unimpl(vcpu, "Hyper-V unhandled wrmsr: 0x%x data 0x%llx\n",
			    msr, data);
		return 1;
	}
	return 0;
}

/* Calculate cpu time spent by current task in 100ns units */
static u64 current_task_runtime_100ns(void)
{
	u64 utime, stime;

	task_cputime_adjusted(current, &utime, &stime);

	return div_u64(utime + stime, 100);
}

static int kvm_hv_set_msr(struct kvm_vcpu *vcpu, u32 msr, u64 data, bool host)
{
	struct kvm_vcpu_hv *hv_vcpu = to_hv_vcpu(vcpu);

	if (unlikely(!host && !hv_check_msr_access(hv_vcpu, msr)))
		return 1;

	switch (msr) {
	case HV_X64_MSR_VP_INDEX: {
		struct kvm_hv *hv = to_kvm_hv(vcpu->kvm);
		u32 new_vp_index = (u32)data;

		if (!host || new_vp_index >= KVM_MAX_VCPUS)
			return 1;

		if (new_vp_index == hv_vcpu->vp_index)
			return 0;

		/*
		 * The VP index is initialized to vcpu_index by
		 * kvm_hv_vcpu_postcreate so they initially match.  Now the
		 * VP index is changing, adjust num_mismatched_vp_indexes if
		 * it now matches or no longer matches vcpu_idx.
		 */
		if (hv_vcpu->vp_index == vcpu->vcpu_idx)
			atomic_inc(&hv->num_mismatched_vp_indexes);
		else if (new_vp_index == vcpu->vcpu_idx)
			atomic_dec(&hv->num_mismatched_vp_indexes);

		hv_vcpu->vp_index = new_vp_index;
		break;
	}
	case HV_X64_MSR_VP_ASSIST_PAGE: {
		u64 gfn;
		unsigned long addr;

		if (!(data & HV_X64_MSR_VP_ASSIST_PAGE_ENABLE)) {
			hv_vcpu->hv_vapic = data;
			if (kvm_lapic_set_pv_eoi(vcpu, 0, 0))
				return 1;
			break;
		}
		gfn = data >> HV_X64_MSR_VP_ASSIST_PAGE_ADDRESS_SHIFT;
		addr = kvm_vcpu_gfn_to_hva(vcpu, gfn);
		if (kvm_is_error_hva(addr))
			return 1;

		/*
		 * Clear apic_assist portion of struct hv_vp_assist_page
		 * only, there can be valuable data in the rest which needs
		 * to be preserved e.g. on migration.
		 */
		if (__put_user(0, (u32 __user *)addr))
			return 1;
		hv_vcpu->hv_vapic = data;
		kvm_vcpu_mark_page_dirty(vcpu, gfn);
		if (kvm_lapic_set_pv_eoi(vcpu,
					    gfn_to_gpa(gfn) | KVM_MSR_ENABLED,
					    sizeof(struct hv_vp_assist_page)))
			return 1;
		break;
	}
	case HV_X64_MSR_EOI:
		return kvm_hv_vapic_msr_write(vcpu, APIC_EOI, data);
	case HV_X64_MSR_ICR:
		return kvm_hv_vapic_msr_write(vcpu, APIC_ICR, data);
	case HV_X64_MSR_TPR:
		return kvm_hv_vapic_msr_write(vcpu, APIC_TASKPRI, data);
	case HV_X64_MSR_VP_RUNTIME:
		if (!host)
			return 1;
		hv_vcpu->runtime_offset = data - current_task_runtime_100ns();
		break;
	case HV_X64_MSR_SCONTROL:
	case HV_X64_MSR_SVERSION:
	case HV_X64_MSR_SIEFP:
	case HV_X64_MSR_SIMP:
	case HV_X64_MSR_EOM:
	case HV_X64_MSR_SINT0 ... HV_X64_MSR_SINT15:
		return synic_set_msr(to_hv_synic(vcpu), msr, data, host);
	case HV_X64_MSR_STIMER0_CONFIG:
	case HV_X64_MSR_STIMER1_CONFIG:
	case HV_X64_MSR_STIMER2_CONFIG:
	case HV_X64_MSR_STIMER3_CONFIG: {
		int timer_index = (msr - HV_X64_MSR_STIMER0_CONFIG)/2;

		return stimer_set_config(to_hv_stimer(vcpu, timer_index),
					 data, host);
	}
	case HV_X64_MSR_STIMER0_COUNT:
	case HV_X64_MSR_STIMER1_COUNT:
	case HV_X64_MSR_STIMER2_COUNT:
	case HV_X64_MSR_STIMER3_COUNT: {
		int timer_index = (msr - HV_X64_MSR_STIMER0_COUNT)/2;

		return stimer_set_count(to_hv_stimer(vcpu, timer_index),
					data, host);
	}
	case HV_X64_MSR_TSC_FREQUENCY:
	case HV_X64_MSR_APIC_FREQUENCY:
		/* read-only, but still ignore it if host-initiated */
		if (!host)
			return 1;
		break;
	default:
		vcpu_unimpl(vcpu, "Hyper-V unhandled wrmsr: 0x%x data 0x%llx\n",
			    msr, data);
		return 1;
	}

	return 0;
}

static int kvm_hv_get_msr_pw(struct kvm_vcpu *vcpu, u32 msr, u64 *pdata,
			     bool host)
{
	u64 data = 0;
	struct kvm *kvm = vcpu->kvm;
	struct kvm_hv *hv = to_kvm_hv(kvm);

	if (unlikely(!host && !hv_check_msr_access(to_hv_vcpu(vcpu), msr)))
		return 1;

	switch (msr) {
	case HV_X64_MSR_GUEST_OS_ID:
		data = hv->hv_guest_os_id;
		break;
	case HV_X64_MSR_HYPERCALL:
		data = hv->hv_hypercall;
		break;
	case HV_X64_MSR_TIME_REF_COUNT:
		data = get_time_ref_counter(kvm);
		break;
	case HV_X64_MSR_REFERENCE_TSC:
		data = hv->hv_tsc_page;
		break;
	case HV_X64_MSR_CRASH_P0 ... HV_X64_MSR_CRASH_P4:
		return kvm_hv_msr_get_crash_data(kvm,
						 msr - HV_X64_MSR_CRASH_P0,
						 pdata);
	case HV_X64_MSR_CRASH_CTL:
		return kvm_hv_msr_get_crash_ctl(kvm, pdata);
	case HV_X64_MSR_RESET:
		data = 0;
		break;
	case HV_X64_MSR_REENLIGHTENMENT_CONTROL:
		data = hv->hv_reenlightenment_control;
		break;
	case HV_X64_MSR_TSC_EMULATION_CONTROL:
		data = hv->hv_tsc_emulation_control;
		break;
	case HV_X64_MSR_TSC_EMULATION_STATUS:
		data = hv->hv_tsc_emulation_status;
		break;
	case HV_X64_MSR_SYNDBG_OPTIONS:
	case HV_X64_MSR_SYNDBG_CONTROL ... HV_X64_MSR_SYNDBG_PENDING_BUFFER:
		return syndbg_get_msr(vcpu, msr, pdata, host);
	default:
		vcpu_unimpl(vcpu, "Hyper-V unhandled rdmsr: 0x%x\n", msr);
		return 1;
	}

	*pdata = data;
	return 0;
}

static int kvm_hv_get_msr(struct kvm_vcpu *vcpu, u32 msr, u64 *pdata,
			  bool host)
{
	u64 data = 0;
	struct kvm_vcpu_hv *hv_vcpu = to_hv_vcpu(vcpu);

	if (unlikely(!host && !hv_check_msr_access(hv_vcpu, msr)))
		return 1;

	switch (msr) {
	case HV_X64_MSR_VP_INDEX:
		data = hv_vcpu->vp_index;
		break;
	case HV_X64_MSR_EOI:
		return kvm_hv_vapic_msr_read(vcpu, APIC_EOI, pdata);
	case HV_X64_MSR_ICR:
		return kvm_hv_vapic_msr_read(vcpu, APIC_ICR, pdata);
	case HV_X64_MSR_TPR:
		return kvm_hv_vapic_msr_read(vcpu, APIC_TASKPRI, pdata);
	case HV_X64_MSR_VP_ASSIST_PAGE:
		data = hv_vcpu->hv_vapic;
		break;
	case HV_X64_MSR_VP_RUNTIME:
		data = current_task_runtime_100ns() + hv_vcpu->runtime_offset;
		break;
	case HV_X64_MSR_SCONTROL:
	case HV_X64_MSR_SVERSION:
	case HV_X64_MSR_SIEFP:
	case HV_X64_MSR_SIMP:
	case HV_X64_MSR_EOM:
	case HV_X64_MSR_SINT0 ... HV_X64_MSR_SINT15:
		return synic_get_msr(to_hv_synic(vcpu), msr, pdata, host);
	case HV_X64_MSR_STIMER0_CONFIG:
	case HV_X64_MSR_STIMER1_CONFIG:
	case HV_X64_MSR_STIMER2_CONFIG:
	case HV_X64_MSR_STIMER3_CONFIG: {
		int timer_index = (msr - HV_X64_MSR_STIMER0_CONFIG)/2;

		return stimer_get_config(to_hv_stimer(vcpu, timer_index),
					 pdata);
	}
	case HV_X64_MSR_STIMER0_COUNT:
	case HV_X64_MSR_STIMER1_COUNT:
	case HV_X64_MSR_STIMER2_COUNT:
	case HV_X64_MSR_STIMER3_COUNT: {
		int timer_index = (msr - HV_X64_MSR_STIMER0_COUNT)/2;

		return stimer_get_count(to_hv_stimer(vcpu, timer_index),
					pdata);
	}
	case HV_X64_MSR_TSC_FREQUENCY:
		data = (u64)vcpu->arch.virtual_tsc_khz * 1000;
		break;
	case HV_X64_MSR_APIC_FREQUENCY:
		data = APIC_BUS_FREQUENCY;
		break;
	default:
		vcpu_unimpl(vcpu, "Hyper-V unhandled rdmsr: 0x%x\n", msr);
		return 1;
	}
	*pdata = data;
	return 0;
}

int kvm_hv_set_msr_common(struct kvm_vcpu *vcpu, u32 msr, u64 data, bool host)
{
	struct kvm_hv *hv = to_kvm_hv(vcpu->kvm);

	if (!host && !vcpu->arch.hyperv_enabled)
		return 1;

	if (!to_hv_vcpu(vcpu)) {
		if (kvm_hv_vcpu_init(vcpu))
			return 1;
	}

	if (kvm_hv_msr_partition_wide(msr)) {
		int r;

		mutex_lock(&hv->hv_lock);
		r = kvm_hv_set_msr_pw(vcpu, msr, data, host);
		mutex_unlock(&hv->hv_lock);
		return r;
	} else
		return kvm_hv_set_msr(vcpu, msr, data, host);
}

int kvm_hv_get_msr_common(struct kvm_vcpu *vcpu, u32 msr, u64 *pdata, bool host)
{
	struct kvm_hv *hv = to_kvm_hv(vcpu->kvm);

	if (!host && !vcpu->arch.hyperv_enabled)
		return 1;

	if (!to_hv_vcpu(vcpu)) {
		if (kvm_hv_vcpu_init(vcpu))
			return 1;
	}

	if (kvm_hv_msr_partition_wide(msr)) {
		int r;

		mutex_lock(&hv->hv_lock);
		r = kvm_hv_get_msr_pw(vcpu, msr, pdata, host);
		mutex_unlock(&hv->hv_lock);
		return r;
	} else
		return kvm_hv_get_msr(vcpu, msr, pdata, host);
}

static void sparse_set_to_vcpu_mask(struct kvm *kvm, u64 *sparse_banks,
				    u64 valid_bank_mask, unsigned long *vcpu_mask)
{
	struct kvm_hv *hv = to_kvm_hv(kvm);
	bool has_mismatch = atomic_read(&hv->num_mismatched_vp_indexes);
	u64 vp_bitmap[KVM_HV_MAX_SPARSE_VCPU_SET_BITS];
	struct kvm_vcpu *vcpu;
	int bank, sbank = 0;
	unsigned long i;
	u64 *bitmap;

	BUILD_BUG_ON(sizeof(vp_bitmap) >
		     sizeof(*vcpu_mask) * BITS_TO_LONGS(KVM_MAX_VCPUS));

	/*
	 * If vp_index == vcpu_idx for all vCPUs, fill vcpu_mask directly, else
	 * fill a temporary buffer and manually test each vCPU's VP index.
	 */
	if (likely(!has_mismatch))
		bitmap = (u64 *)vcpu_mask;
	else
		bitmap = vp_bitmap;

	/*
	 * Each set of 64 VPs is packed into sparse_banks, with valid_bank_mask
	 * having a '1' for each bank that exists in sparse_banks.  Sets must
	 * be in ascending order, i.e. bank0..bankN.
	 */
	memset(bitmap, 0, sizeof(vp_bitmap));
	for_each_set_bit(bank, (unsigned long *)&valid_bank_mask,
			 KVM_HV_MAX_SPARSE_VCPU_SET_BITS)
		bitmap[bank] = sparse_banks[sbank++];

	if (likely(!has_mismatch))
		return;

	bitmap_zero(vcpu_mask, KVM_MAX_VCPUS);
	kvm_for_each_vcpu(i, vcpu, kvm) {
		if (test_bit(kvm_hv_get_vpindex(vcpu), (unsigned long *)vp_bitmap))
			__set_bit(i, vcpu_mask);
	}
}

struct kvm_hv_hcall {
	u64 param;
	u64 ingpa;
	u64 outgpa;
	u16 code;
	u16 var_cnt;
	u16 rep_cnt;
	u16 rep_idx;
	bool fast;
	bool rep;
	sse128_t xmm[HV_HYPERCALL_MAX_XMM_REGISTERS];
};

static u64 kvm_get_sparse_vp_set(struct kvm *kvm, struct kvm_hv_hcall *hc,
				 int consumed_xmm_halves,
				 u64 *sparse_banks, gpa_t offset)
{
	u16 var_cnt;
	int i;

	if (hc->var_cnt > 64)
		return -EINVAL;

	/* Ignore banks that cannot possibly contain a legal VP index. */
	var_cnt = min_t(u16, hc->var_cnt, KVM_HV_MAX_SPARSE_VCPU_SET_BITS);

	if (hc->fast) {
		/*
		 * Each XMM holds two sparse banks, but do not count halves that
		 * have already been consumed for hypercall parameters.
		 */
		if (hc->var_cnt > 2 * HV_HYPERCALL_MAX_XMM_REGISTERS - consumed_xmm_halves)
			return HV_STATUS_INVALID_HYPERCALL_INPUT;
		for (i = 0; i < var_cnt; i++) {
			int j = i + consumed_xmm_halves;
			if (j % 2)
				sparse_banks[i] = sse128_hi(hc->xmm[j / 2]);
			else
				sparse_banks[i] = sse128_lo(hc->xmm[j / 2]);
		}
		return 0;
	}

	return kvm_read_guest(kvm, hc->ingpa + offset, sparse_banks,
			      var_cnt * sizeof(*sparse_banks));
}

static u64 kvm_hv_flush_tlb(struct kvm_vcpu *vcpu, struct kvm_hv_hcall *hc)
{
	struct kvm *kvm = vcpu->kvm;
	struct hv_tlb_flush_ex flush_ex;
	struct hv_tlb_flush flush;
	DECLARE_BITMAP(vcpu_mask, KVM_MAX_VCPUS);
	u64 valid_bank_mask;
	u64 sparse_banks[KVM_HV_MAX_SPARSE_VCPU_SET_BITS];
	bool all_cpus;

	/*
	 * The Hyper-V TLFS doesn't allow more than 64 sparse banks, e.g. the
	 * valid mask is a u64.  Fail the build if KVM's max allowed number of
	 * vCPUs (>4096) would exceed this limit, KVM will additional changes
	 * for Hyper-V support to avoid setting the guest up to fail.
	 */
	BUILD_BUG_ON(KVM_HV_MAX_SPARSE_VCPU_SET_BITS > 64);

	if (hc->code == HVCALL_FLUSH_VIRTUAL_ADDRESS_LIST ||
	    hc->code == HVCALL_FLUSH_VIRTUAL_ADDRESS_SPACE) {
		if (hc->fast) {
			flush.address_space = hc->ingpa;
			flush.flags = hc->outgpa;
			flush.processor_mask = sse128_lo(hc->xmm[0]);
		} else {
			if (unlikely(kvm_read_guest(kvm, hc->ingpa,
						    &flush, sizeof(flush))))
				return HV_STATUS_INVALID_HYPERCALL_INPUT;
		}

		trace_kvm_hv_flush_tlb(flush.processor_mask,
				       flush.address_space, flush.flags);

		valid_bank_mask = BIT_ULL(0);
		sparse_banks[0] = flush.processor_mask;

		/*
		 * Work around possible WS2012 bug: it sends hypercalls
		 * with processor_mask = 0x0 and HV_FLUSH_ALL_PROCESSORS clear,
		 * while also expecting us to flush something and crashing if
		 * we don't. Let's treat processor_mask == 0 same as
		 * HV_FLUSH_ALL_PROCESSORS.
		 */
		all_cpus = (flush.flags & HV_FLUSH_ALL_PROCESSORS) ||
			flush.processor_mask == 0;
	} else {
		if (hc->fast) {
			flush_ex.address_space = hc->ingpa;
			flush_ex.flags = hc->outgpa;
			memcpy(&flush_ex.hv_vp_set,
			       &hc->xmm[0], sizeof(hc->xmm[0]));
		} else {
			if (unlikely(kvm_read_guest(kvm, hc->ingpa, &flush_ex,
						    sizeof(flush_ex))))
				return HV_STATUS_INVALID_HYPERCALL_INPUT;
		}

		trace_kvm_hv_flush_tlb_ex(flush_ex.hv_vp_set.valid_bank_mask,
					  flush_ex.hv_vp_set.format,
					  flush_ex.address_space,
					  flush_ex.flags);

		valid_bank_mask = flush_ex.hv_vp_set.valid_bank_mask;
		all_cpus = flush_ex.hv_vp_set.format !=
			HV_GENERIC_SET_SPARSE_4K;

<<<<<<< HEAD
		if (hc->var_cnt != bitmap_weight((unsigned long *)&valid_bank_mask, 64))
=======
		if (hc->var_cnt != hweight64(valid_bank_mask))
>>>>>>> 88084a3d
			return HV_STATUS_INVALID_HYPERCALL_INPUT;

		if (all_cpus)
			goto do_flush;

		if (!hc->var_cnt)
			goto ret_success;

		if (kvm_get_sparse_vp_set(kvm, hc, 2, sparse_banks,
					  offsetof(struct hv_tlb_flush_ex,
						   hv_vp_set.bank_contents)))
			return HV_STATUS_INVALID_HYPERCALL_INPUT;
	}

do_flush:
	/*
	 * vcpu->arch.cr3 may not be up-to-date for running vCPUs so we can't
	 * analyze it here, flush TLB regardless of the specified address space.
	 */
	if (all_cpus) {
		kvm_make_all_cpus_request(kvm, KVM_REQ_TLB_FLUSH_GUEST);
	} else {
		sparse_set_to_vcpu_mask(kvm, sparse_banks, valid_bank_mask, vcpu_mask);

		kvm_make_vcpus_request_mask(kvm, KVM_REQ_TLB_FLUSH_GUEST, vcpu_mask);
	}

ret_success:
	/* We always do full TLB flush, set 'Reps completed' = 'Rep Count' */
	return (u64)HV_STATUS_SUCCESS |
		((u64)hc->rep_cnt << HV_HYPERCALL_REP_COMP_OFFSET);
}

static void kvm_send_ipi_to_many(struct kvm *kvm, u32 vector,
				 unsigned long *vcpu_bitmap)
{
	struct kvm_lapic_irq irq = {
		.delivery_mode = APIC_DM_FIXED,
		.vector = vector
	};
	struct kvm_vcpu *vcpu;
	unsigned long i;

	kvm_for_each_vcpu(i, vcpu, kvm) {
		if (vcpu_bitmap && !test_bit(i, vcpu_bitmap))
			continue;

		/* We fail only when APIC is disabled */
		kvm_apic_set_irq(vcpu, &irq, NULL);
	}
}

static u64 kvm_hv_send_ipi(struct kvm_vcpu *vcpu, struct kvm_hv_hcall *hc)
{
	struct kvm *kvm = vcpu->kvm;
	struct hv_send_ipi_ex send_ipi_ex;
	struct hv_send_ipi send_ipi;
	DECLARE_BITMAP(vcpu_mask, KVM_MAX_VCPUS);
	u64 valid_bank_mask;
	u64 sparse_banks[KVM_HV_MAX_SPARSE_VCPU_SET_BITS];
	u32 vector;
	bool all_cpus;

	if (hc->code == HVCALL_SEND_IPI) {
		if (!hc->fast) {
			if (unlikely(kvm_read_guest(kvm, hc->ingpa, &send_ipi,
						    sizeof(send_ipi))))
				return HV_STATUS_INVALID_HYPERCALL_INPUT;
			sparse_banks[0] = send_ipi.cpu_mask;
			vector = send_ipi.vector;
		} else {
			/* 'reserved' part of hv_send_ipi should be 0 */
			if (unlikely(hc->ingpa >> 32 != 0))
				return HV_STATUS_INVALID_HYPERCALL_INPUT;
			sparse_banks[0] = hc->outgpa;
			vector = (u32)hc->ingpa;
		}
		all_cpus = false;
		valid_bank_mask = BIT_ULL(0);

		trace_kvm_hv_send_ipi(vector, sparse_banks[0]);
	} else {
		if (!hc->fast) {
			if (unlikely(kvm_read_guest(kvm, hc->ingpa, &send_ipi_ex,
						    sizeof(send_ipi_ex))))
				return HV_STATUS_INVALID_HYPERCALL_INPUT;
		} else {
			send_ipi_ex.vector = (u32)hc->ingpa;
			send_ipi_ex.vp_set.format = hc->outgpa;
			send_ipi_ex.vp_set.valid_bank_mask = sse128_lo(hc->xmm[0]);
		}

		trace_kvm_hv_send_ipi_ex(send_ipi_ex.vector,
					 send_ipi_ex.vp_set.format,
					 send_ipi_ex.vp_set.valid_bank_mask);

		vector = send_ipi_ex.vector;
		valid_bank_mask = send_ipi_ex.vp_set.valid_bank_mask;
		all_cpus = send_ipi_ex.vp_set.format == HV_GENERIC_SET_ALL;

<<<<<<< HEAD
		if (hc->var_cnt != bitmap_weight((unsigned long *)&valid_bank_mask, 64))
=======
		if (hc->var_cnt != hweight64(valid_bank_mask))
>>>>>>> 88084a3d
			return HV_STATUS_INVALID_HYPERCALL_INPUT;

		if (all_cpus)
			goto check_and_send_ipi;

		if (!hc->var_cnt)
			goto ret_success;

		if (kvm_get_sparse_vp_set(kvm, hc, 1, sparse_banks,
					  offsetof(struct hv_send_ipi_ex,
						   vp_set.bank_contents)))
			return HV_STATUS_INVALID_HYPERCALL_INPUT;
	}

check_and_send_ipi:
	if ((vector < HV_IPI_LOW_VECTOR) || (vector > HV_IPI_HIGH_VECTOR))
		return HV_STATUS_INVALID_HYPERCALL_INPUT;

	if (all_cpus) {
		kvm_send_ipi_to_many(kvm, vector, NULL);
	} else {
		sparse_set_to_vcpu_mask(kvm, sparse_banks, valid_bank_mask, vcpu_mask);

		kvm_send_ipi_to_many(kvm, vector, vcpu_mask);
	}

ret_success:
	return HV_STATUS_SUCCESS;
}

void kvm_hv_set_cpuid(struct kvm_vcpu *vcpu)
{
	struct kvm_cpuid_entry2 *entry;
	struct kvm_vcpu_hv *hv_vcpu;

	entry = kvm_find_cpuid_entry(vcpu, HYPERV_CPUID_INTERFACE, 0);
	if (entry && entry->eax == HYPERV_CPUID_SIGNATURE_EAX) {
		vcpu->arch.hyperv_enabled = true;
	} else {
		vcpu->arch.hyperv_enabled = false;
		return;
	}

	if (!to_hv_vcpu(vcpu) && kvm_hv_vcpu_init(vcpu))
		return;

	hv_vcpu = to_hv_vcpu(vcpu);

	entry = kvm_find_cpuid_entry(vcpu, HYPERV_CPUID_FEATURES, 0);
	if (entry) {
		hv_vcpu->cpuid_cache.features_eax = entry->eax;
		hv_vcpu->cpuid_cache.features_ebx = entry->ebx;
		hv_vcpu->cpuid_cache.features_edx = entry->edx;
	} else {
		hv_vcpu->cpuid_cache.features_eax = 0;
		hv_vcpu->cpuid_cache.features_ebx = 0;
		hv_vcpu->cpuid_cache.features_edx = 0;
	}

	entry = kvm_find_cpuid_entry(vcpu, HYPERV_CPUID_ENLIGHTMENT_INFO, 0);
	if (entry) {
		hv_vcpu->cpuid_cache.enlightenments_eax = entry->eax;
		hv_vcpu->cpuid_cache.enlightenments_ebx = entry->ebx;
	} else {
		hv_vcpu->cpuid_cache.enlightenments_eax = 0;
		hv_vcpu->cpuid_cache.enlightenments_ebx = 0;
	}

	entry = kvm_find_cpuid_entry(vcpu, HYPERV_CPUID_SYNDBG_PLATFORM_CAPABILITIES, 0);
	if (entry)
		hv_vcpu->cpuid_cache.syndbg_cap_eax = entry->eax;
	else
		hv_vcpu->cpuid_cache.syndbg_cap_eax = 0;
}

int kvm_hv_set_enforce_cpuid(struct kvm_vcpu *vcpu, bool enforce)
{
	struct kvm_vcpu_hv *hv_vcpu;
	int ret = 0;

	if (!to_hv_vcpu(vcpu)) {
		if (enforce) {
			ret = kvm_hv_vcpu_init(vcpu);
			if (ret)
				return ret;
		} else {
			return 0;
		}
	}

	hv_vcpu = to_hv_vcpu(vcpu);
	hv_vcpu->enforce_cpuid = enforce;

	return ret;
}

static void kvm_hv_hypercall_set_result(struct kvm_vcpu *vcpu, u64 result)
{
	bool longmode;

	longmode = is_64_bit_hypercall(vcpu);
	if (longmode)
		kvm_rax_write(vcpu, result);
	else {
		kvm_rdx_write(vcpu, result >> 32);
		kvm_rax_write(vcpu, result & 0xffffffff);
	}
}

static int kvm_hv_hypercall_complete(struct kvm_vcpu *vcpu, u64 result)
{
	trace_kvm_hv_hypercall_done(result);
	kvm_hv_hypercall_set_result(vcpu, result);
	++vcpu->stat.hypercalls;
	return kvm_skip_emulated_instruction(vcpu);
}

static int kvm_hv_hypercall_complete_userspace(struct kvm_vcpu *vcpu)
{
	return kvm_hv_hypercall_complete(vcpu, vcpu->run->hyperv.u.hcall.result);
}

static u16 kvm_hvcall_signal_event(struct kvm_vcpu *vcpu, struct kvm_hv_hcall *hc)
{
	struct kvm_hv *hv = to_kvm_hv(vcpu->kvm);
	struct eventfd_ctx *eventfd;

	if (unlikely(!hc->fast)) {
		int ret;
		gpa_t gpa = hc->ingpa;

		if ((gpa & (__alignof__(hc->ingpa) - 1)) ||
		    offset_in_page(gpa) + sizeof(hc->ingpa) > PAGE_SIZE)
			return HV_STATUS_INVALID_ALIGNMENT;

		ret = kvm_vcpu_read_guest(vcpu, gpa,
					  &hc->ingpa, sizeof(hc->ingpa));
		if (ret < 0)
			return HV_STATUS_INVALID_ALIGNMENT;
	}

	/*
	 * Per spec, bits 32-47 contain the extra "flag number".  However, we
	 * have no use for it, and in all known usecases it is zero, so just
	 * report lookup failure if it isn't.
	 */
	if (hc->ingpa & 0xffff00000000ULL)
		return HV_STATUS_INVALID_PORT_ID;
	/* remaining bits are reserved-zero */
	if (hc->ingpa & ~KVM_HYPERV_CONN_ID_MASK)
		return HV_STATUS_INVALID_HYPERCALL_INPUT;

	/* the eventfd is protected by vcpu->kvm->srcu, but conn_to_evt isn't */
	rcu_read_lock();
	eventfd = idr_find(&hv->conn_to_evt, hc->ingpa);
	rcu_read_unlock();
	if (!eventfd)
		return HV_STATUS_INVALID_PORT_ID;

	eventfd_signal(eventfd, 1);
	return HV_STATUS_SUCCESS;
}

static bool is_xmm_fast_hypercall(struct kvm_hv_hcall *hc)
{
	switch (hc->code) {
	case HVCALL_FLUSH_VIRTUAL_ADDRESS_LIST:
	case HVCALL_FLUSH_VIRTUAL_ADDRESS_SPACE:
	case HVCALL_FLUSH_VIRTUAL_ADDRESS_LIST_EX:
	case HVCALL_FLUSH_VIRTUAL_ADDRESS_SPACE_EX:
	case HVCALL_SEND_IPI_EX:
		return true;
	}

	return false;
}

static void kvm_hv_hypercall_read_xmm(struct kvm_hv_hcall *hc)
{
	int reg;

	kvm_fpu_get();
	for (reg = 0; reg < HV_HYPERCALL_MAX_XMM_REGISTERS; reg++)
		_kvm_read_sse_reg(reg, &hc->xmm[reg]);
	kvm_fpu_put();
}

static bool hv_check_hypercall_access(struct kvm_vcpu_hv *hv_vcpu, u16 code)
{
	if (!hv_vcpu->enforce_cpuid)
		return true;

	switch (code) {
	case HVCALL_NOTIFY_LONG_SPIN_WAIT:
		return hv_vcpu->cpuid_cache.enlightenments_ebx &&
			hv_vcpu->cpuid_cache.enlightenments_ebx != U32_MAX;
	case HVCALL_POST_MESSAGE:
		return hv_vcpu->cpuid_cache.features_ebx & HV_POST_MESSAGES;
	case HVCALL_SIGNAL_EVENT:
		return hv_vcpu->cpuid_cache.features_ebx & HV_SIGNAL_EVENTS;
	case HVCALL_POST_DEBUG_DATA:
	case HVCALL_RETRIEVE_DEBUG_DATA:
	case HVCALL_RESET_DEBUG_SESSION:
		/*
		 * Return 'true' when SynDBG is disabled so the resulting code
		 * will be HV_STATUS_INVALID_HYPERCALL_CODE.
		 */
		return !kvm_hv_is_syndbg_enabled(hv_vcpu->vcpu) ||
			hv_vcpu->cpuid_cache.features_ebx & HV_DEBUGGING;
	case HVCALL_FLUSH_VIRTUAL_ADDRESS_LIST_EX:
	case HVCALL_FLUSH_VIRTUAL_ADDRESS_SPACE_EX:
		if (!(hv_vcpu->cpuid_cache.enlightenments_eax &
		      HV_X64_EX_PROCESSOR_MASKS_RECOMMENDED))
			return false;
		fallthrough;
	case HVCALL_FLUSH_VIRTUAL_ADDRESS_LIST:
	case HVCALL_FLUSH_VIRTUAL_ADDRESS_SPACE:
		return hv_vcpu->cpuid_cache.enlightenments_eax &
			HV_X64_REMOTE_TLB_FLUSH_RECOMMENDED;
	case HVCALL_SEND_IPI_EX:
		if (!(hv_vcpu->cpuid_cache.enlightenments_eax &
		      HV_X64_EX_PROCESSOR_MASKS_RECOMMENDED))
			return false;
		fallthrough;
	case HVCALL_SEND_IPI:
		return hv_vcpu->cpuid_cache.enlightenments_eax &
			HV_X64_CLUSTER_IPI_RECOMMENDED;
	default:
		break;
	}

	return true;
}

int kvm_hv_hypercall(struct kvm_vcpu *vcpu)
{
	struct kvm_vcpu_hv *hv_vcpu = to_hv_vcpu(vcpu);
	struct kvm_hv_hcall hc;
	u64 ret = HV_STATUS_SUCCESS;

	/*
	 * hypercall generates UD from non zero cpl and real mode
	 * per HYPER-V spec
	 */
	if (static_call(kvm_x86_get_cpl)(vcpu) != 0 || !is_protmode(vcpu)) {
		kvm_queue_exception(vcpu, UD_VECTOR);
		return 1;
	}

#ifdef CONFIG_X86_64
	if (is_64_bit_hypercall(vcpu)) {
		hc.param = kvm_rcx_read(vcpu);
		hc.ingpa = kvm_rdx_read(vcpu);
		hc.outgpa = kvm_r8_read(vcpu);
	} else
#endif
	{
		hc.param = ((u64)kvm_rdx_read(vcpu) << 32) |
			    (kvm_rax_read(vcpu) & 0xffffffff);
		hc.ingpa = ((u64)kvm_rbx_read(vcpu) << 32) |
			    (kvm_rcx_read(vcpu) & 0xffffffff);
		hc.outgpa = ((u64)kvm_rdi_read(vcpu) << 32) |
			     (kvm_rsi_read(vcpu) & 0xffffffff);
	}

	hc.code = hc.param & 0xffff;
	hc.var_cnt = (hc.param & HV_HYPERCALL_VARHEAD_MASK) >> HV_HYPERCALL_VARHEAD_OFFSET;
	hc.fast = !!(hc.param & HV_HYPERCALL_FAST_BIT);
	hc.rep_cnt = (hc.param >> HV_HYPERCALL_REP_COMP_OFFSET) & 0xfff;
	hc.rep_idx = (hc.param >> HV_HYPERCALL_REP_START_OFFSET) & 0xfff;
	hc.rep = !!(hc.rep_cnt || hc.rep_idx);

	trace_kvm_hv_hypercall(hc.code, hc.fast, hc.var_cnt, hc.rep_cnt,
			       hc.rep_idx, hc.ingpa, hc.outgpa);

	if (unlikely(!hv_check_hypercall_access(hv_vcpu, hc.code))) {
		ret = HV_STATUS_ACCESS_DENIED;
		goto hypercall_complete;
	}

	if (unlikely(hc.param & HV_HYPERCALL_RSVD_MASK)) {
		ret = HV_STATUS_INVALID_HYPERCALL_INPUT;
		goto hypercall_complete;
	}

	if (hc.fast && is_xmm_fast_hypercall(&hc)) {
		if (unlikely(hv_vcpu->enforce_cpuid &&
			     !(hv_vcpu->cpuid_cache.features_edx &
			       HV_X64_HYPERCALL_XMM_INPUT_AVAILABLE))) {
			kvm_queue_exception(vcpu, UD_VECTOR);
			return 1;
		}

		kvm_hv_hypercall_read_xmm(&hc);
	}

	switch (hc.code) {
	case HVCALL_NOTIFY_LONG_SPIN_WAIT:
		if (unlikely(hc.rep || hc.var_cnt)) {
			ret = HV_STATUS_INVALID_HYPERCALL_INPUT;
			break;
		}
		kvm_vcpu_on_spin(vcpu, true);
		break;
	case HVCALL_SIGNAL_EVENT:
		if (unlikely(hc.rep || hc.var_cnt)) {
			ret = HV_STATUS_INVALID_HYPERCALL_INPUT;
			break;
		}
		ret = kvm_hvcall_signal_event(vcpu, &hc);
		if (ret != HV_STATUS_INVALID_PORT_ID)
			break;
		fallthrough;	/* maybe userspace knows this conn_id */
	case HVCALL_POST_MESSAGE:
		/* don't bother userspace if it has no way to handle it */
		if (unlikely(hc.rep || hc.var_cnt || !to_hv_synic(vcpu)->active)) {
			ret = HV_STATUS_INVALID_HYPERCALL_INPUT;
			break;
		}
		vcpu->run->exit_reason = KVM_EXIT_HYPERV;
		vcpu->run->hyperv.type = KVM_EXIT_HYPERV_HCALL;
		vcpu->run->hyperv.u.hcall.input = hc.param;
		vcpu->run->hyperv.u.hcall.params[0] = hc.ingpa;
		vcpu->run->hyperv.u.hcall.params[1] = hc.outgpa;
		vcpu->arch.complete_userspace_io =
				kvm_hv_hypercall_complete_userspace;
		return 0;
	case HVCALL_FLUSH_VIRTUAL_ADDRESS_LIST:
		if (unlikely(hc.var_cnt)) {
			ret = HV_STATUS_INVALID_HYPERCALL_INPUT;
			break;
		}
		fallthrough;
	case HVCALL_FLUSH_VIRTUAL_ADDRESS_LIST_EX:
		if (unlikely(!hc.rep_cnt || hc.rep_idx)) {
			ret = HV_STATUS_INVALID_HYPERCALL_INPUT;
			break;
		}
		ret = kvm_hv_flush_tlb(vcpu, &hc);
		break;
	case HVCALL_FLUSH_VIRTUAL_ADDRESS_SPACE:
		if (unlikely(hc.var_cnt)) {
			ret = HV_STATUS_INVALID_HYPERCALL_INPUT;
			break;
		}
		fallthrough;
	case HVCALL_FLUSH_VIRTUAL_ADDRESS_SPACE_EX:
		if (unlikely(hc.rep)) {
			ret = HV_STATUS_INVALID_HYPERCALL_INPUT;
			break;
		}
		ret = kvm_hv_flush_tlb(vcpu, &hc);
		break;
	case HVCALL_SEND_IPI:
		if (unlikely(hc.var_cnt)) {
			ret = HV_STATUS_INVALID_HYPERCALL_INPUT;
			break;
		}
		fallthrough;
	case HVCALL_SEND_IPI_EX:
		if (unlikely(hc.rep)) {
			ret = HV_STATUS_INVALID_HYPERCALL_INPUT;
			break;
		}
		ret = kvm_hv_send_ipi(vcpu, &hc);
		break;
	case HVCALL_POST_DEBUG_DATA:
	case HVCALL_RETRIEVE_DEBUG_DATA:
		if (unlikely(hc.fast)) {
			ret = HV_STATUS_INVALID_PARAMETER;
			break;
		}
		fallthrough;
	case HVCALL_RESET_DEBUG_SESSION: {
		struct kvm_hv_syndbg *syndbg = to_hv_syndbg(vcpu);

		if (!kvm_hv_is_syndbg_enabled(vcpu)) {
			ret = HV_STATUS_INVALID_HYPERCALL_CODE;
			break;
		}

		if (!(syndbg->options & HV_X64_SYNDBG_OPTION_USE_HCALLS)) {
			ret = HV_STATUS_OPERATION_DENIED;
			break;
		}
		vcpu->run->exit_reason = KVM_EXIT_HYPERV;
		vcpu->run->hyperv.type = KVM_EXIT_HYPERV_HCALL;
		vcpu->run->hyperv.u.hcall.input = hc.param;
		vcpu->run->hyperv.u.hcall.params[0] = hc.ingpa;
		vcpu->run->hyperv.u.hcall.params[1] = hc.outgpa;
		vcpu->arch.complete_userspace_io =
				kvm_hv_hypercall_complete_userspace;
		return 0;
	}
	default:
		ret = HV_STATUS_INVALID_HYPERCALL_CODE;
		break;
	}

hypercall_complete:
	return kvm_hv_hypercall_complete(vcpu, ret);
}

void kvm_hv_init_vm(struct kvm *kvm)
{
	struct kvm_hv *hv = to_kvm_hv(kvm);

	mutex_init(&hv->hv_lock);
	idr_init(&hv->conn_to_evt);
}

void kvm_hv_destroy_vm(struct kvm *kvm)
{
	struct kvm_hv *hv = to_kvm_hv(kvm);
	struct eventfd_ctx *eventfd;
	int i;

	idr_for_each_entry(&hv->conn_to_evt, eventfd, i)
		eventfd_ctx_put(eventfd);
	idr_destroy(&hv->conn_to_evt);
}

static int kvm_hv_eventfd_assign(struct kvm *kvm, u32 conn_id, int fd)
{
	struct kvm_hv *hv = to_kvm_hv(kvm);
	struct eventfd_ctx *eventfd;
	int ret;

	eventfd = eventfd_ctx_fdget(fd);
	if (IS_ERR(eventfd))
		return PTR_ERR(eventfd);

	mutex_lock(&hv->hv_lock);
	ret = idr_alloc(&hv->conn_to_evt, eventfd, conn_id, conn_id + 1,
			GFP_KERNEL_ACCOUNT);
	mutex_unlock(&hv->hv_lock);

	if (ret >= 0)
		return 0;

	if (ret == -ENOSPC)
		ret = -EEXIST;
	eventfd_ctx_put(eventfd);
	return ret;
}

static int kvm_hv_eventfd_deassign(struct kvm *kvm, u32 conn_id)
{
	struct kvm_hv *hv = to_kvm_hv(kvm);
	struct eventfd_ctx *eventfd;

	mutex_lock(&hv->hv_lock);
	eventfd = idr_remove(&hv->conn_to_evt, conn_id);
	mutex_unlock(&hv->hv_lock);

	if (!eventfd)
		return -ENOENT;

	synchronize_srcu(&kvm->srcu);
	eventfd_ctx_put(eventfd);
	return 0;
}

int kvm_vm_ioctl_hv_eventfd(struct kvm *kvm, struct kvm_hyperv_eventfd *args)
{
	if ((args->flags & ~KVM_HYPERV_EVENTFD_DEASSIGN) ||
	    (args->conn_id & ~KVM_HYPERV_CONN_ID_MASK))
		return -EINVAL;

	if (args->flags == KVM_HYPERV_EVENTFD_DEASSIGN)
		return kvm_hv_eventfd_deassign(kvm, args->conn_id);
	return kvm_hv_eventfd_assign(kvm, args->conn_id, args->fd);
}

int kvm_get_hv_cpuid(struct kvm_vcpu *vcpu, struct kvm_cpuid2 *cpuid,
		     struct kvm_cpuid_entry2 __user *entries)
{
	uint16_t evmcs_ver = 0;
	struct kvm_cpuid_entry2 cpuid_entries[] = {
		{ .function = HYPERV_CPUID_VENDOR_AND_MAX_FUNCTIONS },
		{ .function = HYPERV_CPUID_INTERFACE },
		{ .function = HYPERV_CPUID_VERSION },
		{ .function = HYPERV_CPUID_FEATURES },
		{ .function = HYPERV_CPUID_ENLIGHTMENT_INFO },
		{ .function = HYPERV_CPUID_IMPLEMENT_LIMITS },
		{ .function = HYPERV_CPUID_SYNDBG_VENDOR_AND_MAX_FUNCTIONS },
		{ .function = HYPERV_CPUID_SYNDBG_INTERFACE },
		{ .function = HYPERV_CPUID_SYNDBG_PLATFORM_CAPABILITIES	},
		{ .function = HYPERV_CPUID_NESTED_FEATURES },
	};
	int i, nent = ARRAY_SIZE(cpuid_entries);

	if (kvm_x86_ops.nested_ops->get_evmcs_version)
		evmcs_ver = kvm_x86_ops.nested_ops->get_evmcs_version(vcpu);

	if (cpuid->nent < nent)
		return -E2BIG;

	if (cpuid->nent > nent)
		cpuid->nent = nent;

	for (i = 0; i < nent; i++) {
		struct kvm_cpuid_entry2 *ent = &cpuid_entries[i];
		u32 signature[3];

		switch (ent->function) {
		case HYPERV_CPUID_VENDOR_AND_MAX_FUNCTIONS:
			memcpy(signature, "Linux KVM Hv", 12);

			ent->eax = HYPERV_CPUID_SYNDBG_PLATFORM_CAPABILITIES;
			ent->ebx = signature[0];
			ent->ecx = signature[1];
			ent->edx = signature[2];
			break;

		case HYPERV_CPUID_INTERFACE:
			ent->eax = HYPERV_CPUID_SIGNATURE_EAX;
			break;

		case HYPERV_CPUID_VERSION:
			/*
			 * We implement some Hyper-V 2016 functions so let's use
			 * this version.
			 */
			ent->eax = 0x00003839;
			ent->ebx = 0x000A0000;
			break;

		case HYPERV_CPUID_FEATURES:
			ent->eax |= HV_MSR_VP_RUNTIME_AVAILABLE;
			ent->eax |= HV_MSR_TIME_REF_COUNT_AVAILABLE;
			ent->eax |= HV_MSR_SYNIC_AVAILABLE;
			ent->eax |= HV_MSR_SYNTIMER_AVAILABLE;
			ent->eax |= HV_MSR_APIC_ACCESS_AVAILABLE;
			ent->eax |= HV_MSR_HYPERCALL_AVAILABLE;
			ent->eax |= HV_MSR_VP_INDEX_AVAILABLE;
			ent->eax |= HV_MSR_RESET_AVAILABLE;
			ent->eax |= HV_MSR_REFERENCE_TSC_AVAILABLE;
			ent->eax |= HV_ACCESS_FREQUENCY_MSRS;
			ent->eax |= HV_ACCESS_REENLIGHTENMENT;

			ent->ebx |= HV_POST_MESSAGES;
			ent->ebx |= HV_SIGNAL_EVENTS;

			ent->edx |= HV_X64_HYPERCALL_XMM_INPUT_AVAILABLE;
			ent->edx |= HV_FEATURE_FREQUENCY_MSRS_AVAILABLE;
			ent->edx |= HV_FEATURE_GUEST_CRASH_MSR_AVAILABLE;

			ent->ebx |= HV_DEBUGGING;
			ent->edx |= HV_X64_GUEST_DEBUGGING_AVAILABLE;
			ent->edx |= HV_FEATURE_DEBUG_MSRS_AVAILABLE;

			/*
			 * Direct Synthetic timers only make sense with in-kernel
			 * LAPIC
			 */
			if (!vcpu || lapic_in_kernel(vcpu))
				ent->edx |= HV_STIMER_DIRECT_MODE_AVAILABLE;

			break;

		case HYPERV_CPUID_ENLIGHTMENT_INFO:
			ent->eax |= HV_X64_REMOTE_TLB_FLUSH_RECOMMENDED;
			ent->eax |= HV_X64_APIC_ACCESS_RECOMMENDED;
			ent->eax |= HV_X64_RELAXED_TIMING_RECOMMENDED;
			ent->eax |= HV_X64_CLUSTER_IPI_RECOMMENDED;
			ent->eax |= HV_X64_EX_PROCESSOR_MASKS_RECOMMENDED;
			if (evmcs_ver)
				ent->eax |= HV_X64_ENLIGHTENED_VMCS_RECOMMENDED;
			if (!cpu_smt_possible())
				ent->eax |= HV_X64_NO_NONARCH_CORESHARING;

			ent->eax |= HV_DEPRECATING_AEOI_RECOMMENDED;
			/*
			 * Default number of spinlock retry attempts, matches
			 * HyperV 2016.
			 */
			ent->ebx = 0x00000FFF;

			break;

		case HYPERV_CPUID_IMPLEMENT_LIMITS:
			/* Maximum number of virtual processors */
			ent->eax = KVM_MAX_VCPUS;
			/*
			 * Maximum number of logical processors, matches
			 * HyperV 2016.
			 */
			ent->ebx = 64;

			break;

		case HYPERV_CPUID_NESTED_FEATURES:
			ent->eax = evmcs_ver;
			ent->eax |= HV_X64_NESTED_MSR_BITMAP;

			break;

		case HYPERV_CPUID_SYNDBG_VENDOR_AND_MAX_FUNCTIONS:
			memcpy(signature, "Linux KVM Hv", 12);

			ent->eax = 0;
			ent->ebx = signature[0];
			ent->ecx = signature[1];
			ent->edx = signature[2];
			break;

		case HYPERV_CPUID_SYNDBG_INTERFACE:
			memcpy(signature, "VS#1\0\0\0\0\0\0\0\0", 12);
			ent->eax = signature[0];
			break;

		case HYPERV_CPUID_SYNDBG_PLATFORM_CAPABILITIES:
			ent->eax |= HV_X64_SYNDBG_CAP_ALLOW_KERNEL_DEBUGGING;
			break;

		default:
			break;
		}
	}

	if (copy_to_user(entries, cpuid_entries,
			 nent * sizeof(struct kvm_cpuid_entry2)))
		return -EFAULT;

	return 0;
}<|MERGE_RESOLUTION|>--- conflicted
+++ resolved
@@ -110,9 +110,6 @@
 	auto_eoi_new = !bitmap_empty(synic->auto_eoi_bitmap, 256);
 
 	if (auto_eoi_old == auto_eoi_new)
-		return;
-
-	if (!enable_apicv)
 		return;
 
 	if (!enable_apicv)
@@ -1858,11 +1855,7 @@
 		all_cpus = flush_ex.hv_vp_set.format !=
 			HV_GENERIC_SET_SPARSE_4K;
 
-<<<<<<< HEAD
-		if (hc->var_cnt != bitmap_weight((unsigned long *)&valid_bank_mask, 64))
-=======
 		if (hc->var_cnt != hweight64(valid_bank_mask))
->>>>>>> 88084a3d
 			return HV_STATUS_INVALID_HYPERCALL_INPUT;
 
 		if (all_cpus)
@@ -1963,11 +1956,7 @@
 		valid_bank_mask = send_ipi_ex.vp_set.valid_bank_mask;
 		all_cpus = send_ipi_ex.vp_set.format == HV_GENERIC_SET_ALL;
 
-<<<<<<< HEAD
-		if (hc->var_cnt != bitmap_weight((unsigned long *)&valid_bank_mask, 64))
-=======
 		if (hc->var_cnt != hweight64(valid_bank_mask))
->>>>>>> 88084a3d
 			return HV_STATUS_INVALID_HYPERCALL_INPUT;
 
 		if (all_cpus)
