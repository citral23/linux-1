--- conflicted
+++ resolved
@@ -1465,46 +1465,6 @@
 	return __kvm_zap_rmap(kvm, rmap_head, slot);
 }
 
-<<<<<<< HEAD
-static bool kvm_set_pte_rmap(struct kvm *kvm, struct kvm_rmap_head *rmap_head,
-			     struct kvm_memory_slot *slot, gfn_t gfn, int level,
-			     pte_t pte)
-{
-	u64 *sptep;
-	struct rmap_iterator iter;
-	bool need_flush = false;
-	u64 new_spte;
-	kvm_pfn_t new_pfn;
-
-	WARN_ON_ONCE(pte_huge(pte));
-	new_pfn = pte_pfn(pte);
-
-restart:
-	for_each_rmap_spte(rmap_head, &iter, sptep) {
-		need_flush = true;
-
-		if (pte_write(pte)) {
-			kvm_zap_one_rmap_spte(kvm, rmap_head, sptep);
-			goto restart;
-		} else {
-			new_spte = kvm_mmu_changed_pte_notifier_make_spte(
-					*sptep, new_pfn);
-
-			mmu_spte_clear_track_bits(kvm, sptep);
-			mmu_spte_set(sptep, new_spte);
-		}
-	}
-
-	if (need_flush && kvm_available_flush_remote_tlbs_range()) {
-		kvm_flush_remote_tlbs_gfn(kvm, gfn, level);
-		return false;
-	}
-
-	return need_flush;
-}
-
-=======
->>>>>>> 0c383648
 struct slot_rmap_walk_iterator {
 	/* input fields. */
 	const struct kvm_memory_slot *slot;
@@ -1588,11 +1548,7 @@
 	for_each_slot_rmap_range(range->slot, PG_LEVEL_4K, KVM_MAX_HUGEPAGE_LEVEL,
 				 range->start, range->end - 1, &iterator)
 		ret |= handler(kvm, iterator.rmap, range->slot, iterator.gfn,
-<<<<<<< HEAD
-			       iterator.level, range->arg.pte);
-=======
 			       iterator.level);
->>>>>>> 0c383648
 
 	return ret;
 }
@@ -4319,7 +4275,6 @@
 }
 
 static inline u8 kvm_max_level_for_order(int order)
-<<<<<<< HEAD
 {
 	BUILD_BUG_ON(KVM_MAX_HUGEPAGE_LEVEL > PG_LEVEL_1G);
 
@@ -4334,14 +4289,6 @@
 		return PG_LEVEL_2M;
 
 	return PG_LEVEL_4K;
-}
-
-static void kvm_mmu_prepare_memory_fault_exit(struct kvm_vcpu *vcpu,
-					      struct kvm_page_fault *fault)
-{
-	kvm_prepare_memory_fault_exit(vcpu, fault->gfn << PAGE_SHIFT,
-				      PAGE_SIZE, fault->write, fault->exec,
-				      fault->is_private);
 }
 
 static int kvm_faultin_pfn_private(struct kvm_vcpu *vcpu,
@@ -4369,58 +4316,8 @@
 }
 
 static int __kvm_faultin_pfn(struct kvm_vcpu *vcpu, struct kvm_page_fault *fault)
-=======
->>>>>>> 0c383648
-{
-	BUILD_BUG_ON(KVM_MAX_HUGEPAGE_LEVEL > PG_LEVEL_1G);
-
-	KVM_MMU_WARN_ON(order != KVM_HPAGE_GFN_SHIFT(PG_LEVEL_1G) &&
-			order != KVM_HPAGE_GFN_SHIFT(PG_LEVEL_2M) &&
-			order != KVM_HPAGE_GFN_SHIFT(PG_LEVEL_4K));
-
-	if (order >= KVM_HPAGE_GFN_SHIFT(PG_LEVEL_1G))
-		return PG_LEVEL_1G;
-
-	if (order >= KVM_HPAGE_GFN_SHIFT(PG_LEVEL_2M))
-		return PG_LEVEL_2M;
-
-	return PG_LEVEL_4K;
-}
-
-static int kvm_faultin_pfn_private(struct kvm_vcpu *vcpu,
-				   struct kvm_page_fault *fault)
-{
-	int max_order, r;
-
-	if (!kvm_slot_can_be_private(fault->slot)) {
-		kvm_mmu_prepare_memory_fault_exit(vcpu, fault);
-		return -EFAULT;
-	}
-
-	r = kvm_gmem_get_pfn(vcpu->kvm, fault->slot, fault->gfn, &fault->pfn,
-			     &max_order);
-	if (r) {
-		kvm_mmu_prepare_memory_fault_exit(vcpu, fault);
-		return r;
-	}
-
-<<<<<<< HEAD
-	if (fault->is_private != kvm_mem_is_private(vcpu->kvm, fault->gfn)) {
-		kvm_mmu_prepare_memory_fault_exit(vcpu, fault);
-		return -EFAULT;
-	}
-=======
-	fault->max_level = min(kvm_max_level_for_order(max_order),
-			       fault->max_level);
-	fault->map_writable = !(fault->slot->flags & KVM_MEM_READONLY);
-
-	return RET_PF_CONTINUE;
-}
-
-static int __kvm_faultin_pfn(struct kvm_vcpu *vcpu, struct kvm_page_fault *fault)
 {
 	bool async;
->>>>>>> 0c383648
 
 	if (fault->is_private)
 		return kvm_faultin_pfn_private(vcpu, fault);
@@ -4470,8 +4367,6 @@
 	smp_rmb();
 
 	/*
-<<<<<<< HEAD
-=======
 	 * Now that we have a snapshot of mmu_invalidate_seq we can check for a
 	 * private vs. shared mismatch.
 	 */
@@ -4517,7 +4412,6 @@
 	}
 
 	/*
->>>>>>> 0c383648
 	 * Check for a relevant mmu_notifier invalidation event before getting
 	 * the pfn from the primary MMU, and before acquiring mmu_lock.
 	 *
@@ -4538,12 +4432,7 @@
 	 * *guaranteed* to need to retry, i.e. waiting until mmu_lock is held
 	 * to detect retry guarantees the worst case latency for the vCPU.
 	 */
-<<<<<<< HEAD
-	if (fault->slot &&
-	    mmu_invalidate_retry_gfn_unsafe(vcpu->kvm, fault->mmu_seq, fault->gfn))
-=======
 	if (mmu_invalidate_retry_gfn_unsafe(vcpu->kvm, fault->mmu_seq, fault->gfn))
->>>>>>> 0c383648
 		return RET_PF_RETRY;
 
 	ret = __kvm_faultin_pfn(vcpu, fault);
@@ -5969,20 +5858,6 @@
 	int r, emulation_type = EMULTYPE_PF;
 	bool direct = vcpu->arch.mmu->root_role.direct;
 
-<<<<<<< HEAD
-	/*
-	 * IMPLICIT_ACCESS is a KVM-defined flag used to correctly perform SMAP
-	 * checks when emulating instructions that triggers implicit access.
-	 * WARN if hardware generates a fault with an error code that collides
-	 * with the KVM-defined value.  Clear the flag and continue on, i.e.
-	 * don't terminate the VM, as KVM can't possibly be relying on a flag
-	 * that KVM doesn't know about.
-	 */
-	if (WARN_ON_ONCE(error_code & PFERR_IMPLICIT_ACCESS))
-		error_code &= ~PFERR_IMPLICIT_ACCESS;
-
-=======
->>>>>>> 0c383648
 	if (WARN_ON_ONCE(!VALID_PAGE(vcpu->arch.mmu->root.hpa)))
 		return RET_PF_RETRY;
 
@@ -6477,10 +6352,7 @@
 
 void kvm_mmu_init_vm(struct kvm *kvm)
 {
-<<<<<<< HEAD
-=======
 	kvm->arch.shadow_mmio_value = shadow_mmio_value;
->>>>>>> 0c383648
 	INIT_LIST_HEAD(&kvm->arch.active_mmu_pages);
 	INIT_LIST_HEAD(&kvm->arch.zapped_obsolete_pages);
 	INIT_LIST_HEAD(&kvm->arch.possible_nx_huge_pages);
