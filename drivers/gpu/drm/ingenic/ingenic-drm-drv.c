--- conflicted
+++ resolved
@@ -333,21 +333,15 @@
 	struct drm_pending_vblank_event *event = state->event;
 
 	if (drm_atomic_crtc_needs_modeset(state)) {
-<<<<<<< HEAD
-		ingenic_drm_crtc_update_timings(priv, &state->mode);
+		ingenic_drm_crtc_update_timings(priv, &state->adjusted_mode);
 		priv->update_clk_rate = true;
 	}
 
 	if (priv->update_clk_rate) {
 		mutex_lock(&priv->clk_mutex);
-		clk_set_rate(priv->pix_clk, state->adjusted_mode.clock * 1000);
+		clk_set_rate(priv->pix_clk, state->adjusted_mode.crtc_clock * 1000);
 		priv->update_clk_rate = false;
 		mutex_unlock(&priv->clk_mutex);
-=======
-		ingenic_drm_crtc_update_timings(priv, &state->adjusted_mode);
-
-		clk_set_rate(priv->pix_clk, state->adjusted_mode.crtc_clock * 1000);
->>>>>>> c9c27400
 	}
 
 	if (event) {
