# SPDX-License-Identifier: GPL-2.0-only
#
# Drm device configuration
#
# This driver provides support for the
# Direct Rendering Infrastructure (DRI) in XFree86 4.1.0 and higher.
#
menuconfig DRM
	tristate "Direct Rendering Manager (XFree86 4.1.0 and higher DRI support)"
	depends on (AGP || AGP=n) && !EMULATED_CMPXCHG && HAS_DMA
	select DRM_NOMODESET
	select DRM_PANEL_ORIENTATION_QUIRKS
	select HDMI
	select FB_CMDLINE
	select I2C
	select I2C_ALGOBIT
	select DMA_SHARED_BUFFER
	select SYNC_FILE
# gallium uses SYS_kcmp for os_same_file_description() to de-duplicate
# device and dmabuf fd. Let's make sure that is available for our userspace.
	select KCMP
	help
	  Kernel-level support for the Direct Rendering Infrastructure (DRI)
	  introduced in XFree86 4.0. If you say Y here, you need to select
	  the module that's right for your graphics card from the list below.
	  These modules provide support for synchronization, security, and
	  DMA transfers. Please see <http://dri.sourceforge.net/> for more
	  details.  You should also select and configure AGP
	  (/dev/agpgart) support if it is available for your platform.

config DRM_MIPI_DBI
	tristate
	depends on DRM

config DRM_MIPI_DSI
	bool
	depends on DRM

config DRM_DP_AUX_BUS
	tristate
	depends on DRM
	depends on OF

config DRM_DP_AUX_CHARDEV
	bool "DRM DP AUX Interface"
	depends on DRM
	help
	  Choose this option to enable a /dev/drm_dp_auxN node that allows to
	  read and write values to arbitrary DPCD registers on the DP aux
	  channel.

config DRM_DEBUG_MM
	bool "Insert extra checks and debug info into the DRM range managers"
	default n
	depends on DRM=y
	depends on STACKTRACE_SUPPORT
	select STACKDEPOT
	help
	  Enable allocation tracking of memory manager and leak detection on
	  shutdown.

	  Recommended for driver developers only.

	  If in doubt, say "N".

config DRM_DEBUG_SELFTEST
	tristate "kselftests for DRM"
	depends on DRM
	depends on DEBUG_KERNEL
	select PRIME_NUMBERS
	select DRM_LIB_RANDOM
	select DRM_KMS_HELPER
	select DRM_EXPORT_FOR_TESTS if m
	default n
	help
	  This option provides kernel modules that can be used to run
	  various selftests on parts of the DRM api. This option is not
	  useful for distributions or general kernels, but only for kernel
	  developers working on DRM and associated drivers.

	  If in doubt, say "N".

config DRM_KMS_HELPER
	tristate
	depends on DRM
	help
	  CRTC helpers for KMS drivers.

config DRM_DEBUG_DP_MST_TOPOLOGY_REFS
        bool "Enable refcount backtrace history in the DP MST helpers"
	depends on STACKTRACE_SUPPORT
        select STACKDEPOT
        depends on DRM_KMS_HELPER
        depends on DEBUG_KERNEL
        depends on EXPERT
        help
          Enables debug tracing for topology refs in DRM's DP MST helpers. A
          history of each topology reference/dereference will be printed to the
          kernel log once a port or branch device's topology refcount reaches 0.

          This has the potential to use a lot of memory and print some very
          large kernel messages. If in doubt, say "N".

config DRM_DEBUG_MODESET_LOCK
	bool "Enable backtrace history for lock contention"
	depends on STACKTRACE_SUPPORT
	depends on DEBUG_KERNEL
	depends on EXPERT
	select STACKDEPOT
	default y if DEBUG_WW_MUTEX_SLOWPATH
	help
	  Enable debug tracing of failures to gracefully handle drm modeset lock
	  contention. A history of each drm modeset lock path hitting -EDEADLK
	  will be saved until gracefully handled, and the backtrace will be
	  printed when attempting to lock a contended lock.

	  If in doubt, say "N".

config DRM_FBDEV_EMULATION
	bool "Enable legacy fbdev support for your modesetting driver"
	depends on DRM_KMS_HELPER
	depends on FB=y || FB=DRM_KMS_HELPER
	select FB_CFB_FILLRECT
	select FB_CFB_COPYAREA
	select FB_CFB_IMAGEBLIT
	select FB_DEFERRED_IO
	select FB_SYS_FOPS
	select FB_SYS_FILLRECT
	select FB_SYS_COPYAREA
	select FB_SYS_IMAGEBLIT
	select FRAMEBUFFER_CONSOLE if !EXPERT
	select FRAMEBUFFER_CONSOLE_DETECT_PRIMARY if FRAMEBUFFER_CONSOLE
	default y
	help
	  Choose this option if you have a need for the legacy fbdev
	  support. Note that this support also provides the linux console
	  support on top of your modesetting driver.

	  If in doubt, say "Y".

config DRM_FBDEV_OVERALLOC
	int "Overallocation of the fbdev buffer"
	depends on DRM_FBDEV_EMULATION
	default 100
	help
	  Defines the fbdev buffer overallocation in percent. Default
	  is 100. Typical values for double buffering will be 200,
	  triple buffering 300.

config DRM_FBDEV_LEAK_PHYS_SMEM
	bool "Shamelessly allow leaking of fbdev physical address (DANGEROUS)"
	depends on DRM_FBDEV_EMULATION && EXPERT
	default n
	help
	  In order to keep user-space compatibility, we want in certain
	  use-cases to keep leaking the fbdev physical address to the
	  user-space program handling the fbdev buffer.
	  This affects, not only, Amlogic, Allwinner or Rockchip devices
	  with ARM Mali GPUs using an userspace Blob.
	  This option is not supported by upstream developers and should be
	  removed as soon as possible and be considered as a broken and
	  legacy behaviour from a modern fbdev device driver.

	  Please send any bug reports when using this to your proprietary
	  software vendor that requires this.

	  If in doubt, say "N" or spread the word to your closed source
	  library vendor.

config DRM_LOAD_EDID_FIRMWARE
	bool "Allow to specify an EDID data set instead of probing for it"
	depends on DRM
	help
	  Say Y here, if you want to use EDID data to be loaded from the
	  /lib/firmware directory or one of the provided built-in
	  data sets. This may be necessary, if the graphics adapter or
	  monitor are unable to provide appropriate EDID data. Since this
	  feature is provided as a workaround for broken hardware, the
	  default case is N. Details and instructions how to build your own
	  EDID data are given in Documentation/admin-guide/edid.rst.

config DRM_DP_CEC
	bool "Enable DisplayPort CEC-Tunneling-over-AUX HDMI support"
	depends on DRM
	select CEC_CORE
	help
	  Choose this option if you want to enable HDMI CEC support for
	  DisplayPort/USB-C to HDMI adapters.

	  Note: not all adapters support this feature, and even for those
	  that do support this they often do not hook up the CEC pin.

config DRM_TTM
	tristate
	depends on DRM && MMU
	help
	  GPU memory management subsystem for devices with multiple
	  GPU memory types. Will be enabled automatically if a device driver
	  uses it.

config DRM_VRAM_HELPER
	tristate
	depends on DRM
	help
	  Helpers for VRAM memory management

config DRM_TTM_HELPER
	tristate
	depends on DRM
	select DRM_TTM
	help
	  Helpers for ttm-based gem objects

config DRM_GEM_CMA_HELPER
	tristate
	depends on DRM
	help
	  Choose this if you need the GEM CMA helper functions

config DRM_GEM_SHMEM_HELPER
<<<<<<< HEAD
	bool
=======
	tristate
>>>>>>> 754e0b0e
	depends on DRM && MMU
	help
	  Choose this if you need the GEM shmem helper functions

config DRM_SCHED
	tristate
	depends on DRM

source "drivers/gpu/drm/i2c/Kconfig"

source "drivers/gpu/drm/arm/Kconfig"

config DRM_RADEON
	tristate "ATI Radeon"
	depends on DRM && PCI && MMU
	depends on AGP || !AGP
	select FW_LOADER
        select DRM_KMS_HELPER
        select DRM_TTM
	select DRM_TTM_HELPER
	select POWER_SUPPLY
	select HWMON
	select BACKLIGHT_CLASS_DEVICE
	select INTERVAL_TREE
	help
	  Choose this option if you have an ATI Radeon graphics card.  There
	  are both PCI and AGP versions.  You don't need to choose this to
	  run the Radeon in plain VGA mode.

	  If M is selected, the module will be called radeon.

source "drivers/gpu/drm/radeon/Kconfig"

config DRM_AMDGPU
	tristate "AMD GPU"
	depends on DRM && PCI && MMU
	select FW_LOADER
	select DRM_KMS_HELPER
	select DRM_SCHED
	select DRM_TTM
	select DRM_TTM_HELPER
	select POWER_SUPPLY
	select HWMON
	select BACKLIGHT_CLASS_DEVICE
	select INTERVAL_TREE
	help
	  Choose this option if you have a recent AMD Radeon graphics card.

	  If M is selected, the module will be called amdgpu.

source "drivers/gpu/drm/amd/amdgpu/Kconfig"

source "drivers/gpu/drm/nouveau/Kconfig"

source "drivers/gpu/drm/i915/Kconfig"

source "drivers/gpu/drm/kmb/Kconfig"

config DRM_VGEM
	tristate "Virtual GEM provider"
	depends on DRM && MMU
	select DRM_GEM_SHMEM_HELPER
	help
	  Choose this option to get a virtual graphics memory manager,
	  as used by Mesa's software renderer for enhanced performance.
	  If M is selected the module will be called vgem.

config DRM_VKMS
	tristate "Virtual KMS (EXPERIMENTAL)"
	depends on DRM && MMU
	select DRM_KMS_HELPER
	select DRM_GEM_SHMEM_HELPER
	select CRC32
	default n
	help
	  Virtual Kernel Mode-Setting (VKMS) is used for testing or for
	  running GPU in a headless machines. Choose this option to get
	  a VKMS.

	  If M is selected the module will be called vkms.

source "drivers/gpu/drm/exynos/Kconfig"

source "drivers/gpu/drm/rockchip/Kconfig"

source "drivers/gpu/drm/vmwgfx/Kconfig"

source "drivers/gpu/drm/gma500/Kconfig"

source "drivers/gpu/drm/udl/Kconfig"

source "drivers/gpu/drm/ast/Kconfig"

source "drivers/gpu/drm/mgag200/Kconfig"

source "drivers/gpu/drm/armada/Kconfig"

source "drivers/gpu/drm/atmel-hlcdc/Kconfig"

source "drivers/gpu/drm/rcar-du/Kconfig"

source "drivers/gpu/drm/shmobile/Kconfig"

source "drivers/gpu/drm/sun4i/Kconfig"

source "drivers/gpu/drm/omapdrm/Kconfig"

source "drivers/gpu/drm/tilcdc/Kconfig"

source "drivers/gpu/drm/qxl/Kconfig"

source "drivers/gpu/drm/virtio/Kconfig"

source "drivers/gpu/drm/msm/Kconfig"

source "drivers/gpu/drm/fsl-dcu/Kconfig"

source "drivers/gpu/drm/tegra/Kconfig"

source "drivers/gpu/drm/stm/Kconfig"

source "drivers/gpu/drm/panel/Kconfig"

source "drivers/gpu/drm/bridge/Kconfig"

source "drivers/gpu/drm/sti/Kconfig"

source "drivers/gpu/drm/imx/Kconfig"

source "drivers/gpu/drm/ingenic/Kconfig"

source "drivers/gpu/drm/v3d/Kconfig"

source "drivers/gpu/drm/vc4/Kconfig"

source "drivers/gpu/drm/etnaviv/Kconfig"

source "drivers/gpu/drm/hisilicon/Kconfig"

source "drivers/gpu/drm/mediatek/Kconfig"

source "drivers/gpu/drm/mxsfb/Kconfig"

source "drivers/gpu/drm/meson/Kconfig"

source "drivers/gpu/drm/tiny/Kconfig"

source "drivers/gpu/drm/pl111/Kconfig"

source "drivers/gpu/drm/tve200/Kconfig"

source "drivers/gpu/drm/xen/Kconfig"

source "drivers/gpu/drm/vboxvideo/Kconfig"

source "drivers/gpu/drm/lima/Kconfig"

source "drivers/gpu/drm/panfrost/Kconfig"

source "drivers/gpu/drm/aspeed/Kconfig"

source "drivers/gpu/drm/mcde/Kconfig"

source "drivers/gpu/drm/tidss/Kconfig"

source "drivers/gpu/drm/xlnx/Kconfig"

source "drivers/gpu/drm/gud/Kconfig"

source "drivers/gpu/drm/sprd/Kconfig"

config DRM_HYPERV
	tristate "DRM Support for Hyper-V synthetic video device"
	depends on DRM && PCI && MMU && HYPERV
	select DRM_KMS_HELPER
	select DRM_GEM_SHMEM_HELPER
	help
	 This is a KMS driver for Hyper-V synthetic video device. Choose this
	 option if you would like to enable drm driver for Hyper-V virtual
	 machine. Unselect Hyper-V framebuffer driver (CONFIG_FB_HYPERV) so
	 that DRM driver is used by default.

	 If M is selected the module will be called hyperv_drm.

# Keep legacy drivers last

menuconfig DRM_LEGACY
	bool "Enable legacy drivers (DANGEROUS)"
	depends on DRM && MMU
	help
	  Enable legacy DRI1 drivers. Those drivers expose unsafe and dangerous
	  APIs to user-space, which can be used to circumvent access
	  restrictions and other security measures. For backwards compatibility
	  those drivers are still available, but their use is highly
	  inadvisable and might harm your system.

	  You are recommended to use the safe modeset-only drivers instead, and
	  perform 3D emulation in user-space.

	  Unless you have strong reasons to go rogue, say "N".

if DRM_LEGACY

config DRM_TDFX
	tristate "3dfx Banshee/Voodoo3+"
	depends on DRM && PCI
	help
	  Choose this option if you have a 3dfx Banshee or Voodoo3 (or later),
	  graphics card.  If M is selected, the module will be called tdfx.

config DRM_R128
	tristate "ATI Rage 128"
	depends on DRM && PCI
	select FW_LOADER
	help
	  Choose this option if you have an ATI Rage 128 graphics card.  If M
	  is selected, the module will be called r128.  AGP support for
	  this card is strongly suggested (unless you have a PCI version).

config DRM_I810
	tristate "Intel I810"
	# !PREEMPTION because of missing ioctl locking
	depends on DRM && AGP && AGP_INTEL && (!PREEMPTION || BROKEN)
	help
	  Choose this option if you have an Intel I810 graphics card.  If M is
	  selected, the module will be called i810.  AGP support is required
	  for this driver to work.

config DRM_MGA
	tristate "Matrox g200/g400"
	depends on DRM && PCI
	select FW_LOADER
	help
	  Choose this option if you have a Matrox G200, G400 or G450 graphics
	  card.  If M is selected, the module will be called mga.  AGP
	  support is required for this driver to work.

config DRM_SIS
	tristate "SiS video cards"
	depends on DRM && AGP
	depends on FB_SIS || FB_SIS=n
	help
	  Choose this option if you have a SiS 630 or compatible video
	  chipset. If M is selected the module will be called sis. AGP
	  support is required for this driver to work.

config DRM_VIA
	tristate "Via unichrome video cards"
	depends on DRM && PCI
	help
	  Choose this option if you have a Via unichrome or compatible video
	  chipset. If M is selected the module will be called via.

config DRM_SAVAGE
	tristate "Savage video cards"
	depends on DRM && PCI
	help
	  Choose this option if you have a Savage3D/4/SuperSavage/Pro/Twister
	  chipset. If M is selected the module will be called savage.

endif # DRM_LEGACY

config DRM_EXPORT_FOR_TESTS
	bool

# Separate option because drm_panel_orientation_quirks.c is shared with fbdev
config DRM_PANEL_ORIENTATION_QUIRKS
	tristate

# Separate option because nomodeset parameter is global and expected built-in
config DRM_NOMODESET
	bool
	default n

config DRM_LIB_RANDOM
	bool
	default n

config DRM_PRIVACY_SCREEN
	bool
	default n<|MERGE_RESOLUTION|>--- conflicted
+++ resolved
@@ -218,11 +218,7 @@
 	  Choose this if you need the GEM CMA helper functions
 
 config DRM_GEM_SHMEM_HELPER
-<<<<<<< HEAD
-	bool
-=======
-	tristate
->>>>>>> 754e0b0e
+	tristate
 	depends on DRM && MMU
 	help
 	  Choose this if you need the GEM shmem helper functions
