/*
 * Copyright 2012-16 Advanced Micro Devices, Inc.
 *
 * Permission is hereby granted, free of charge, to any person obtaining a
 * copy of this software and associated documentation files (the "Software"),
 * to deal in the Software without restriction, including without limitation
 * the rights to use, copy, modify, merge, publish, distribute, sublicense,
 * and/or sell copies of the Software, and to permit persons to whom the
 * Software is furnished to do so, subject to the following conditions:
 *
 * The above copyright notice and this permission notice shall be included in
 * all copies or substantial portions of the Software.
 *
 * THE SOFTWARE IS PROVIDED "AS IS", WITHOUT WARRANTY OF ANY KIND, EXPRESS OR
 * IMPLIED, INCLUDING BUT NOT LIMITED TO THE WARRANTIES OF MERCHANTABILITY,
 * FITNESS FOR A PARTICULAR PURPOSE AND NONINFRINGEMENT.  IN NO EVENT SHALL
 * THE COPYRIGHT HOLDER(S) OR AUTHOR(S) BE LIABLE FOR ANY CLAIM, DAMAGES OR
 * OTHER LIABILITY, WHETHER IN AN ACTION OF CONTRACT, TORT OR OTHERWISE,
 * ARISING FROM, OUT OF OR IN CONNECTION WITH THE SOFTWARE OR THE USE OR
 * OTHER DEALINGS IN THE SOFTWARE.
 *
 * Authors: AMD
 *
 */

#ifndef _DMUB_PSR_H_
#define _DMUB_PSR_H_

#include "os_types.h"
#include "dc_link.h"

struct dmub_psr {
	struct dc_context *ctx;
	const struct dmub_psr_funcs *funcs;
};

struct dmub_psr_funcs {
	bool (*psr_copy_settings)(struct dmub_psr *dmub, struct dc_link *link,
	struct psr_context *psr_context, uint8_t panel_inst);
	void (*psr_enable)(struct dmub_psr *dmub, bool enable, bool wait,
	uint8_t panel_inst);
	void (*psr_get_state)(struct dmub_psr *dmub, enum dc_psr_state *dc_psr_state,
	uint8_t panel_inst);
	void (*psr_set_level)(struct dmub_psr *dmub, uint16_t psr_level,
	uint8_t panel_inst);
	void (*psr_force_static)(struct dmub_psr *dmub, uint8_t panel_inst);
	void (*psr_get_residency)(struct dmub_psr *dmub, uint32_t *residency,
	uint8_t panel_inst);
<<<<<<< HEAD
=======
	void (*psr_set_power_opt)(struct dmub_psr *dmub, unsigned int power_opt);
>>>>>>> df0cc57e
};

struct dmub_psr *dmub_psr_create(struct dc_context *ctx);
void dmub_psr_destroy(struct dmub_psr **dmub);


#endif /* _DMUB_PSR_H_ */<|MERGE_RESOLUTION|>--- conflicted
+++ resolved
@@ -46,10 +46,7 @@
 	void (*psr_force_static)(struct dmub_psr *dmub, uint8_t panel_inst);
 	void (*psr_get_residency)(struct dmub_psr *dmub, uint32_t *residency,
 	uint8_t panel_inst);
-<<<<<<< HEAD
-=======
 	void (*psr_set_power_opt)(struct dmub_psr *dmub, unsigned int power_opt);
->>>>>>> df0cc57e
 };
 
 struct dmub_psr *dmub_psr_create(struct dc_context *ctx);
