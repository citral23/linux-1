// SPDX-License-Identifier: BSD-3-Clause OR GPL-2.0
/* Copyright (c) 2019-2020 Marvell International Ltd. All rights reserved */

#include <linux/etherdevice.h>
#include <linux/if_bridge.h>
#include <linux/ethtool.h>
#include <linux/list.h>

#include "prestera.h"
#include "prestera_hw.h"
#include "prestera_acl.h"
#include "prestera_counter.h"

#define PRESTERA_SWITCH_INIT_TIMEOUT_MS (30 * 1000)

#define PRESTERA_MIN_MTU 64

enum prestera_cmd_type_t {
	PRESTERA_CMD_TYPE_SWITCH_INIT = 0x1,
	PRESTERA_CMD_TYPE_SWITCH_ATTR_SET = 0x2,

	PRESTERA_CMD_TYPE_PORT_ATTR_SET = 0x100,
	PRESTERA_CMD_TYPE_PORT_ATTR_GET = 0x101,
	PRESTERA_CMD_TYPE_PORT_INFO_GET = 0x110,

	PRESTERA_CMD_TYPE_VLAN_CREATE = 0x200,
	PRESTERA_CMD_TYPE_VLAN_DELETE = 0x201,
	PRESTERA_CMD_TYPE_VLAN_PORT_SET = 0x202,
	PRESTERA_CMD_TYPE_VLAN_PVID_SET = 0x203,

	PRESTERA_CMD_TYPE_FDB_ADD = 0x300,
	PRESTERA_CMD_TYPE_FDB_DELETE = 0x301,
	PRESTERA_CMD_TYPE_FDB_FLUSH_PORT = 0x310,
	PRESTERA_CMD_TYPE_FDB_FLUSH_VLAN = 0x311,
	PRESTERA_CMD_TYPE_FDB_FLUSH_PORT_VLAN = 0x312,

	PRESTERA_CMD_TYPE_BRIDGE_CREATE = 0x400,
	PRESTERA_CMD_TYPE_BRIDGE_DELETE = 0x401,
	PRESTERA_CMD_TYPE_BRIDGE_PORT_ADD = 0x402,
	PRESTERA_CMD_TYPE_BRIDGE_PORT_DELETE = 0x403,

	PRESTERA_CMD_TYPE_COUNTER_GET = 0x510,
	PRESTERA_CMD_TYPE_COUNTER_ABORT = 0x511,
	PRESTERA_CMD_TYPE_COUNTER_TRIGGER = 0x512,
	PRESTERA_CMD_TYPE_COUNTER_BLOCK_GET = 0x513,
	PRESTERA_CMD_TYPE_COUNTER_BLOCK_RELEASE = 0x514,
	PRESTERA_CMD_TYPE_COUNTER_CLEAR = 0x515,

	PRESTERA_CMD_TYPE_VTCAM_CREATE = 0x540,
	PRESTERA_CMD_TYPE_VTCAM_DESTROY = 0x541,
	PRESTERA_CMD_TYPE_VTCAM_RULE_ADD = 0x550,
	PRESTERA_CMD_TYPE_VTCAM_RULE_DELETE = 0x551,
	PRESTERA_CMD_TYPE_VTCAM_IFACE_BIND = 0x560,
	PRESTERA_CMD_TYPE_VTCAM_IFACE_UNBIND = 0x561,

	PRESTERA_CMD_TYPE_ROUTER_RIF_CREATE = 0x600,
	PRESTERA_CMD_TYPE_ROUTER_RIF_DELETE = 0x601,
	PRESTERA_CMD_TYPE_ROUTER_VR_CREATE = 0x630,
	PRESTERA_CMD_TYPE_ROUTER_VR_DELETE = 0x631,

	PRESTERA_CMD_TYPE_RXTX_INIT = 0x800,

	PRESTERA_CMD_TYPE_LAG_MEMBER_ADD = 0x900,
	PRESTERA_CMD_TYPE_LAG_MEMBER_DELETE = 0x901,
	PRESTERA_CMD_TYPE_LAG_MEMBER_ENABLE = 0x902,
	PRESTERA_CMD_TYPE_LAG_MEMBER_DISABLE = 0x903,

	PRESTERA_CMD_TYPE_STP_PORT_SET = 0x1000,

	PRESTERA_CMD_TYPE_SPAN_GET = 0x1100,
	PRESTERA_CMD_TYPE_SPAN_BIND = 0x1101,
	PRESTERA_CMD_TYPE_SPAN_UNBIND = 0x1102,
	PRESTERA_CMD_TYPE_SPAN_RELEASE = 0x1103,

	PRESTERA_CMD_TYPE_CPU_CODE_COUNTERS_GET = 0x2000,

	PRESTERA_CMD_TYPE_ACK = 0x10000,
	PRESTERA_CMD_TYPE_MAX
};

enum {
	PRESTERA_CMD_PORT_ATTR_ADMIN_STATE = 1,
	PRESTERA_CMD_PORT_ATTR_MTU = 3,
	PRESTERA_CMD_PORT_ATTR_MAC = 4,
	PRESTERA_CMD_PORT_ATTR_SPEED = 5,
	PRESTERA_CMD_PORT_ATTR_ACCEPT_FRAME_TYPE = 6,
	PRESTERA_CMD_PORT_ATTR_LEARNING = 7,
	PRESTERA_CMD_PORT_ATTR_FLOOD = 8,
	PRESTERA_CMD_PORT_ATTR_CAPABILITY = 9,
	PRESTERA_CMD_PORT_ATTR_PHY_MODE = 12,
	PRESTERA_CMD_PORT_ATTR_TYPE = 13,
	PRESTERA_CMD_PORT_ATTR_STATS = 17,
	PRESTERA_CMD_PORT_ATTR_MAC_AUTONEG_RESTART = 18,
	PRESTERA_CMD_PORT_ATTR_PHY_AUTONEG_RESTART = 19,
	PRESTERA_CMD_PORT_ATTR_MAC_MODE = 22,
};

enum {
	PRESTERA_CMD_SWITCH_ATTR_MAC = 1,
	PRESTERA_CMD_SWITCH_ATTR_AGEING = 2,
};

enum {
	PRESTERA_CMD_ACK_OK,
	PRESTERA_CMD_ACK_FAILED,

	PRESTERA_CMD_ACK_MAX
};

enum {
	PRESTERA_PORT_TP_NA,
	PRESTERA_PORT_TP_MDI,
	PRESTERA_PORT_TP_MDIX,
	PRESTERA_PORT_TP_AUTO,
};

enum {
	PRESTERA_PORT_FLOOD_TYPE_UC = 0,
	PRESTERA_PORT_FLOOD_TYPE_MC = 1,
};

enum {
	PRESTERA_PORT_GOOD_OCTETS_RCV_CNT,
	PRESTERA_PORT_BAD_OCTETS_RCV_CNT,
	PRESTERA_PORT_MAC_TRANSMIT_ERR_CNT,
	PRESTERA_PORT_BRDC_PKTS_RCV_CNT,
	PRESTERA_PORT_MC_PKTS_RCV_CNT,
	PRESTERA_PORT_PKTS_64L_CNT,
	PRESTERA_PORT_PKTS_65TO127L_CNT,
	PRESTERA_PORT_PKTS_128TO255L_CNT,
	PRESTERA_PORT_PKTS_256TO511L_CNT,
	PRESTERA_PORT_PKTS_512TO1023L_CNT,
	PRESTERA_PORT_PKTS_1024TOMAXL_CNT,
	PRESTERA_PORT_EXCESSIVE_COLLISIONS_CNT,
	PRESTERA_PORT_MC_PKTS_SENT_CNT,
	PRESTERA_PORT_BRDC_PKTS_SENT_CNT,
	PRESTERA_PORT_FC_SENT_CNT,
	PRESTERA_PORT_GOOD_FC_RCV_CNT,
	PRESTERA_PORT_DROP_EVENTS_CNT,
	PRESTERA_PORT_UNDERSIZE_PKTS_CNT,
	PRESTERA_PORT_FRAGMENTS_PKTS_CNT,
	PRESTERA_PORT_OVERSIZE_PKTS_CNT,
	PRESTERA_PORT_JABBER_PKTS_CNT,
	PRESTERA_PORT_MAC_RCV_ERROR_CNT,
	PRESTERA_PORT_BAD_CRC_CNT,
	PRESTERA_PORT_COLLISIONS_CNT,
	PRESTERA_PORT_LATE_COLLISIONS_CNT,
	PRESTERA_PORT_GOOD_UC_PKTS_RCV_CNT,
	PRESTERA_PORT_GOOD_UC_PKTS_SENT_CNT,
	PRESTERA_PORT_MULTIPLE_PKTS_SENT_CNT,
	PRESTERA_PORT_DEFERRED_PKTS_SENT_CNT,
	PRESTERA_PORT_GOOD_OCTETS_SENT_CNT,

	PRESTERA_PORT_CNT_MAX
};

enum {
	PRESTERA_FC_NONE,
	PRESTERA_FC_SYMMETRIC,
	PRESTERA_FC_ASYMMETRIC,
	PRESTERA_FC_SYMM_ASYMM,
};

enum {
	PRESTERA_HW_FDB_ENTRY_TYPE_REG_PORT = 0,
	PRESTERA_HW_FDB_ENTRY_TYPE_LAG = 1,
	PRESTERA_HW_FDB_ENTRY_TYPE_MAX = 2,
};

struct prestera_fw_event_handler {
	struct list_head list;
	struct rcu_head rcu;
	enum prestera_event_type type;
	prestera_event_cb_t func;
	void *arg;
};

struct prestera_msg_cmd {
	__le32 type;
};

struct prestera_msg_ret {
	struct prestera_msg_cmd cmd;
	__le32 status;
};

struct prestera_msg_common_req {
	struct prestera_msg_cmd cmd;
};

struct prestera_msg_common_resp {
	struct prestera_msg_ret ret;
};

struct prestera_msg_switch_attr_req {
	struct prestera_msg_cmd cmd;
	__le32 attr;
	union {
		__le32 ageing_timeout_ms;
		struct {
			u8 mac[ETH_ALEN];
			u8 __pad[2];
		};
	} param;
};

struct prestera_msg_switch_init_resp {
	struct prestera_msg_ret ret;
	__le32 port_count;
	__le32 mtu_max;
	__le32 size_tbl_router_nexthop;
	u8 switch_id;
	u8 lag_max;
	u8 lag_member_max;
};

struct prestera_msg_event_port_param {
	union {
		struct {
			__le32 mode;
			__le32 speed;
			u8 oper;
			u8 duplex;
			u8 fc;
			u8 fec;
		} mac;
		struct {
			__le64 lmode_bmap;
			u8 mdix;
			u8 fc;
			u8 __pad[2];
		} __packed phy; /* make sure always 12 bytes size */
	};
};

struct prestera_msg_port_cap_param {
	__le64 link_mode;
	u8 type;
	u8 fec;
	u8 fc;
	u8 transceiver;
};

struct prestera_msg_port_flood_param {
	u8 type;
	u8 enable;
	u8 __pad[2];
};

union prestera_msg_port_param {
	__le32 mtu;
	__le32 speed;
	__le32 link_mode;
	u8 admin_state;
	u8 oper_state;
	u8 mac[ETH_ALEN];
	u8 accept_frm_type;
	u8 learning;
	u8 flood;
	u8 type;
	u8 duplex;
	u8 fec;
	u8 fc;
	union {
		struct {
			u8 admin;
			u8 fc;
			u8 ap_enable;
			u8 __reserved[5];
			union {
				struct {
					__le32 mode;
					__le32 speed;
					u8 inband;
					u8 duplex;
					u8 fec;
					u8 fec_supp;
				} reg_mode;
				struct {
					__le32 mode;
					__le32 speed;
					u8 fec;
					u8 fec_supp;
					u8 __pad[2];
				} ap_modes[PRESTERA_AP_PORT_MAX];
			};
		} mac;
		struct {
			__le64 modes;
			__le32 mode;
			u8 admin;
			u8 adv_enable;
			u8 mdix;
			u8 __pad;
		} phy;
	} link;

	struct prestera_msg_port_cap_param cap;
	struct prestera_msg_port_flood_param flood_ext;
	struct prestera_msg_event_port_param link_evt;
};

struct prestera_msg_port_attr_req {
	struct prestera_msg_cmd cmd;
	__le32 attr;
	__le32 port;
	__le32 dev;
	union prestera_msg_port_param param;
};

struct prestera_msg_port_attr_resp {
	struct prestera_msg_ret ret;
	union prestera_msg_port_param param;
};

struct prestera_msg_port_stats_resp {
	struct prestera_msg_ret ret;
	__le64 stats[PRESTERA_PORT_CNT_MAX];
};

struct prestera_msg_port_info_req {
	struct prestera_msg_cmd cmd;
	__le32 port;
};

struct prestera_msg_port_info_resp {
	struct prestera_msg_ret ret;
	__le32 hw_id;
	__le32 dev_id;
	__le16 fp_id;
	u8 pad[2];
};

struct prestera_msg_vlan_req {
	struct prestera_msg_cmd cmd;
	__le32 port;
	__le32 dev;
	__le16 vid;
	u8 is_member;
	u8 is_tagged;
};

struct prestera_msg_fdb_req {
	struct prestera_msg_cmd cmd;
	__le32 flush_mode;
	union {
		struct {
			__le32 port;
			__le32 dev;
		};
		__le16 lag_id;
	} dest;
	__le16 vid;
	u8 dest_type;
	u8 dynamic;
	u8 mac[ETH_ALEN];
	u8 __pad[2];
};

struct prestera_msg_bridge_req {
	struct prestera_msg_cmd cmd;
	__le32 port;
	__le32 dev;
	__le16 bridge;
	u8 pad[2];
};

struct prestera_msg_bridge_resp {
	struct prestera_msg_ret ret;
	__le16 bridge;
	u8 pad[2];
};

<<<<<<< HEAD
struct prestera_msg_acl_action {
	__le32 id;
	__le32 reserved[5];
};

struct prestera_msg_acl_match {
	__le32 type;
	__le32 __reserved;
	union {
		struct {
			u8 key;
			u8 mask;
		} u8;
		struct {
			__le16 key;
			__le16 mask;
		} u16;
		struct {
			__le32 key;
			__le32 mask;
		} u32;
		struct {
			__le64 key;
			__le64 mask;
		} u64;
		struct {
			u8 key[ETH_ALEN];
			u8 mask[ETH_ALEN];
		} mac;
	} keymask;
=======
struct prestera_msg_vtcam_create_req {
	struct prestera_msg_cmd cmd;
	__le32 keymask[__PRESTERA_ACL_RULE_MATCH_TYPE_MAX];
	u8 direction;
	u8 lookup;
	u8 pad[2];
};

struct prestera_msg_vtcam_destroy_req {
	struct prestera_msg_cmd cmd;
	__le32 vtcam_id;
>>>>>>> 754e0b0e
};

struct prestera_msg_vtcam_rule_add_req {
	struct prestera_msg_cmd cmd;
<<<<<<< HEAD
	__le32 id;
	__le32 priority;
	__le16 ruleset_id;
	u8 n_actions;
	u8 n_matches;
};

struct prestera_msg_acl_rule_resp {
	struct prestera_msg_ret ret;
=======
	__le32 key[__PRESTERA_ACL_RULE_MATCH_TYPE_MAX];
	__le32 keymask[__PRESTERA_ACL_RULE_MATCH_TYPE_MAX];
	__le32 vtcam_id;
	__le32 prio;
	__le32 n_act;
};

struct prestera_msg_vtcam_rule_del_req {
	struct prestera_msg_cmd cmd;
	__le32 vtcam_id;
>>>>>>> 754e0b0e
	__le32 id;
};

struct prestera_msg_vtcam_bind_req {
	struct prestera_msg_cmd cmd;
	union {
		struct {
			__le32 hw_id;
			__le32 dev_id;
		} port;
		__le32 index;
	};
	__le32 vtcam_id;
	__le16 pcl_id;
	__le16 type;
};

struct prestera_msg_vtcam_resp {
	struct prestera_msg_ret ret;
<<<<<<< HEAD
	__le64 packets;
	__le64 bytes;
};

struct prestera_msg_acl_ruleset_bind_req {
	struct prestera_msg_cmd cmd;
	__le32 port;
	__le32 dev;
	__le16 ruleset_id;
	u8 pad[2];
=======
	__le32 vtcam_id;
	__le32 rule_id;
};

struct prestera_msg_acl_action {
	__le32 id;
	__le32 __reserved;
	union {
		struct {
			__le32 id;
		} count;
		__le32 reserved[6];
	};
>>>>>>> 754e0b0e
};

struct prestera_msg_counter_req {
	struct prestera_msg_cmd cmd;
<<<<<<< HEAD
	__le16 id;
	u8 pad[2];
=======
	__le32 client;
	__le32 block_id;
	__le32 num_counters;
>>>>>>> 754e0b0e
};

struct prestera_msg_counter_stats {
	__le64 packets;
	__le64 bytes;
};

struct prestera_msg_counter_resp {
	struct prestera_msg_ret ret;
<<<<<<< HEAD
	__le16 id;
	u8 pad[2];
=======
	__le32 block_id;
	__le32 offset;
	__le32 num_counters;
	__le32 done;
	struct prestera_msg_counter_stats stats[];
>>>>>>> 754e0b0e
};

struct prestera_msg_span_req {
	struct prestera_msg_cmd cmd;
	__le32 port;
	__le32 dev;
	u8 id;
	u8 pad[3];
};

struct prestera_msg_span_resp {
	struct prestera_msg_ret ret;
	u8 id;
	u8 pad[3];
};

struct prestera_msg_stp_req {
	struct prestera_msg_cmd cmd;
	__le32 port;
	__le32 dev;
	__le16 vid;
	u8 state;
	u8 __pad;
};

struct prestera_msg_rxtx_req {
	struct prestera_msg_cmd cmd;
	u8 use_sdma;
	u8 pad[3];
};

struct prestera_msg_rxtx_resp {
	struct prestera_msg_ret ret;
	__le32 map_addr;
<<<<<<< HEAD
=======
};

struct prestera_msg_iface {
	union {
		struct {
			__le32 dev;
			__le32 port;
		};
		__le16 lag_id;
	};
	__le16 vr_id;
	__le16 vid;
	u8 type;
	u8 __pad[3];
};

struct prestera_msg_rif_req {
	struct prestera_msg_cmd cmd;
	struct prestera_msg_iface iif;
	__le32 mtu;
	__le16 rif_id;
	__le16 __reserved;
	u8 mac[ETH_ALEN];
	u8 __pad[2];
};

struct prestera_msg_rif_resp {
	struct prestera_msg_ret ret;
	__le16 rif_id;
	u8 __pad[2];
};

struct prestera_msg_vr_req {
	struct prestera_msg_cmd cmd;
	__le16 vr_id;
	u8 __pad[2];
};

struct prestera_msg_vr_resp {
	struct prestera_msg_ret ret;
	__le16 vr_id;
	u8 __pad[2];
>>>>>>> 754e0b0e
};

struct prestera_msg_lag_req {
	struct prestera_msg_cmd cmd;
	__le32 port;
	__le32 dev;
	__le16 lag_id;
	u8 pad[2];
};

struct prestera_msg_cpu_code_counter_req {
	struct prestera_msg_cmd cmd;
	u8 counter_type;
	u8 code;
	u8 pad[2];
};

struct mvsw_msg_cpu_code_counter_ret {
	struct prestera_msg_ret ret;
	__le64 packet_count;
};

struct prestera_msg_event {
	__le16 type;
	__le16 id;
};

struct prestera_msg_event_port {
	struct prestera_msg_event id;
	__le32 port_id;
	struct prestera_msg_event_port_param param;
};

union prestera_msg_event_fdb_param {
	u8 mac[ETH_ALEN];
};

struct prestera_msg_event_fdb {
	struct prestera_msg_event id;
	__le32 vid;
	union {
		__le32 port_id;
		__le16 lag_id;
	} dest;
	union prestera_msg_event_fdb_param param;
	u8 dest_type;
};

static void prestera_hw_build_tests(void)
{
	/* check requests */
	BUILD_BUG_ON(sizeof(struct prestera_msg_common_req) != 4);
	BUILD_BUG_ON(sizeof(struct prestera_msg_switch_attr_req) != 16);
	BUILD_BUG_ON(sizeof(struct prestera_msg_port_attr_req) != 144);
	BUILD_BUG_ON(sizeof(struct prestera_msg_port_info_req) != 8);
	BUILD_BUG_ON(sizeof(struct prestera_msg_vlan_req) != 16);
	BUILD_BUG_ON(sizeof(struct prestera_msg_fdb_req) != 28);
	BUILD_BUG_ON(sizeof(struct prestera_msg_bridge_req) != 16);
<<<<<<< HEAD
	BUILD_BUG_ON(sizeof(struct prestera_msg_acl_rule_req) != 16);
	BUILD_BUG_ON(sizeof(struct prestera_msg_acl_ruleset_bind_req) != 16);
	BUILD_BUG_ON(sizeof(struct prestera_msg_acl_ruleset_req) != 8);
=======
>>>>>>> 754e0b0e
	BUILD_BUG_ON(sizeof(struct prestera_msg_span_req) != 16);
	BUILD_BUG_ON(sizeof(struct prestera_msg_stp_req) != 16);
	BUILD_BUG_ON(sizeof(struct prestera_msg_rxtx_req) != 8);
	BUILD_BUG_ON(sizeof(struct prestera_msg_lag_req) != 16);
	BUILD_BUG_ON(sizeof(struct prestera_msg_cpu_code_counter_req) != 8);
<<<<<<< HEAD
=======
	BUILD_BUG_ON(sizeof(struct prestera_msg_vtcam_create_req) != 84);
	BUILD_BUG_ON(sizeof(struct prestera_msg_vtcam_destroy_req) != 8);
	BUILD_BUG_ON(sizeof(struct prestera_msg_vtcam_rule_add_req) != 168);
	BUILD_BUG_ON(sizeof(struct prestera_msg_vtcam_rule_del_req) != 12);
	BUILD_BUG_ON(sizeof(struct prestera_msg_vtcam_bind_req) != 20);
	BUILD_BUG_ON(sizeof(struct prestera_msg_acl_action) != 32);
	BUILD_BUG_ON(sizeof(struct prestera_msg_counter_req) != 16);
	BUILD_BUG_ON(sizeof(struct prestera_msg_counter_stats) != 16);
	BUILD_BUG_ON(sizeof(struct prestera_msg_rif_req) != 36);
	BUILD_BUG_ON(sizeof(struct prestera_msg_vr_req) != 8);

	/*  structure that are part of req/resp fw messages */
	BUILD_BUG_ON(sizeof(struct prestera_msg_iface) != 16);
>>>>>>> 754e0b0e

	/* check responses */
	BUILD_BUG_ON(sizeof(struct prestera_msg_common_resp) != 8);
	BUILD_BUG_ON(sizeof(struct prestera_msg_switch_init_resp) != 24);
	BUILD_BUG_ON(sizeof(struct prestera_msg_port_attr_resp) != 136);
	BUILD_BUG_ON(sizeof(struct prestera_msg_port_stats_resp) != 248);
	BUILD_BUG_ON(sizeof(struct prestera_msg_port_info_resp) != 20);
	BUILD_BUG_ON(sizeof(struct prestera_msg_bridge_resp) != 12);
<<<<<<< HEAD
	BUILD_BUG_ON(sizeof(struct prestera_msg_acl_rule_resp) != 12);
	BUILD_BUG_ON(sizeof(struct prestera_msg_acl_rule_stats_resp) != 24);
	BUILD_BUG_ON(sizeof(struct prestera_msg_acl_ruleset_resp) != 12);
	BUILD_BUG_ON(sizeof(struct prestera_msg_span_resp) != 12);
	BUILD_BUG_ON(sizeof(struct prestera_msg_rxtx_resp) != 12);
=======
	BUILD_BUG_ON(sizeof(struct prestera_msg_span_resp) != 12);
	BUILD_BUG_ON(sizeof(struct prestera_msg_rxtx_resp) != 12);
	BUILD_BUG_ON(sizeof(struct prestera_msg_vtcam_resp) != 16);
	BUILD_BUG_ON(sizeof(struct prestera_msg_counter_resp) != 24);
	BUILD_BUG_ON(sizeof(struct prestera_msg_rif_resp) != 12);
	BUILD_BUG_ON(sizeof(struct prestera_msg_vr_resp) != 12);
>>>>>>> 754e0b0e

	/* check events */
	BUILD_BUG_ON(sizeof(struct prestera_msg_event_port) != 20);
	BUILD_BUG_ON(sizeof(struct prestera_msg_event_fdb) != 20);
}

static u8 prestera_hw_mdix_to_eth(u8 mode);
static void prestera_hw_remote_fc_to_eth(u8 fc, bool *pause, bool *asym_pause);

static int __prestera_cmd_ret(struct prestera_switch *sw,
			      enum prestera_cmd_type_t type,
			      struct prestera_msg_cmd *cmd, size_t clen,
			      struct prestera_msg_ret *ret, size_t rlen,
			      int waitms)
{
	struct prestera_device *dev = sw->dev;
	int err;

	cmd->type = __cpu_to_le32(type);

	err = dev->send_req(dev, 0, cmd, clen, ret, rlen, waitms);
	if (err)
		return err;

	if (ret->cmd.type != __cpu_to_le32(PRESTERA_CMD_TYPE_ACK))
		return -EBADE;
	if (ret->status != __cpu_to_le32(PRESTERA_CMD_ACK_OK))
		return -EINVAL;

	return 0;
}

static int prestera_cmd_ret(struct prestera_switch *sw,
			    enum prestera_cmd_type_t type,
			    struct prestera_msg_cmd *cmd, size_t clen,
			    struct prestera_msg_ret *ret, size_t rlen)
{
	return __prestera_cmd_ret(sw, type, cmd, clen, ret, rlen, 0);
}

static int prestera_cmd_ret_wait(struct prestera_switch *sw,
				 enum prestera_cmd_type_t type,
				 struct prestera_msg_cmd *cmd, size_t clen,
				 struct prestera_msg_ret *ret, size_t rlen,
				 int waitms)
{
	return __prestera_cmd_ret(sw, type, cmd, clen, ret, rlen, waitms);
}

static int prestera_cmd(struct prestera_switch *sw,
			enum prestera_cmd_type_t type,
			struct prestera_msg_cmd *cmd, size_t clen)
{
	struct prestera_msg_common_resp resp;

	return prestera_cmd_ret(sw, type, cmd, clen, &resp.ret, sizeof(resp));
}

static int prestera_fw_parse_port_evt(void *msg, struct prestera_event *evt)
{
	struct prestera_msg_event_port *hw_evt;

	hw_evt = (struct prestera_msg_event_port *)msg;

	evt->port_evt.port_id = __le32_to_cpu(hw_evt->port_id);

	if (evt->id == PRESTERA_PORT_EVENT_MAC_STATE_CHANGED) {
		evt->port_evt.data.mac.oper = hw_evt->param.mac.oper;
		evt->port_evt.data.mac.mode =
			__le32_to_cpu(hw_evt->param.mac.mode);
		evt->port_evt.data.mac.speed =
			__le32_to_cpu(hw_evt->param.mac.speed);
		evt->port_evt.data.mac.duplex = hw_evt->param.mac.duplex;
		evt->port_evt.data.mac.fc = hw_evt->param.mac.fc;
		evt->port_evt.data.mac.fec = hw_evt->param.mac.fec;
	} else {
		return -EINVAL;
	}

	return 0;
}

static int prestera_fw_parse_fdb_evt(void *msg, struct prestera_event *evt)
{
	struct prestera_msg_event_fdb *hw_evt = msg;

	switch (hw_evt->dest_type) {
	case PRESTERA_HW_FDB_ENTRY_TYPE_REG_PORT:
		evt->fdb_evt.type = PRESTERA_FDB_ENTRY_TYPE_REG_PORT;
		evt->fdb_evt.dest.port_id = __le32_to_cpu(hw_evt->dest.port_id);
		break;
	case PRESTERA_HW_FDB_ENTRY_TYPE_LAG:
		evt->fdb_evt.type = PRESTERA_FDB_ENTRY_TYPE_LAG;
		evt->fdb_evt.dest.lag_id = __le16_to_cpu(hw_evt->dest.lag_id);
		break;
	default:
		return -EINVAL;
	}

	evt->fdb_evt.vid = __le32_to_cpu(hw_evt->vid);

	ether_addr_copy(evt->fdb_evt.data.mac, hw_evt->param.mac);

	return 0;
}

static struct prestera_fw_evt_parser {
	int (*func)(void *msg, struct prestera_event *evt);
} fw_event_parsers[PRESTERA_EVENT_TYPE_MAX] = {
	[PRESTERA_EVENT_TYPE_PORT] = { .func = prestera_fw_parse_port_evt },
	[PRESTERA_EVENT_TYPE_FDB] = { .func = prestera_fw_parse_fdb_evt },
};

static struct prestera_fw_event_handler *
__find_event_handler(const struct prestera_switch *sw,
		     enum prestera_event_type type)
{
	struct prestera_fw_event_handler *eh;

	list_for_each_entry_rcu(eh, &sw->event_handlers, list) {
		if (eh->type == type)
			return eh;
	}

	return NULL;
}

static int prestera_find_event_handler(const struct prestera_switch *sw,
				       enum prestera_event_type type,
				       struct prestera_fw_event_handler *eh)
{
	struct prestera_fw_event_handler *tmp;
	int err = 0;

	rcu_read_lock();
	tmp = __find_event_handler(sw, type);
	if (tmp)
		*eh = *tmp;
	else
		err = -ENOENT;
	rcu_read_unlock();

	return err;
}

static int prestera_evt_recv(struct prestera_device *dev, void *buf, size_t size)
{
	struct prestera_switch *sw = dev->priv;
	struct prestera_msg_event *msg = buf;
	struct prestera_fw_event_handler eh;
	struct prestera_event evt;
	u16 msg_type;
	int err;

	msg_type = __le16_to_cpu(msg->type);
	if (msg_type >= PRESTERA_EVENT_TYPE_MAX)
		return -EINVAL;
	if (!fw_event_parsers[msg_type].func)
		return -ENOENT;

	err = prestera_find_event_handler(sw, msg_type, &eh);
	if (err)
		return err;

	evt.id = __le16_to_cpu(msg->id);

	err = fw_event_parsers[msg_type].func(buf, &evt);
	if (err)
		return err;

	eh.func(sw, &evt, eh.arg);

	return 0;
}

static void prestera_pkt_recv(struct prestera_device *dev)
{
	struct prestera_switch *sw = dev->priv;
	struct prestera_fw_event_handler eh;
	struct prestera_event ev;
	int err;

	ev.id = PRESTERA_RXTX_EVENT_RCV_PKT;

	err = prestera_find_event_handler(sw, PRESTERA_EVENT_TYPE_RXTX, &eh);
	if (err)
		return;

	eh.func(sw, &ev, eh.arg);
}

static u8 prestera_hw_mdix_to_eth(u8 mode)
{
	switch (mode) {
	case PRESTERA_PORT_TP_MDI:
		return ETH_TP_MDI;
	case PRESTERA_PORT_TP_MDIX:
		return ETH_TP_MDI_X;
	case PRESTERA_PORT_TP_AUTO:
		return ETH_TP_MDI_AUTO;
	default:
		return ETH_TP_MDI_INVALID;
	}
}

static u8 prestera_hw_mdix_from_eth(u8 mode)
{
	switch (mode) {
	case ETH_TP_MDI:
		return PRESTERA_PORT_TP_MDI;
	case ETH_TP_MDI_X:
		return PRESTERA_PORT_TP_MDIX;
	case ETH_TP_MDI_AUTO:
		return PRESTERA_PORT_TP_AUTO;
	default:
		return PRESTERA_PORT_TP_NA;
	}
}

int prestera_hw_port_info_get(const struct prestera_port *port,
			      u32 *dev_id, u32 *hw_id, u16 *fp_id)
{
	struct prestera_msg_port_info_req req = {
		.port = __cpu_to_le32(port->id),
	};
	struct prestera_msg_port_info_resp resp;
	int err;

	err = prestera_cmd_ret(port->sw, PRESTERA_CMD_TYPE_PORT_INFO_GET,
			       &req.cmd, sizeof(req), &resp.ret, sizeof(resp));
	if (err)
		return err;

	*dev_id = __le32_to_cpu(resp.dev_id);
	*hw_id = __le32_to_cpu(resp.hw_id);
	*fp_id = __le16_to_cpu(resp.fp_id);

	return 0;
}

int prestera_hw_switch_mac_set(struct prestera_switch *sw, const char *mac)
{
	struct prestera_msg_switch_attr_req req = {
		.attr = __cpu_to_le32(PRESTERA_CMD_SWITCH_ATTR_MAC),
	};

	ether_addr_copy(req.param.mac, mac);

	return prestera_cmd(sw, PRESTERA_CMD_TYPE_SWITCH_ATTR_SET,
			    &req.cmd, sizeof(req));
}

int prestera_hw_switch_init(struct prestera_switch *sw)
{
	struct prestera_msg_switch_init_resp resp;
	struct prestera_msg_common_req req;
	int err;

	INIT_LIST_HEAD(&sw->event_handlers);

	prestera_hw_build_tests();

	err = prestera_cmd_ret_wait(sw, PRESTERA_CMD_TYPE_SWITCH_INIT,
				    &req.cmd, sizeof(req),
				    &resp.ret, sizeof(resp),
				    PRESTERA_SWITCH_INIT_TIMEOUT_MS);
	if (err)
		return err;

	sw->dev->recv_msg = prestera_evt_recv;
	sw->dev->recv_pkt = prestera_pkt_recv;
	sw->port_count = __le32_to_cpu(resp.port_count);
	sw->mtu_min = PRESTERA_MIN_MTU;
	sw->mtu_max = __le32_to_cpu(resp.mtu_max);
	sw->id = resp.switch_id;
	sw->lag_member_max = resp.lag_member_max;
	sw->lag_max = resp.lag_max;

	return 0;
}

void prestera_hw_switch_fini(struct prestera_switch *sw)
{
	WARN_ON(!list_empty(&sw->event_handlers));
}

int prestera_hw_switch_ageing_set(struct prestera_switch *sw, u32 ageing_ms)
{
	struct prestera_msg_switch_attr_req req = {
		.attr = __cpu_to_le32(PRESTERA_CMD_SWITCH_ATTR_AGEING),
		.param = {
			.ageing_timeout_ms = __cpu_to_le32(ageing_ms),
		},
	};

	return prestera_cmd(sw, PRESTERA_CMD_TYPE_SWITCH_ATTR_SET,
			    &req.cmd, sizeof(req));
}

int prestera_hw_port_mac_mode_get(const struct prestera_port *port,
				  u32 *mode, u32 *speed, u8 *duplex, u8 *fec)
{
	struct prestera_msg_port_attr_resp resp;
	struct prestera_msg_port_attr_req req = {
		.attr = __cpu_to_le32(PRESTERA_CMD_PORT_ATTR_MAC_MODE),
		.port = __cpu_to_le32(port->hw_id),
		.dev = __cpu_to_le32(port->dev_id)
	};
	int err;

	err = prestera_cmd_ret(port->sw, PRESTERA_CMD_TYPE_PORT_ATTR_GET,
			       &req.cmd, sizeof(req), &resp.ret, sizeof(resp));
	if (err)
		return err;

	if (mode)
		*mode = __le32_to_cpu(resp.param.link_evt.mac.mode);

	if (speed)
		*speed = __le32_to_cpu(resp.param.link_evt.mac.speed);

	if (duplex)
		*duplex = resp.param.link_evt.mac.duplex;

	if (fec)
		*fec = resp.param.link_evt.mac.fec;

	return err;
}

int prestera_hw_port_mac_mode_set(const struct prestera_port *port,
				  bool admin, u32 mode, u8 inband,
				  u32 speed, u8 duplex, u8 fec)
{
	struct prestera_msg_port_attr_req req = {
		.attr = __cpu_to_le32(PRESTERA_CMD_PORT_ATTR_MAC_MODE),
		.port = __cpu_to_le32(port->hw_id),
		.dev = __cpu_to_le32(port->dev_id),
		.param = {
			.link = {
				.mac = {
					.admin = admin,
					.reg_mode.mode = __cpu_to_le32(mode),
					.reg_mode.inband = inband,
					.reg_mode.speed = __cpu_to_le32(speed),
					.reg_mode.duplex = duplex,
					.reg_mode.fec = fec
				}
			}
		}
	};

	return prestera_cmd(port->sw, PRESTERA_CMD_TYPE_PORT_ATTR_SET,
			    &req.cmd, sizeof(req));
}

int prestera_hw_port_phy_mode_get(const struct prestera_port *port,
				  u8 *mdix, u64 *lmode_bmap,
				  bool *fc_pause, bool *fc_asym)
{
	struct prestera_msg_port_attr_resp resp;
	struct prestera_msg_port_attr_req req = {
		.attr = __cpu_to_le32(PRESTERA_CMD_PORT_ATTR_PHY_MODE),
		.port = __cpu_to_le32(port->hw_id),
		.dev = __cpu_to_le32(port->dev_id)
	};
	int err;

	err = prestera_cmd_ret(port->sw, PRESTERA_CMD_TYPE_PORT_ATTR_GET,
			       &req.cmd, sizeof(req), &resp.ret, sizeof(resp));
	if (err)
		return err;

	if (mdix)
		*mdix = prestera_hw_mdix_to_eth(resp.param.link_evt.phy.mdix);

	if (lmode_bmap)
		*lmode_bmap = __le64_to_cpu(resp.param.link_evt.phy.lmode_bmap);

	if (fc_pause && fc_asym)
		prestera_hw_remote_fc_to_eth(resp.param.link_evt.phy.fc,
					     fc_pause, fc_asym);

	return err;
}

int prestera_hw_port_phy_mode_set(const struct prestera_port *port,
				  bool admin, bool adv, u32 mode, u64 modes,
				  u8 mdix)
{
	struct prestera_msg_port_attr_req req = {
		.attr = __cpu_to_le32(PRESTERA_CMD_PORT_ATTR_PHY_MODE),
		.port = __cpu_to_le32(port->hw_id),
		.dev = __cpu_to_le32(port->dev_id),
		.param = {
			.link = {
				.phy = {
					.admin = admin,
					.adv_enable = adv ? 1 : 0,
					.mode = __cpu_to_le32(mode),
					.modes = __cpu_to_le64(modes),
				}
			}
		}
	};

	req.param.link.phy.mdix = prestera_hw_mdix_from_eth(mdix);

	return prestera_cmd(port->sw, PRESTERA_CMD_TYPE_PORT_ATTR_SET,
			    &req.cmd, sizeof(req));
}

int prestera_hw_port_mtu_set(const struct prestera_port *port, u32 mtu)
{
	struct prestera_msg_port_attr_req req = {
		.attr = __cpu_to_le32(PRESTERA_CMD_PORT_ATTR_MTU),
		.port = __cpu_to_le32(port->hw_id),
		.dev = __cpu_to_le32(port->dev_id),
		.param = {
			.mtu = __cpu_to_le32(mtu),
		}
	};

	return prestera_cmd(port->sw, PRESTERA_CMD_TYPE_PORT_ATTR_SET,
			    &req.cmd, sizeof(req));
}

int prestera_hw_port_mac_set(const struct prestera_port *port, const char *mac)
{
	struct prestera_msg_port_attr_req req = {
		.attr = __cpu_to_le32(PRESTERA_CMD_PORT_ATTR_MAC),
		.port = __cpu_to_le32(port->hw_id),
		.dev = __cpu_to_le32(port->dev_id),
	};

	ether_addr_copy(req.param.mac, mac);

	return prestera_cmd(port->sw, PRESTERA_CMD_TYPE_PORT_ATTR_SET,
			    &req.cmd, sizeof(req));
}

int prestera_hw_port_accept_frm_type(struct prestera_port *port,
				     enum prestera_accept_frm_type type)
{
	struct prestera_msg_port_attr_req req = {
		.attr = __cpu_to_le32(PRESTERA_CMD_PORT_ATTR_ACCEPT_FRAME_TYPE),
		.port = __cpu_to_le32(port->hw_id),
		.dev = __cpu_to_le32(port->dev_id),
		.param = {
			.accept_frm_type = type,
		}
	};

	return prestera_cmd(port->sw, PRESTERA_CMD_TYPE_PORT_ATTR_SET,
			    &req.cmd, sizeof(req));
}

int prestera_hw_port_cap_get(const struct prestera_port *port,
			     struct prestera_port_caps *caps)
{
	struct prestera_msg_port_attr_req req = {
		.attr = __cpu_to_le32(PRESTERA_CMD_PORT_ATTR_CAPABILITY),
		.port = __cpu_to_le32(port->hw_id),
		.dev = __cpu_to_le32(port->dev_id),
	};
	struct prestera_msg_port_attr_resp resp;
	int err;

	err = prestera_cmd_ret(port->sw, PRESTERA_CMD_TYPE_PORT_ATTR_GET,
			       &req.cmd, sizeof(req), &resp.ret, sizeof(resp));
	if (err)
		return err;

	caps->supp_link_modes = __le64_to_cpu(resp.param.cap.link_mode);
	caps->transceiver = resp.param.cap.transceiver;
	caps->supp_fec = resp.param.cap.fec;
	caps->type = resp.param.cap.type;

	return err;
}

static void prestera_hw_remote_fc_to_eth(u8 fc, bool *pause, bool *asym_pause)
{
	switch (fc) {
	case PRESTERA_FC_SYMMETRIC:
		*pause = true;
		*asym_pause = false;
		break;
	case PRESTERA_FC_ASYMMETRIC:
		*pause = false;
		*asym_pause = true;
		break;
	case PRESTERA_FC_SYMM_ASYMM:
		*pause = true;
		*asym_pause = true;
		break;
	default:
		*pause = false;
		*asym_pause = false;
	}
}

int prestera_hw_vtcam_create(struct prestera_switch *sw,
			     u8 lookup, const u32 *keymask, u32 *vtcam_id,
			     enum prestera_hw_vtcam_direction_t dir)
{
	int err;
	struct prestera_msg_vtcam_resp resp;
	struct prestera_msg_vtcam_create_req req = {
		.lookup = lookup,
		.direction = dir,
	};

	if (keymask)
		memcpy(req.keymask, keymask, sizeof(req.keymask));
	else
		memset(req.keymask, 0, sizeof(req.keymask));

	err = prestera_cmd_ret(sw, PRESTERA_CMD_TYPE_VTCAM_CREATE,
			       &req.cmd, sizeof(req), &resp.ret, sizeof(resp));
	if (err)
		return err;

<<<<<<< HEAD
	*ruleset_id = __le16_to_cpu(resp.id);

=======
	*vtcam_id = __le32_to_cpu(resp.vtcam_id);
>>>>>>> 754e0b0e
	return 0;
}

int prestera_hw_vtcam_destroy(struct prestera_switch *sw, u32 vtcam_id)
{
<<<<<<< HEAD
	struct prestera_msg_acl_ruleset_req req = {
		.id = __cpu_to_le16(ruleset_id),
=======
	struct prestera_msg_vtcam_destroy_req req = {
		.vtcam_id = __cpu_to_le32(vtcam_id),
>>>>>>> 754e0b0e
	};

	return prestera_cmd(sw, PRESTERA_CMD_TYPE_VTCAM_DESTROY,
			    &req.cmd, sizeof(req));
}

static int
prestera_acl_rule_add_put_action(struct prestera_msg_acl_action *action,
				 struct prestera_acl_hw_action_info *info)
{
<<<<<<< HEAD
	struct list_head *a_list = prestera_acl_rule_action_list_get(rule);
	struct prestera_acl_rule_action_entry *a_entry;
	int i = 0;

	list_for_each_entry(a_entry, a_list, list) {
		action[i].id = __cpu_to_le32(a_entry->id);

		switch (a_entry->id) {
		case PRESTERA_ACL_RULE_ACTION_ACCEPT:
		case PRESTERA_ACL_RULE_ACTION_DROP:
		case PRESTERA_ACL_RULE_ACTION_TRAP:
			/* just rule action id, no specific data */
			break;
		default:
			return -EINVAL;
		}

		i++;
	}

	return 0;
}

static int prestera_hw_acl_matches_put(struct prestera_msg_acl_match *match,
				       struct prestera_acl_rule *rule)
{
	struct list_head *m_list = prestera_acl_rule_match_list_get(rule);
	struct prestera_acl_rule_match_entry *m_entry;
	int i = 0;

	list_for_each_entry(m_entry, m_list, list) {
		match[i].type = __cpu_to_le32(m_entry->type);

		switch (m_entry->type) {
		case PRESTERA_ACL_RULE_MATCH_ENTRY_TYPE_ETH_TYPE:
		case PRESTERA_ACL_RULE_MATCH_ENTRY_TYPE_L4_PORT_SRC:
		case PRESTERA_ACL_RULE_MATCH_ENTRY_TYPE_L4_PORT_DST:
		case PRESTERA_ACL_RULE_MATCH_ENTRY_TYPE_VLAN_ID:
		case PRESTERA_ACL_RULE_MATCH_ENTRY_TYPE_VLAN_TPID:
			match[i].keymask.u16.key =
				__cpu_to_le16(m_entry->keymask.u16.key);
			match[i].keymask.u16.mask =
				__cpu_to_le16(m_entry->keymask.u16.mask);
			break;
		case PRESTERA_ACL_RULE_MATCH_ENTRY_TYPE_ICMP_TYPE:
		case PRESTERA_ACL_RULE_MATCH_ENTRY_TYPE_ICMP_CODE:
		case PRESTERA_ACL_RULE_MATCH_ENTRY_TYPE_IP_PROTO:
			match[i].keymask.u8.key = m_entry->keymask.u8.key;
			match[i].keymask.u8.mask = m_entry->keymask.u8.mask;
			break;
		case PRESTERA_ACL_RULE_MATCH_ENTRY_TYPE_ETH_SMAC:
		case PRESTERA_ACL_RULE_MATCH_ENTRY_TYPE_ETH_DMAC:
			memcpy(match[i].keymask.mac.key,
			       m_entry->keymask.mac.key,
			       sizeof(match[i].keymask.mac.key));
			memcpy(match[i].keymask.mac.mask,
			       m_entry->keymask.mac.mask,
			       sizeof(match[i].keymask.mac.mask));
			break;
		case PRESTERA_ACL_RULE_MATCH_ENTRY_TYPE_IP_SRC:
		case PRESTERA_ACL_RULE_MATCH_ENTRY_TYPE_IP_DST:
		case PRESTERA_ACL_RULE_MATCH_ENTRY_TYPE_L4_PORT_RANGE_SRC:
		case PRESTERA_ACL_RULE_MATCH_ENTRY_TYPE_L4_PORT_RANGE_DST:
			match[i].keymask.u32.key =
				__cpu_to_le32(m_entry->keymask.u32.key);
			match[i].keymask.u32.mask =
				__cpu_to_le32(m_entry->keymask.u32.mask);
			break;
		case PRESTERA_ACL_RULE_MATCH_ENTRY_TYPE_PORT:
			match[i].keymask.u64.key =
				__cpu_to_le64(m_entry->keymask.u64.key);
			match[i].keymask.u64.mask =
				__cpu_to_le64(m_entry->keymask.u64.mask);
			break;
		default:
			return -EINVAL;
		}

		i++;
=======
	action->id = __cpu_to_le32(info->id);

	switch (info->id) {
	case PRESTERA_ACL_RULE_ACTION_ACCEPT:
	case PRESTERA_ACL_RULE_ACTION_DROP:
	case PRESTERA_ACL_RULE_ACTION_TRAP:
		/* just rule action id, no specific data */
		break;
	case PRESTERA_ACL_RULE_ACTION_COUNT:
		action->count.id = __cpu_to_le32(info->count.id);
		break;
	default:
		return -EINVAL;
>>>>>>> 754e0b0e
	}

	return 0;
}

int prestera_hw_vtcam_rule_add(struct prestera_switch *sw,
			       u32 vtcam_id, u32 prio, void *key, void *keymask,
			       struct prestera_acl_hw_action_info *act,
			       u8 n_act, u32 *rule_id)
{
	struct prestera_msg_acl_action *actions_msg;
	struct prestera_msg_vtcam_rule_add_req *req;
	struct prestera_msg_vtcam_resp resp;
	void *buff;
	u32 size;
	int err;
	u8 i;

	size = sizeof(*req) + sizeof(*actions_msg) * n_act;

	buff = kzalloc(size, GFP_KERNEL);
	if (!buff)
		return -ENOMEM;

	req = buff;
	req->n_act = __cpu_to_le32(n_act);
	actions_msg = buff + sizeof(*req);

	/* put acl matches into the message */
	memcpy(req->key, key, sizeof(req->key));
	memcpy(req->keymask, keymask, sizeof(req->keymask));

	/* put acl actions into the message */
	for (i = 0; i < n_act; i++) {
		err = prestera_acl_rule_add_put_action(&actions_msg[i],
						       &act[i]);
		if (err)
			goto free_buff;
	}

<<<<<<< HEAD
	req->ruleset_id = __cpu_to_le16(prestera_acl_rule_ruleset_id_get(rule));
	req->priority = __cpu_to_le32(prestera_acl_rule_priority_get(rule));
	req->n_actions = prestera_acl_rule_action_len(rule);
	req->n_matches = prestera_acl_rule_match_len(rule);
=======
	req->vtcam_id = __cpu_to_le32(vtcam_id);
	req->prio = __cpu_to_le32(prio);
>>>>>>> 754e0b0e

	err = prestera_cmd_ret(sw, PRESTERA_CMD_TYPE_VTCAM_RULE_ADD,
			       &req->cmd, size, &resp.ret, sizeof(resp));
	if (err)
		goto free_buff;

<<<<<<< HEAD
	*rule_id = __le32_to_cpu(resp.id);
=======
	*rule_id = __le32_to_cpu(resp.rule_id);
>>>>>>> 754e0b0e
free_buff:
	kfree(buff);
	return err;
}

int prestera_hw_vtcam_rule_del(struct prestera_switch *sw,
			       u32 vtcam_id, u32 rule_id)
{
<<<<<<< HEAD
	struct prestera_msg_acl_rule_req req = {
=======
	struct prestera_msg_vtcam_rule_del_req req = {
		.vtcam_id = __cpu_to_le32(vtcam_id),
>>>>>>> 754e0b0e
		.id = __cpu_to_le32(rule_id)
	};

	return prestera_cmd(sw, PRESTERA_CMD_TYPE_VTCAM_RULE_DELETE,
			    &req.cmd, sizeof(req));
}

int prestera_hw_vtcam_iface_bind(struct prestera_switch *sw,
				 struct prestera_acl_iface *iface,
				 u32 vtcam_id, u16 pcl_id)
{
<<<<<<< HEAD
	struct prestera_msg_acl_rule_stats_resp resp;
	struct prestera_msg_acl_rule_req req = {
		.id = __cpu_to_le32(rule_id)
	};
	int err;

	err = prestera_cmd_ret(sw, PRESTERA_CMD_TYPE_ACL_RULE_STATS_GET,
			       &req.cmd, sizeof(req), &resp.ret, sizeof(resp));
	if (err)
		return err;

	*packets = __le64_to_cpu(resp.packets);
	*bytes = __le64_to_cpu(resp.bytes);

	return 0;
}

int prestera_hw_acl_port_bind(const struct prestera_port *port, u16 ruleset_id)
{
	struct prestera_msg_acl_ruleset_bind_req req = {
		.port = __cpu_to_le32(port->hw_id),
		.dev = __cpu_to_le32(port->dev_id),
		.ruleset_id = __cpu_to_le16(ruleset_id),
	};
=======
	struct prestera_msg_vtcam_bind_req req = {
		.vtcam_id = __cpu_to_le32(vtcam_id),
		.type = __cpu_to_le16(iface->type),
		.pcl_id = __cpu_to_le16(pcl_id)
	};

	if (iface->type == PRESTERA_ACL_IFACE_TYPE_PORT) {
		req.port.dev_id = __cpu_to_le32(iface->port->dev_id);
		req.port.hw_id = __cpu_to_le32(iface->port->hw_id);
	} else {
		req.index = __cpu_to_le32(iface->index);
	}
>>>>>>> 754e0b0e

	return prestera_cmd(sw, PRESTERA_CMD_TYPE_VTCAM_IFACE_BIND,
			    &req.cmd, sizeof(req));
}

int prestera_hw_vtcam_iface_unbind(struct prestera_switch *sw,
				   struct prestera_acl_iface *iface,
				   u32 vtcam_id)
{
<<<<<<< HEAD
	struct prestera_msg_acl_ruleset_bind_req req = {
		.port = __cpu_to_le32(port->hw_id),
		.dev = __cpu_to_le32(port->dev_id),
		.ruleset_id = __cpu_to_le16(ruleset_id),
=======
	struct prestera_msg_vtcam_bind_req req = {
		.vtcam_id = __cpu_to_le32(vtcam_id),
		.type = __cpu_to_le16(iface->type)
>>>>>>> 754e0b0e
	};

	if (iface->type == PRESTERA_ACL_IFACE_TYPE_PORT) {
		req.port.dev_id = __cpu_to_le32(iface->port->dev_id);
		req.port.hw_id = __cpu_to_le32(iface->port->hw_id);
	} else {
		req.index = __cpu_to_le32(iface->index);
	}

	return prestera_cmd(sw, PRESTERA_CMD_TYPE_VTCAM_IFACE_UNBIND,
			    &req.cmd, sizeof(req));
}

int prestera_hw_span_get(const struct prestera_port *port, u8 *span_id)
{
	struct prestera_msg_span_resp resp;
	struct prestera_msg_span_req req = {
		.port = __cpu_to_le32(port->hw_id),
		.dev = __cpu_to_le32(port->dev_id),
	};
	int err;

	err = prestera_cmd_ret(port->sw, PRESTERA_CMD_TYPE_SPAN_GET,
			       &req.cmd, sizeof(req), &resp.ret, sizeof(resp));
	if (err)
		return err;

	*span_id = resp.id;

	return 0;
}

int prestera_hw_span_bind(const struct prestera_port *port, u8 span_id)
{
	struct prestera_msg_span_req req = {
		.port = __cpu_to_le32(port->hw_id),
		.dev = __cpu_to_le32(port->dev_id),
		.id = span_id,
	};

	return prestera_cmd(port->sw, PRESTERA_CMD_TYPE_SPAN_BIND,
			    &req.cmd, sizeof(req));
}

int prestera_hw_span_unbind(const struct prestera_port *port)
{
	struct prestera_msg_span_req req = {
		.port = __cpu_to_le32(port->hw_id),
		.dev = __cpu_to_le32(port->dev_id),
	};

	return prestera_cmd(port->sw, PRESTERA_CMD_TYPE_SPAN_UNBIND,
			    &req.cmd, sizeof(req));
}

int prestera_hw_span_release(struct prestera_switch *sw, u8 span_id)
{
	struct prestera_msg_span_req req = {
		.id = span_id
	};

	return prestera_cmd(sw, PRESTERA_CMD_TYPE_SPAN_RELEASE,
			    &req.cmd, sizeof(req));
}

int prestera_hw_port_type_get(const struct prestera_port *port, u8 *type)
{
	struct prestera_msg_port_attr_req req = {
		.attr = __cpu_to_le32(PRESTERA_CMD_PORT_ATTR_TYPE),
		.port = __cpu_to_le32(port->hw_id),
		.dev = __cpu_to_le32(port->dev_id),
	};
	struct prestera_msg_port_attr_resp resp;
	int err;

	err = prestera_cmd_ret(port->sw, PRESTERA_CMD_TYPE_PORT_ATTR_GET,
			       &req.cmd, sizeof(req), &resp.ret, sizeof(resp));
	if (err)
		return err;

	*type = resp.param.type;

	return 0;
}

int prestera_hw_port_speed_get(const struct prestera_port *port, u32 *speed)
{
	struct prestera_msg_port_attr_req req = {
		.attr = __cpu_to_le32(PRESTERA_CMD_PORT_ATTR_SPEED),
		.port = __cpu_to_le32(port->hw_id),
		.dev = __cpu_to_le32(port->dev_id),
	};
	struct prestera_msg_port_attr_resp resp;
	int err;

	err = prestera_cmd_ret(port->sw, PRESTERA_CMD_TYPE_PORT_ATTR_GET,
			       &req.cmd, sizeof(req), &resp.ret, sizeof(resp));
	if (err)
		return err;

	*speed = __le32_to_cpu(resp.param.speed);

	return 0;
}

int prestera_hw_port_autoneg_restart(struct prestera_port *port)
{
	struct prestera_msg_port_attr_req req = {
		.attr =
		    __cpu_to_le32(PRESTERA_CMD_PORT_ATTR_PHY_AUTONEG_RESTART),
		.port = __cpu_to_le32(port->hw_id),
		.dev = __cpu_to_le32(port->dev_id),
	};

	return prestera_cmd(port->sw, PRESTERA_CMD_TYPE_PORT_ATTR_SET,
			    &req.cmd, sizeof(req));
}

int prestera_hw_port_stats_get(const struct prestera_port *port,
			       struct prestera_port_stats *st)
{
	struct prestera_msg_port_attr_req req = {
		.attr = __cpu_to_le32(PRESTERA_CMD_PORT_ATTR_STATS),
		.port = __cpu_to_le32(port->hw_id),
		.dev = __cpu_to_le32(port->dev_id),
	};
	struct prestera_msg_port_stats_resp resp;
	__le64 *hw = resp.stats;
	int err;

	err = prestera_cmd_ret(port->sw, PRESTERA_CMD_TYPE_PORT_ATTR_GET,
			       &req.cmd, sizeof(req), &resp.ret, sizeof(resp));
	if (err)
		return err;

	st->good_octets_received =
		__le64_to_cpu(hw[PRESTERA_PORT_GOOD_OCTETS_RCV_CNT]);
	st->bad_octets_received =
		__le64_to_cpu(hw[PRESTERA_PORT_BAD_OCTETS_RCV_CNT]);
	st->mac_trans_error =
		__le64_to_cpu(hw[PRESTERA_PORT_MAC_TRANSMIT_ERR_CNT]);
	st->broadcast_frames_received =
		__le64_to_cpu(hw[PRESTERA_PORT_BRDC_PKTS_RCV_CNT]);
	st->multicast_frames_received =
		__le64_to_cpu(hw[PRESTERA_PORT_MC_PKTS_RCV_CNT]);
	st->frames_64_octets = __le64_to_cpu(hw[PRESTERA_PORT_PKTS_64L_CNT]);
	st->frames_65_to_127_octets =
		__le64_to_cpu(hw[PRESTERA_PORT_PKTS_65TO127L_CNT]);
	st->frames_128_to_255_octets =
		__le64_to_cpu(hw[PRESTERA_PORT_PKTS_128TO255L_CNT]);
	st->frames_256_to_511_octets =
		__le64_to_cpu(hw[PRESTERA_PORT_PKTS_256TO511L_CNT]);
	st->frames_512_to_1023_octets =
		__le64_to_cpu(hw[PRESTERA_PORT_PKTS_512TO1023L_CNT]);
	st->frames_1024_to_max_octets =
		__le64_to_cpu(hw[PRESTERA_PORT_PKTS_1024TOMAXL_CNT]);
	st->excessive_collision =
		__le64_to_cpu(hw[PRESTERA_PORT_EXCESSIVE_COLLISIONS_CNT]);
	st->multicast_frames_sent =
		__le64_to_cpu(hw[PRESTERA_PORT_MC_PKTS_SENT_CNT]);
	st->broadcast_frames_sent =
		__le64_to_cpu(hw[PRESTERA_PORT_BRDC_PKTS_SENT_CNT]);
	st->fc_sent = __le64_to_cpu(hw[PRESTERA_PORT_FC_SENT_CNT]);
	st->fc_received = __le64_to_cpu(hw[PRESTERA_PORT_GOOD_FC_RCV_CNT]);
	st->buffer_overrun = __le64_to_cpu(hw[PRESTERA_PORT_DROP_EVENTS_CNT]);
	st->undersize = __le64_to_cpu(hw[PRESTERA_PORT_UNDERSIZE_PKTS_CNT]);
	st->fragments = __le64_to_cpu(hw[PRESTERA_PORT_FRAGMENTS_PKTS_CNT]);
	st->oversize = __le64_to_cpu(hw[PRESTERA_PORT_OVERSIZE_PKTS_CNT]);
	st->jabber = __le64_to_cpu(hw[PRESTERA_PORT_JABBER_PKTS_CNT]);
	st->rx_error_frame_received =
		__le64_to_cpu(hw[PRESTERA_PORT_MAC_RCV_ERROR_CNT]);
	st->bad_crc = __le64_to_cpu(hw[PRESTERA_PORT_BAD_CRC_CNT]);
	st->collisions = __le64_to_cpu(hw[PRESTERA_PORT_COLLISIONS_CNT]);
	st->late_collision =
		__le64_to_cpu(hw[PRESTERA_PORT_LATE_COLLISIONS_CNT]);
	st->unicast_frames_received =
		__le64_to_cpu(hw[PRESTERA_PORT_GOOD_UC_PKTS_RCV_CNT]);
	st->unicast_frames_sent =
		__le64_to_cpu(hw[PRESTERA_PORT_GOOD_UC_PKTS_SENT_CNT]);
	st->sent_multiple =
		__le64_to_cpu(hw[PRESTERA_PORT_MULTIPLE_PKTS_SENT_CNT]);
	st->sent_deferred =
		__le64_to_cpu(hw[PRESTERA_PORT_DEFERRED_PKTS_SENT_CNT]);
	st->good_octets_sent =
		__le64_to_cpu(hw[PRESTERA_PORT_GOOD_OCTETS_SENT_CNT]);

	return 0;
}

int prestera_hw_port_learning_set(struct prestera_port *port, bool enable)
{
	struct prestera_msg_port_attr_req req = {
		.attr = __cpu_to_le32(PRESTERA_CMD_PORT_ATTR_LEARNING),
		.port = __cpu_to_le32(port->hw_id),
		.dev = __cpu_to_le32(port->dev_id),
		.param = {
			.learning = enable,
		}
	};

	return prestera_cmd(port->sw, PRESTERA_CMD_TYPE_PORT_ATTR_SET,
			    &req.cmd, sizeof(req));
}

static int prestera_hw_port_uc_flood_set(struct prestera_port *port, bool flood)
{
	struct prestera_msg_port_attr_req req = {
		.attr = __cpu_to_le32(PRESTERA_CMD_PORT_ATTR_FLOOD),
		.port = __cpu_to_le32(port->hw_id),
		.dev = __cpu_to_le32(port->dev_id),
		.param = {
			.flood_ext = {
				.type = PRESTERA_PORT_FLOOD_TYPE_UC,
				.enable = flood,
			}
		}
	};

	return prestera_cmd(port->sw, PRESTERA_CMD_TYPE_PORT_ATTR_SET,
			    &req.cmd, sizeof(req));
}

static int prestera_hw_port_mc_flood_set(struct prestera_port *port, bool flood)
{
	struct prestera_msg_port_attr_req req = {
		.attr = __cpu_to_le32(PRESTERA_CMD_PORT_ATTR_FLOOD),
		.port = __cpu_to_le32(port->hw_id),
		.dev = __cpu_to_le32(port->dev_id),
		.param = {
			.flood_ext = {
				.type = PRESTERA_PORT_FLOOD_TYPE_MC,
				.enable = flood,
			}
		}
	};

	return prestera_cmd(port->sw, PRESTERA_CMD_TYPE_PORT_ATTR_SET,
			    &req.cmd, sizeof(req));
}

static int prestera_hw_port_flood_set_v2(struct prestera_port *port, bool flood)
{
	struct prestera_msg_port_attr_req req = {
		.attr = __cpu_to_le32(PRESTERA_CMD_PORT_ATTR_FLOOD),
		.port = __cpu_to_le32(port->hw_id),
		.dev = __cpu_to_le32(port->dev_id),
		.param = {
			.flood = flood,
		}
	};

	return prestera_cmd(port->sw, PRESTERA_CMD_TYPE_PORT_ATTR_SET,
			    &req.cmd, sizeof(req));
}

int prestera_hw_port_flood_set(struct prestera_port *port, unsigned long mask,
			       unsigned long val)
{
	int err;

	if (port->sw->dev->fw_rev.maj <= 2) {
		if (!(mask & BR_FLOOD))
			return 0;

		return prestera_hw_port_flood_set_v2(port, val & BR_FLOOD);
	}

	if (mask & BR_FLOOD) {
		err = prestera_hw_port_uc_flood_set(port, val & BR_FLOOD);
		if (err)
			goto err_uc_flood;
	}

	if (mask & BR_MCAST_FLOOD) {
		err = prestera_hw_port_mc_flood_set(port, val & BR_MCAST_FLOOD);
		if (err)
			goto err_mc_flood;
	}

	return 0;

err_mc_flood:
	prestera_hw_port_mc_flood_set(port, 0);
err_uc_flood:
	if (mask & BR_FLOOD)
		prestera_hw_port_uc_flood_set(port, 0);

	return err;
}

int prestera_hw_vlan_create(struct prestera_switch *sw, u16 vid)
{
	struct prestera_msg_vlan_req req = {
		.vid = __cpu_to_le16(vid),
	};

	return prestera_cmd(sw, PRESTERA_CMD_TYPE_VLAN_CREATE,
			    &req.cmd, sizeof(req));
}

int prestera_hw_vlan_delete(struct prestera_switch *sw, u16 vid)
{
	struct prestera_msg_vlan_req req = {
		.vid = __cpu_to_le16(vid),
	};

	return prestera_cmd(sw, PRESTERA_CMD_TYPE_VLAN_DELETE,
			    &req.cmd, sizeof(req));
}

int prestera_hw_vlan_port_set(struct prestera_port *port, u16 vid,
			      bool is_member, bool untagged)
{
	struct prestera_msg_vlan_req req = {
		.port = __cpu_to_le32(port->hw_id),
		.dev = __cpu_to_le32(port->dev_id),
		.vid = __cpu_to_le16(vid),
		.is_member = is_member,
		.is_tagged = !untagged,
	};

	return prestera_cmd(port->sw, PRESTERA_CMD_TYPE_VLAN_PORT_SET,
			    &req.cmd, sizeof(req));
}

int prestera_hw_vlan_port_vid_set(struct prestera_port *port, u16 vid)
{
	struct prestera_msg_vlan_req req = {
		.port = __cpu_to_le32(port->hw_id),
		.dev = __cpu_to_le32(port->dev_id),
		.vid = __cpu_to_le16(vid),
	};

	return prestera_cmd(port->sw, PRESTERA_CMD_TYPE_VLAN_PVID_SET,
			    &req.cmd, sizeof(req));
}

int prestera_hw_vlan_port_stp_set(struct prestera_port *port, u16 vid, u8 state)
{
	struct prestera_msg_stp_req req = {
		.port = __cpu_to_le32(port->hw_id),
		.dev = __cpu_to_le32(port->dev_id),
		.vid = __cpu_to_le16(vid),
		.state = state,
	};

	return prestera_cmd(port->sw, PRESTERA_CMD_TYPE_STP_PORT_SET,
			    &req.cmd, sizeof(req));
}

int prestera_hw_fdb_add(struct prestera_port *port, const unsigned char *mac,
			u16 vid, bool dynamic)
{
	struct prestera_msg_fdb_req req = {
		.dest = {
			.dev = __cpu_to_le32(port->dev_id),
			.port = __cpu_to_le32(port->hw_id),
		},
		.vid = __cpu_to_le16(vid),
		.dynamic = dynamic,
	};

	ether_addr_copy(req.mac, mac);

	return prestera_cmd(port->sw, PRESTERA_CMD_TYPE_FDB_ADD,
			    &req.cmd, sizeof(req));
}

int prestera_hw_fdb_del(struct prestera_port *port, const unsigned char *mac,
			u16 vid)
{
	struct prestera_msg_fdb_req req = {
		.dest = {
			.dev = __cpu_to_le32(port->dev_id),
			.port = __cpu_to_le32(port->hw_id),
		},
		.vid = __cpu_to_le16(vid),
	};

	ether_addr_copy(req.mac, mac);

	return prestera_cmd(port->sw, PRESTERA_CMD_TYPE_FDB_DELETE,
			    &req.cmd, sizeof(req));
}

int prestera_hw_lag_fdb_add(struct prestera_switch *sw, u16 lag_id,
			    const unsigned char *mac, u16 vid, bool dynamic)
{
	struct prestera_msg_fdb_req req = {
		.dest_type = PRESTERA_HW_FDB_ENTRY_TYPE_LAG,
		.dest = {
			.lag_id = __cpu_to_le16(lag_id),
		},
		.vid = __cpu_to_le16(vid),
		.dynamic = dynamic,
	};

	ether_addr_copy(req.mac, mac);

	return prestera_cmd(sw, PRESTERA_CMD_TYPE_FDB_ADD,
			    &req.cmd, sizeof(req));
}

int prestera_hw_lag_fdb_del(struct prestera_switch *sw, u16 lag_id,
			    const unsigned char *mac, u16 vid)
{
	struct prestera_msg_fdb_req req = {
		.dest_type = PRESTERA_HW_FDB_ENTRY_TYPE_LAG,
		.dest = {
			.lag_id = __cpu_to_le16(lag_id),
		},
		.vid = __cpu_to_le16(vid),
	};

	ether_addr_copy(req.mac, mac);

	return prestera_cmd(sw, PRESTERA_CMD_TYPE_FDB_DELETE,
			    &req.cmd, sizeof(req));
}

int prestera_hw_fdb_flush_port(struct prestera_port *port, u32 mode)
{
	struct prestera_msg_fdb_req req = {
		.dest = {
			.dev = __cpu_to_le32(port->dev_id),
			.port = __cpu_to_le32(port->hw_id),
		},
		.flush_mode = __cpu_to_le32(mode),
	};

	return prestera_cmd(port->sw, PRESTERA_CMD_TYPE_FDB_FLUSH_PORT,
			    &req.cmd, sizeof(req));
}

int prestera_hw_fdb_flush_vlan(struct prestera_switch *sw, u16 vid, u32 mode)
{
	struct prestera_msg_fdb_req req = {
		.vid = __cpu_to_le16(vid),
		.flush_mode = __cpu_to_le32(mode),
	};

	return prestera_cmd(sw, PRESTERA_CMD_TYPE_FDB_FLUSH_VLAN,
			    &req.cmd, sizeof(req));
}

int prestera_hw_fdb_flush_port_vlan(struct prestera_port *port, u16 vid,
				    u32 mode)
{
	struct prestera_msg_fdb_req req = {
		.dest = {
			.dev = __cpu_to_le32(port->dev_id),
			.port = __cpu_to_le32(port->hw_id),
		},
		.vid = __cpu_to_le16(vid),
		.flush_mode = __cpu_to_le32(mode),
	};

	return prestera_cmd(port->sw, PRESTERA_CMD_TYPE_FDB_FLUSH_PORT_VLAN,
			    &req.cmd, sizeof(req));
}

int prestera_hw_fdb_flush_lag(struct prestera_switch *sw, u16 lag_id,
			      u32 mode)
{
	struct prestera_msg_fdb_req req = {
		.dest_type = PRESTERA_HW_FDB_ENTRY_TYPE_LAG,
		.dest = {
			.lag_id = __cpu_to_le16(lag_id),
		},
		.flush_mode = __cpu_to_le32(mode),
	};

	return prestera_cmd(sw, PRESTERA_CMD_TYPE_FDB_FLUSH_PORT,
			    &req.cmd, sizeof(req));
}

int prestera_hw_fdb_flush_lag_vlan(struct prestera_switch *sw,
				   u16 lag_id, u16 vid, u32 mode)
{
	struct prestera_msg_fdb_req req = {
		.dest_type = PRESTERA_HW_FDB_ENTRY_TYPE_LAG,
		.dest = {
			.lag_id = __cpu_to_le16(lag_id),
		},
		.vid = __cpu_to_le16(vid),
		.flush_mode = __cpu_to_le32(mode),
	};

	return prestera_cmd(sw, PRESTERA_CMD_TYPE_FDB_FLUSH_PORT_VLAN,
			    &req.cmd, sizeof(req));
}

int prestera_hw_bridge_create(struct prestera_switch *sw, u16 *bridge_id)
{
	struct prestera_msg_bridge_resp resp;
	struct prestera_msg_bridge_req req;
	int err;

	err = prestera_cmd_ret(sw, PRESTERA_CMD_TYPE_BRIDGE_CREATE,
			       &req.cmd, sizeof(req),
			       &resp.ret, sizeof(resp));
	if (err)
		return err;

	*bridge_id = __le16_to_cpu(resp.bridge);

	return 0;
}

int prestera_hw_bridge_delete(struct prestera_switch *sw, u16 bridge_id)
{
	struct prestera_msg_bridge_req req = {
		.bridge = __cpu_to_le16(bridge_id),
	};

	return prestera_cmd(sw, PRESTERA_CMD_TYPE_BRIDGE_DELETE,
			    &req.cmd, sizeof(req));
}

int prestera_hw_bridge_port_add(struct prestera_port *port, u16 bridge_id)
{
	struct prestera_msg_bridge_req req = {
		.bridge = __cpu_to_le16(bridge_id),
		.port = __cpu_to_le32(port->hw_id),
		.dev = __cpu_to_le32(port->dev_id),
	};

	return prestera_cmd(port->sw, PRESTERA_CMD_TYPE_BRIDGE_PORT_ADD,
			    &req.cmd, sizeof(req));
}

int prestera_hw_bridge_port_delete(struct prestera_port *port, u16 bridge_id)
{
	struct prestera_msg_bridge_req req = {
		.bridge = __cpu_to_le16(bridge_id),
		.port = __cpu_to_le32(port->hw_id),
		.dev = __cpu_to_le32(port->dev_id),
	};

	return prestera_cmd(port->sw, PRESTERA_CMD_TYPE_BRIDGE_PORT_DELETE,
			    &req.cmd, sizeof(req));
}

static int prestera_iface_to_msg(struct prestera_iface *iface,
				 struct prestera_msg_iface *msg_if)
{
	switch (iface->type) {
	case PRESTERA_IF_PORT_E:
	case PRESTERA_IF_VID_E:
		msg_if->port = __cpu_to_le32(iface->dev_port.port_num);
		msg_if->dev = __cpu_to_le32(iface->dev_port.hw_dev_num);
		break;
	case PRESTERA_IF_LAG_E:
		msg_if->lag_id = __cpu_to_le16(iface->lag_id);
		break;
	default:
		return -EOPNOTSUPP;
	}

	msg_if->vr_id = __cpu_to_le16(iface->vr_id);
	msg_if->vid = __cpu_to_le16(iface->vlan_id);
	msg_if->type = iface->type;
	return 0;
}

int prestera_hw_rif_create(struct prestera_switch *sw,
			   struct prestera_iface *iif, u8 *mac, u16 *rif_id)
{
	struct prestera_msg_rif_resp resp;
	struct prestera_msg_rif_req req;
	int err;

	memcpy(req.mac, mac, ETH_ALEN);

	err = prestera_iface_to_msg(iif, &req.iif);
	if (err)
		return err;

	err = prestera_cmd_ret(sw, PRESTERA_CMD_TYPE_ROUTER_RIF_CREATE,
			       &req.cmd, sizeof(req), &resp.ret, sizeof(resp));
	if (err)
		return err;

	*rif_id = __le16_to_cpu(resp.rif_id);
	return err;
}

int prestera_hw_rif_delete(struct prestera_switch *sw, u16 rif_id,
			   struct prestera_iface *iif)
{
	struct prestera_msg_rif_req req = {
		.rif_id = __cpu_to_le16(rif_id),
	};
	int err;

	err = prestera_iface_to_msg(iif, &req.iif);
	if (err)
		return err;

	return prestera_cmd(sw, PRESTERA_CMD_TYPE_ROUTER_RIF_DELETE, &req.cmd,
			    sizeof(req));
}

int prestera_hw_vr_create(struct prestera_switch *sw, u16 *vr_id)
{
	struct prestera_msg_vr_resp resp;
	struct prestera_msg_vr_req req;
	int err;

	err = prestera_cmd_ret(sw, PRESTERA_CMD_TYPE_ROUTER_VR_CREATE,
			       &req.cmd, sizeof(req), &resp.ret, sizeof(resp));
	if (err)
		return err;

	*vr_id = __le16_to_cpu(resp.vr_id);
	return err;
}

int prestera_hw_vr_delete(struct prestera_switch *sw, u16 vr_id)
{
	struct prestera_msg_vr_req req = {
		.vr_id = __cpu_to_le16(vr_id),
	};

	return prestera_cmd(sw, PRESTERA_CMD_TYPE_ROUTER_VR_DELETE, &req.cmd,
			    sizeof(req));
}

int prestera_hw_rxtx_init(struct prestera_switch *sw,
			  struct prestera_rxtx_params *params)
{
	struct prestera_msg_rxtx_resp resp;
	struct prestera_msg_rxtx_req req;
	int err;

	req.use_sdma = params->use_sdma;

	err = prestera_cmd_ret(sw, PRESTERA_CMD_TYPE_RXTX_INIT,
			       &req.cmd, sizeof(req), &resp.ret, sizeof(resp));
	if (err)
		return err;

	params->map_addr = __le32_to_cpu(resp.map_addr);

	return 0;
}

int prestera_hw_lag_member_add(struct prestera_port *port, u16 lag_id)
{
	struct prestera_msg_lag_req req = {
		.port = __cpu_to_le32(port->hw_id),
		.dev = __cpu_to_le32(port->dev_id),
		.lag_id = __cpu_to_le16(lag_id),
	};

	return prestera_cmd(port->sw, PRESTERA_CMD_TYPE_LAG_MEMBER_ADD,
			    &req.cmd, sizeof(req));
}

int prestera_hw_lag_member_del(struct prestera_port *port, u16 lag_id)
{
	struct prestera_msg_lag_req req = {
		.port = __cpu_to_le32(port->hw_id),
		.dev = __cpu_to_le32(port->dev_id),
		.lag_id = __cpu_to_le16(lag_id),
	};

	return prestera_cmd(port->sw, PRESTERA_CMD_TYPE_LAG_MEMBER_DELETE,
			    &req.cmd, sizeof(req));
}

int prestera_hw_lag_member_enable(struct prestera_port *port, u16 lag_id,
				  bool enable)
{
	struct prestera_msg_lag_req req = {
		.port = __cpu_to_le32(port->hw_id),
		.dev = __cpu_to_le32(port->dev_id),
		.lag_id = __cpu_to_le16(lag_id),
	};
	u32 cmd;

	cmd = enable ? PRESTERA_CMD_TYPE_LAG_MEMBER_ENABLE :
			PRESTERA_CMD_TYPE_LAG_MEMBER_DISABLE;

	return prestera_cmd(port->sw, cmd, &req.cmd, sizeof(req));
}

int
prestera_hw_cpu_code_counters_get(struct prestera_switch *sw, u8 code,
				  enum prestera_hw_cpu_code_cnt_t counter_type,
				  u64 *packet_count)
{
	struct prestera_msg_cpu_code_counter_req req = {
		.counter_type = counter_type,
		.code = code,
	};
	struct mvsw_msg_cpu_code_counter_ret resp;
	int err;

	err = prestera_cmd_ret(sw, PRESTERA_CMD_TYPE_CPU_CODE_COUNTERS_GET,
			       &req.cmd, sizeof(req), &resp.ret, sizeof(resp));
	if (err)
		return err;

	*packet_count = __le64_to_cpu(resp.packet_count);

	return 0;
}

int prestera_hw_event_handler_register(struct prestera_switch *sw,
				       enum prestera_event_type type,
				       prestera_event_cb_t fn,
				       void *arg)
{
	struct prestera_fw_event_handler *eh;

	eh = __find_event_handler(sw, type);
	if (eh)
		return -EEXIST;

	eh = kmalloc(sizeof(*eh), GFP_KERNEL);
	if (!eh)
		return -ENOMEM;

	eh->type = type;
	eh->func = fn;
	eh->arg = arg;

	INIT_LIST_HEAD(&eh->list);

	list_add_rcu(&eh->list, &sw->event_handlers);

	return 0;
}

void prestera_hw_event_handler_unregister(struct prestera_switch *sw,
					  enum prestera_event_type type,
					  prestera_event_cb_t fn)
{
	struct prestera_fw_event_handler *eh;

	eh = __find_event_handler(sw, type);
	if (!eh)
		return;

	list_del_rcu(&eh->list);
	kfree_rcu(eh, rcu);
}

int prestera_hw_counter_trigger(struct prestera_switch *sw, u32 block_id)
{
	struct prestera_msg_counter_req req = {
		.block_id = __cpu_to_le32(block_id)
	};

	return prestera_cmd(sw, PRESTERA_CMD_TYPE_COUNTER_TRIGGER,
			    &req.cmd, sizeof(req));
}

int prestera_hw_counter_abort(struct prestera_switch *sw)
{
	struct prestera_msg_counter_req req;

	return prestera_cmd(sw, PRESTERA_CMD_TYPE_COUNTER_ABORT,
			    &req.cmd, sizeof(req));
}

int prestera_hw_counters_get(struct prestera_switch *sw, u32 idx,
			     u32 *len, bool *done,
			     struct prestera_counter_stats *stats)
{
	struct prestera_msg_counter_resp *resp;
	struct prestera_msg_counter_req req = {
		.block_id = __cpu_to_le32(idx),
		.num_counters = __cpu_to_le32(*len),
	};
	size_t size = struct_size(resp, stats, *len);
	int err, i;

	resp = kmalloc(size, GFP_KERNEL);
	if (!resp)
		return -ENOMEM;

	err = prestera_cmd_ret(sw, PRESTERA_CMD_TYPE_COUNTER_GET,
			       &req.cmd, sizeof(req), &resp->ret, size);
	if (err)
		goto free_buff;

	for (i = 0; i < __le32_to_cpu(resp->num_counters); i++) {
		stats[i].packets += __le64_to_cpu(resp->stats[i].packets);
		stats[i].bytes += __le64_to_cpu(resp->stats[i].bytes);
	}

	*len = __le32_to_cpu(resp->num_counters);
	*done = __le32_to_cpu(resp->done);

free_buff:
	kfree(resp);
	return err;
}

int prestera_hw_counter_block_get(struct prestera_switch *sw,
				  u32 client, u32 *block_id, u32 *offset,
				  u32 *num_counters)
{
	struct prestera_msg_counter_resp resp;
	struct prestera_msg_counter_req req = {
		.client = __cpu_to_le32(client)
	};
	int err;

	err = prestera_cmd_ret(sw, PRESTERA_CMD_TYPE_COUNTER_BLOCK_GET,
			       &req.cmd, sizeof(req), &resp.ret, sizeof(resp));
	if (err)
		return err;

	*block_id = __le32_to_cpu(resp.block_id);
	*offset = __le32_to_cpu(resp.offset);
	*num_counters = __le32_to_cpu(resp.num_counters);

	return 0;
}

int prestera_hw_counter_block_release(struct prestera_switch *sw,
				      u32 block_id)
{
	struct prestera_msg_counter_req req = {
		.block_id = __cpu_to_le32(block_id)
	};

	return prestera_cmd(sw, PRESTERA_CMD_TYPE_COUNTER_BLOCK_RELEASE,
			    &req.cmd, sizeof(req));
}

int prestera_hw_counter_clear(struct prestera_switch *sw, u32 block_id,
			      u32 counter_id)
{
	struct prestera_msg_counter_req req = {
		.block_id = __cpu_to_le32(block_id),
		.num_counters = __cpu_to_le32(counter_id)
	};

	return prestera_cmd(sw, PRESTERA_CMD_TYPE_COUNTER_CLEAR,
			    &req.cmd, sizeof(req));
}<|MERGE_RESOLUTION|>--- conflicted
+++ resolved
@@ -371,38 +371,6 @@
 	u8 pad[2];
 };
 
-<<<<<<< HEAD
-struct prestera_msg_acl_action {
-	__le32 id;
-	__le32 reserved[5];
-};
-
-struct prestera_msg_acl_match {
-	__le32 type;
-	__le32 __reserved;
-	union {
-		struct {
-			u8 key;
-			u8 mask;
-		} u8;
-		struct {
-			__le16 key;
-			__le16 mask;
-		} u16;
-		struct {
-			__le32 key;
-			__le32 mask;
-		} u32;
-		struct {
-			__le64 key;
-			__le64 mask;
-		} u64;
-		struct {
-			u8 key[ETH_ALEN];
-			u8 mask[ETH_ALEN];
-		} mac;
-	} keymask;
-=======
 struct prestera_msg_vtcam_create_req {
 	struct prestera_msg_cmd cmd;
 	__le32 keymask[__PRESTERA_ACL_RULE_MATCH_TYPE_MAX];
@@ -414,22 +382,10 @@
 struct prestera_msg_vtcam_destroy_req {
 	struct prestera_msg_cmd cmd;
 	__le32 vtcam_id;
->>>>>>> 754e0b0e
 };
 
 struct prestera_msg_vtcam_rule_add_req {
 	struct prestera_msg_cmd cmd;
-<<<<<<< HEAD
-	__le32 id;
-	__le32 priority;
-	__le16 ruleset_id;
-	u8 n_actions;
-	u8 n_matches;
-};
-
-struct prestera_msg_acl_rule_resp {
-	struct prestera_msg_ret ret;
-=======
 	__le32 key[__PRESTERA_ACL_RULE_MATCH_TYPE_MAX];
 	__le32 keymask[__PRESTERA_ACL_RULE_MATCH_TYPE_MAX];
 	__le32 vtcam_id;
@@ -440,7 +396,6 @@
 struct prestera_msg_vtcam_rule_del_req {
 	struct prestera_msg_cmd cmd;
 	__le32 vtcam_id;
->>>>>>> 754e0b0e
 	__le32 id;
 };
 
@@ -460,18 +415,6 @@
 
 struct prestera_msg_vtcam_resp {
 	struct prestera_msg_ret ret;
-<<<<<<< HEAD
-	__le64 packets;
-	__le64 bytes;
-};
-
-struct prestera_msg_acl_ruleset_bind_req {
-	struct prestera_msg_cmd cmd;
-	__le32 port;
-	__le32 dev;
-	__le16 ruleset_id;
-	u8 pad[2];
-=======
 	__le32 vtcam_id;
 	__le32 rule_id;
 };
@@ -485,19 +428,13 @@
 		} count;
 		__le32 reserved[6];
 	};
->>>>>>> 754e0b0e
 };
 
 struct prestera_msg_counter_req {
 	struct prestera_msg_cmd cmd;
-<<<<<<< HEAD
-	__le16 id;
-	u8 pad[2];
-=======
 	__le32 client;
 	__le32 block_id;
 	__le32 num_counters;
->>>>>>> 754e0b0e
 };
 
 struct prestera_msg_counter_stats {
@@ -507,16 +444,11 @@
 
 struct prestera_msg_counter_resp {
 	struct prestera_msg_ret ret;
-<<<<<<< HEAD
-	__le16 id;
-	u8 pad[2];
-=======
 	__le32 block_id;
 	__le32 offset;
 	__le32 num_counters;
 	__le32 done;
 	struct prestera_msg_counter_stats stats[];
->>>>>>> 754e0b0e
 };
 
 struct prestera_msg_span_req {
@@ -551,8 +483,6 @@
 struct prestera_msg_rxtx_resp {
 	struct prestera_msg_ret ret;
 	__le32 map_addr;
-<<<<<<< HEAD
-=======
 };
 
 struct prestera_msg_iface {
@@ -595,7 +525,6 @@
 	struct prestera_msg_ret ret;
 	__le16 vr_id;
 	u8 __pad[2];
->>>>>>> 754e0b0e
 };
 
 struct prestera_msg_lag_req {
@@ -654,19 +583,11 @@
 	BUILD_BUG_ON(sizeof(struct prestera_msg_vlan_req) != 16);
 	BUILD_BUG_ON(sizeof(struct prestera_msg_fdb_req) != 28);
 	BUILD_BUG_ON(sizeof(struct prestera_msg_bridge_req) != 16);
-<<<<<<< HEAD
-	BUILD_BUG_ON(sizeof(struct prestera_msg_acl_rule_req) != 16);
-	BUILD_BUG_ON(sizeof(struct prestera_msg_acl_ruleset_bind_req) != 16);
-	BUILD_BUG_ON(sizeof(struct prestera_msg_acl_ruleset_req) != 8);
-=======
->>>>>>> 754e0b0e
 	BUILD_BUG_ON(sizeof(struct prestera_msg_span_req) != 16);
 	BUILD_BUG_ON(sizeof(struct prestera_msg_stp_req) != 16);
 	BUILD_BUG_ON(sizeof(struct prestera_msg_rxtx_req) != 8);
 	BUILD_BUG_ON(sizeof(struct prestera_msg_lag_req) != 16);
 	BUILD_BUG_ON(sizeof(struct prestera_msg_cpu_code_counter_req) != 8);
-<<<<<<< HEAD
-=======
 	BUILD_BUG_ON(sizeof(struct prestera_msg_vtcam_create_req) != 84);
 	BUILD_BUG_ON(sizeof(struct prestera_msg_vtcam_destroy_req) != 8);
 	BUILD_BUG_ON(sizeof(struct prestera_msg_vtcam_rule_add_req) != 168);
@@ -680,7 +601,6 @@
 
 	/*  structure that are part of req/resp fw messages */
 	BUILD_BUG_ON(sizeof(struct prestera_msg_iface) != 16);
->>>>>>> 754e0b0e
 
 	/* check responses */
 	BUILD_BUG_ON(sizeof(struct prestera_msg_common_resp) != 8);
@@ -689,20 +609,12 @@
 	BUILD_BUG_ON(sizeof(struct prestera_msg_port_stats_resp) != 248);
 	BUILD_BUG_ON(sizeof(struct prestera_msg_port_info_resp) != 20);
 	BUILD_BUG_ON(sizeof(struct prestera_msg_bridge_resp) != 12);
-<<<<<<< HEAD
-	BUILD_BUG_ON(sizeof(struct prestera_msg_acl_rule_resp) != 12);
-	BUILD_BUG_ON(sizeof(struct prestera_msg_acl_rule_stats_resp) != 24);
-	BUILD_BUG_ON(sizeof(struct prestera_msg_acl_ruleset_resp) != 12);
-	BUILD_BUG_ON(sizeof(struct prestera_msg_span_resp) != 12);
-	BUILD_BUG_ON(sizeof(struct prestera_msg_rxtx_resp) != 12);
-=======
 	BUILD_BUG_ON(sizeof(struct prestera_msg_span_resp) != 12);
 	BUILD_BUG_ON(sizeof(struct prestera_msg_rxtx_resp) != 12);
 	BUILD_BUG_ON(sizeof(struct prestera_msg_vtcam_resp) != 16);
 	BUILD_BUG_ON(sizeof(struct prestera_msg_counter_resp) != 24);
 	BUILD_BUG_ON(sizeof(struct prestera_msg_rif_resp) != 12);
 	BUILD_BUG_ON(sizeof(struct prestera_msg_vr_resp) != 12);
->>>>>>> 754e0b0e
 
 	/* check events */
 	BUILD_BUG_ON(sizeof(struct prestera_msg_event_port) != 20);
@@ -1226,24 +1138,14 @@
 	if (err)
 		return err;
 
-<<<<<<< HEAD
-	*ruleset_id = __le16_to_cpu(resp.id);
-
-=======
 	*vtcam_id = __le32_to_cpu(resp.vtcam_id);
->>>>>>> 754e0b0e
 	return 0;
 }
 
 int prestera_hw_vtcam_destroy(struct prestera_switch *sw, u32 vtcam_id)
 {
-<<<<<<< HEAD
-	struct prestera_msg_acl_ruleset_req req = {
-		.id = __cpu_to_le16(ruleset_id),
-=======
 	struct prestera_msg_vtcam_destroy_req req = {
 		.vtcam_id = __cpu_to_le32(vtcam_id),
->>>>>>> 754e0b0e
 	};
 
 	return prestera_cmd(sw, PRESTERA_CMD_TYPE_VTCAM_DESTROY,
@@ -1254,87 +1156,6 @@
 prestera_acl_rule_add_put_action(struct prestera_msg_acl_action *action,
 				 struct prestera_acl_hw_action_info *info)
 {
-<<<<<<< HEAD
-	struct list_head *a_list = prestera_acl_rule_action_list_get(rule);
-	struct prestera_acl_rule_action_entry *a_entry;
-	int i = 0;
-
-	list_for_each_entry(a_entry, a_list, list) {
-		action[i].id = __cpu_to_le32(a_entry->id);
-
-		switch (a_entry->id) {
-		case PRESTERA_ACL_RULE_ACTION_ACCEPT:
-		case PRESTERA_ACL_RULE_ACTION_DROP:
-		case PRESTERA_ACL_RULE_ACTION_TRAP:
-			/* just rule action id, no specific data */
-			break;
-		default:
-			return -EINVAL;
-		}
-
-		i++;
-	}
-
-	return 0;
-}
-
-static int prestera_hw_acl_matches_put(struct prestera_msg_acl_match *match,
-				       struct prestera_acl_rule *rule)
-{
-	struct list_head *m_list = prestera_acl_rule_match_list_get(rule);
-	struct prestera_acl_rule_match_entry *m_entry;
-	int i = 0;
-
-	list_for_each_entry(m_entry, m_list, list) {
-		match[i].type = __cpu_to_le32(m_entry->type);
-
-		switch (m_entry->type) {
-		case PRESTERA_ACL_RULE_MATCH_ENTRY_TYPE_ETH_TYPE:
-		case PRESTERA_ACL_RULE_MATCH_ENTRY_TYPE_L4_PORT_SRC:
-		case PRESTERA_ACL_RULE_MATCH_ENTRY_TYPE_L4_PORT_DST:
-		case PRESTERA_ACL_RULE_MATCH_ENTRY_TYPE_VLAN_ID:
-		case PRESTERA_ACL_RULE_MATCH_ENTRY_TYPE_VLAN_TPID:
-			match[i].keymask.u16.key =
-				__cpu_to_le16(m_entry->keymask.u16.key);
-			match[i].keymask.u16.mask =
-				__cpu_to_le16(m_entry->keymask.u16.mask);
-			break;
-		case PRESTERA_ACL_RULE_MATCH_ENTRY_TYPE_ICMP_TYPE:
-		case PRESTERA_ACL_RULE_MATCH_ENTRY_TYPE_ICMP_CODE:
-		case PRESTERA_ACL_RULE_MATCH_ENTRY_TYPE_IP_PROTO:
-			match[i].keymask.u8.key = m_entry->keymask.u8.key;
-			match[i].keymask.u8.mask = m_entry->keymask.u8.mask;
-			break;
-		case PRESTERA_ACL_RULE_MATCH_ENTRY_TYPE_ETH_SMAC:
-		case PRESTERA_ACL_RULE_MATCH_ENTRY_TYPE_ETH_DMAC:
-			memcpy(match[i].keymask.mac.key,
-			       m_entry->keymask.mac.key,
-			       sizeof(match[i].keymask.mac.key));
-			memcpy(match[i].keymask.mac.mask,
-			       m_entry->keymask.mac.mask,
-			       sizeof(match[i].keymask.mac.mask));
-			break;
-		case PRESTERA_ACL_RULE_MATCH_ENTRY_TYPE_IP_SRC:
-		case PRESTERA_ACL_RULE_MATCH_ENTRY_TYPE_IP_DST:
-		case PRESTERA_ACL_RULE_MATCH_ENTRY_TYPE_L4_PORT_RANGE_SRC:
-		case PRESTERA_ACL_RULE_MATCH_ENTRY_TYPE_L4_PORT_RANGE_DST:
-			match[i].keymask.u32.key =
-				__cpu_to_le32(m_entry->keymask.u32.key);
-			match[i].keymask.u32.mask =
-				__cpu_to_le32(m_entry->keymask.u32.mask);
-			break;
-		case PRESTERA_ACL_RULE_MATCH_ENTRY_TYPE_PORT:
-			match[i].keymask.u64.key =
-				__cpu_to_le64(m_entry->keymask.u64.key);
-			match[i].keymask.u64.mask =
-				__cpu_to_le64(m_entry->keymask.u64.mask);
-			break;
-		default:
-			return -EINVAL;
-		}
-
-		i++;
-=======
 	action->id = __cpu_to_le32(info->id);
 
 	switch (info->id) {
@@ -1348,7 +1169,6 @@
 		break;
 	default:
 		return -EINVAL;
->>>>>>> 754e0b0e
 	}
 
 	return 0;
@@ -1389,26 +1209,15 @@
 			goto free_buff;
 	}
 
-<<<<<<< HEAD
-	req->ruleset_id = __cpu_to_le16(prestera_acl_rule_ruleset_id_get(rule));
-	req->priority = __cpu_to_le32(prestera_acl_rule_priority_get(rule));
-	req->n_actions = prestera_acl_rule_action_len(rule);
-	req->n_matches = prestera_acl_rule_match_len(rule);
-=======
 	req->vtcam_id = __cpu_to_le32(vtcam_id);
 	req->prio = __cpu_to_le32(prio);
->>>>>>> 754e0b0e
 
 	err = prestera_cmd_ret(sw, PRESTERA_CMD_TYPE_VTCAM_RULE_ADD,
 			       &req->cmd, size, &resp.ret, sizeof(resp));
 	if (err)
 		goto free_buff;
 
-<<<<<<< HEAD
-	*rule_id = __le32_to_cpu(resp.id);
-=======
 	*rule_id = __le32_to_cpu(resp.rule_id);
->>>>>>> 754e0b0e
 free_buff:
 	kfree(buff);
 	return err;
@@ -1417,12 +1226,8 @@
 int prestera_hw_vtcam_rule_del(struct prestera_switch *sw,
 			       u32 vtcam_id, u32 rule_id)
 {
-<<<<<<< HEAD
-	struct prestera_msg_acl_rule_req req = {
-=======
 	struct prestera_msg_vtcam_rule_del_req req = {
 		.vtcam_id = __cpu_to_le32(vtcam_id),
->>>>>>> 754e0b0e
 		.id = __cpu_to_le32(rule_id)
 	};
 
@@ -1434,32 +1239,6 @@
 				 struct prestera_acl_iface *iface,
 				 u32 vtcam_id, u16 pcl_id)
 {
-<<<<<<< HEAD
-	struct prestera_msg_acl_rule_stats_resp resp;
-	struct prestera_msg_acl_rule_req req = {
-		.id = __cpu_to_le32(rule_id)
-	};
-	int err;
-
-	err = prestera_cmd_ret(sw, PRESTERA_CMD_TYPE_ACL_RULE_STATS_GET,
-			       &req.cmd, sizeof(req), &resp.ret, sizeof(resp));
-	if (err)
-		return err;
-
-	*packets = __le64_to_cpu(resp.packets);
-	*bytes = __le64_to_cpu(resp.bytes);
-
-	return 0;
-}
-
-int prestera_hw_acl_port_bind(const struct prestera_port *port, u16 ruleset_id)
-{
-	struct prestera_msg_acl_ruleset_bind_req req = {
-		.port = __cpu_to_le32(port->hw_id),
-		.dev = __cpu_to_le32(port->dev_id),
-		.ruleset_id = __cpu_to_le16(ruleset_id),
-	};
-=======
 	struct prestera_msg_vtcam_bind_req req = {
 		.vtcam_id = __cpu_to_le32(vtcam_id),
 		.type = __cpu_to_le16(iface->type),
@@ -1472,7 +1251,6 @@
 	} else {
 		req.index = __cpu_to_le32(iface->index);
 	}
->>>>>>> 754e0b0e
 
 	return prestera_cmd(sw, PRESTERA_CMD_TYPE_VTCAM_IFACE_BIND,
 			    &req.cmd, sizeof(req));
@@ -1482,16 +1260,9 @@
 				   struct prestera_acl_iface *iface,
 				   u32 vtcam_id)
 {
-<<<<<<< HEAD
-	struct prestera_msg_acl_ruleset_bind_req req = {
-		.port = __cpu_to_le32(port->hw_id),
-		.dev = __cpu_to_le32(port->dev_id),
-		.ruleset_id = __cpu_to_le16(ruleset_id),
-=======
 	struct prestera_msg_vtcam_bind_req req = {
 		.vtcam_id = __cpu_to_le32(vtcam_id),
 		.type = __cpu_to_le16(iface->type)
->>>>>>> 754e0b0e
 	};
 
 	if (iface->type == PRESTERA_ACL_IFACE_TYPE_PORT) {
