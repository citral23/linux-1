--- conflicted
+++ resolved
@@ -291,12 +291,9 @@
 	mlx5_fill_page_array(&eq->buf, pas);
 
 	MLX5_SET(create_eq_in, in, opcode, MLX5_CMD_OP_CREATE_EQ);
-<<<<<<< HEAD
-=======
 	if (!param->mask && MLX5_CAP_GEN(dev, log_max_uctx))
 		MLX5_SET(create_eq_in, in, uid, MLX5_SHARED_RESOURCE_UID);
 
->>>>>>> 0ecfebd2
 	MLX5_SET64(create_eq_in, in, event_bitmask, param->mask);
 
 	eqc = MLX5_ADDR_OF(create_eq_in, in, eq_context_entry);
@@ -411,25 +408,16 @@
 {
 	struct mlx5_eq_table *eq_table;
 	int i, err;
-<<<<<<< HEAD
 
 	eq_table = kvzalloc(sizeof(*eq_table), GFP_KERNEL);
 	if (!eq_table)
 		return -ENOMEM;
 
-=======
-
-	eq_table = kvzalloc(sizeof(*eq_table), GFP_KERNEL);
-	if (!eq_table)
-		return -ENOMEM;
-
->>>>>>> 0ecfebd2
 	dev->priv.eq_table = eq_table;
 
 	err = mlx5_eq_debugfs_init(dev);
 	if (err)
 		goto kvfree_eq_table;
-<<<<<<< HEAD
 
 	mutex_init(&eq_table->lock);
 	for (i = 0; i < MLX5_EVENT_TYPE_MAX; i++)
@@ -437,15 +425,6 @@
 
 	return 0;
 
-=======
-
-	mutex_init(&eq_table->lock);
-	for (i = 0; i < MLX5_EVENT_TYPE_MAX; i++)
-		ATOMIC_INIT_NOTIFIER_HEAD(&eq_table->nh[i]);
-
-	return 0;
-
->>>>>>> 0ecfebd2
 kvfree_eq_table:
 	kvfree(eq_table);
 	dev->priv.eq_table = NULL;
@@ -646,7 +625,6 @@
 			      err);
 
 	mlx5_eq_notifier_unregister(dev, &table->cq_err_nb);
-<<<<<<< HEAD
 }
 
 struct mlx5_eq *mlx5_get_async_eq(struct mlx5_core_dev *dev)
@@ -701,12 +679,9 @@
 	kvfree(eq);
 out:
 	return err;
-=======
->>>>>>> 0ecfebd2
 }
 EXPORT_SYMBOL(mlx5_eq_destroy_generic);
 
-<<<<<<< HEAD
 struct mlx5_eqe *mlx5_eq_get_eqe(struct mlx5_eq *eq, u32 cc)
 {
 	u32 ci = eq->cons_index + cc;
@@ -720,76 +695,6 @@
 	if (eqe)
 		dma_rmb();
 
-=======
-struct mlx5_eq *mlx5_get_async_eq(struct mlx5_core_dev *dev)
-{
-	return &dev->priv.eq_table->async_eq;
-}
-
-void mlx5_eq_synchronize_async_irq(struct mlx5_core_dev *dev)
-{
-	synchronize_irq(dev->priv.eq_table->async_eq.irqn);
-}
-
-void mlx5_eq_synchronize_cmd_irq(struct mlx5_core_dev *dev)
-{
-	synchronize_irq(dev->priv.eq_table->cmd_eq.irqn);
-}
-
-/* Generic EQ API for mlx5_core consumers
- * Needed For RDMA ODP EQ for now
- */
-struct mlx5_eq *
-mlx5_eq_create_generic(struct mlx5_core_dev *dev, const char *name,
-		       struct mlx5_eq_param *param)
-{
-	struct mlx5_eq *eq = kvzalloc(sizeof(*eq), GFP_KERNEL);
-	int err;
-
-	if (!eq)
-		return ERR_PTR(-ENOMEM);
-
-	err = create_async_eq(dev, name, eq, param);
-	if (err) {
-		kvfree(eq);
-		eq = ERR_PTR(err);
-	}
-
-	return eq;
-}
-EXPORT_SYMBOL(mlx5_eq_create_generic);
-
-int mlx5_eq_destroy_generic(struct mlx5_core_dev *dev, struct mlx5_eq *eq)
-{
-	int err;
-
-	if (IS_ERR(eq))
-		return -EINVAL;
-
-	err = destroy_async_eq(dev, eq);
-	if (err)
-		goto out;
-
-	kvfree(eq);
-out:
-	return err;
-}
-EXPORT_SYMBOL(mlx5_eq_destroy_generic);
-
-struct mlx5_eqe *mlx5_eq_get_eqe(struct mlx5_eq *eq, u32 cc)
-{
-	u32 ci = eq->cons_index + cc;
-	struct mlx5_eqe *eqe;
-
-	eqe = get_eqe(eq, ci & (eq->nent - 1));
-	eqe = ((eqe->owner & 1) ^ !!(ci & eq->nent)) ? NULL : eqe;
-	/* Make sure we read EQ entry contents after we've
-	 * checked the ownership bit.
-	 */
-	if (eqe)
-		dma_rmb();
-
->>>>>>> 0ecfebd2
 	return eqe;
 }
 EXPORT_SYMBOL(mlx5_eq_get_eqe);
@@ -804,11 +709,7 @@
 
 	__raw_writel((__force u32)cpu_to_be32(val), addr);
 	/* We still want ordering, just not swabbing, so add a barrier */
-<<<<<<< HEAD
-	mb();
-=======
 	wmb();
->>>>>>> 0ecfebd2
 }
 EXPORT_SYMBOL(mlx5_eq_update_ci);
 
@@ -1001,23 +902,12 @@
 }
 EXPORT_SYMBOL(mlx5_comp_irq_get_affinity_mask);
 
-<<<<<<< HEAD
-struct cpu_rmap *mlx5_eq_table_get_rmap(struct mlx5_core_dev *dev)
-{
-#ifdef CONFIG_RFS_ACCEL
-	return dev->priv.eq_table->rmap;
-#else
-	return NULL;
-#endif
-}
-=======
 #ifdef CONFIG_RFS_ACCEL
 struct cpu_rmap *mlx5_eq_table_get_rmap(struct mlx5_core_dev *dev)
 {
 	return dev->priv.eq_table->rmap;
 }
 #endif
->>>>>>> 0ecfebd2
 
 struct mlx5_eq_comp *mlx5_eqn2comp_eq(struct mlx5_core_dev *dev, int eqn)
 {
