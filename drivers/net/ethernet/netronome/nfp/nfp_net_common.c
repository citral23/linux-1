--- conflicted
+++ resolved
@@ -2289,14 +2289,7 @@
 	if (!br_spec)
 		return -EINVAL;
 
-<<<<<<< HEAD
-	nla_for_each_nested(attr, br_spec, rem) {
-		if (nla_type(attr) != IFLA_BRIDGE_MODE)
-			continue;
-
-=======
 	nla_for_each_nested_type(attr, IFLA_BRIDGE_MODE, br_spec, rem) {
->>>>>>> 0c383648
 		new_ctrl = nn->dp.ctrl;
 		mode = nla_get_u16(attr);
 		if (mode == BRIDGE_MODE_VEPA)
