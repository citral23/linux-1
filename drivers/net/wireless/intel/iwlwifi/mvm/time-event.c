--- conflicted
+++ resolved
@@ -131,14 +131,7 @@
 	 * issue as it will have to complete before the next command is
 	 * executed, and a new time event means a new command.
 	 */
-<<<<<<< HEAD
-	if (iwl_mvm_is_dqa_supported(mvm))
-		iwl_mvm_flush_sta(mvm, &mvm->aux_sta, true, CMD_ASYNC);
-	else
-		iwl_mvm_flush_tx_path(mvm, queues, CMD_ASYNC);
-=======
 	iwl_mvm_flush_sta(mvm, &mvm->aux_sta, true, CMD_ASYNC);
->>>>>>> bb176f67
 }
 
 static void iwl_mvm_roc_finished(struct iwl_mvm *mvm)
