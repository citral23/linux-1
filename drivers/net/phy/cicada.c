--- conflicted
+++ resolved
@@ -102,11 +102,7 @@
 	.phy_id		= 0x000fc410,
 	.name		= "Cicada Cis8201",
 	.phy_id_mask	= 0x000ffff0,
-<<<<<<< HEAD
-	.features	= PHY_GBIT_FEATURES,
-=======
 	/* PHY_GBIT_FEATURES */
->>>>>>> 0ecfebd2
 	.config_init	= &cis820x_config_init,
 	.ack_interrupt	= &cis820x_ack_interrupt,
 	.config_intr	= &cis820x_config_intr,
@@ -114,11 +110,7 @@
 	.phy_id		= 0x000fc440,
 	.name		= "Cicada Cis8204",
 	.phy_id_mask	= 0x000fffc0,
-<<<<<<< HEAD
-	.features	= PHY_GBIT_FEATURES,
-=======
 	/* PHY_GBIT_FEATURES */
->>>>>>> 0ecfebd2
 	.config_init	= &cis820x_config_init,
 	.ack_interrupt	= &cis820x_ack_interrupt,
 	.config_intr	= &cis820x_config_intr,
