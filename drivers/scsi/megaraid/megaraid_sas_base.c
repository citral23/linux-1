--- conflicted
+++ resolved
@@ -8766,11 +8766,7 @@
 
 	if ((event_log_level < MFI_EVT_CLASS_DEBUG) ||
 	    (event_log_level > MFI_EVT_CLASS_DEAD)) {
-<<<<<<< HEAD
-		printk(KERN_WARNING "megarid_sas: provided event log level is out of range, setting it to default 2(CLASS_CRITICAL), permissible range is: -2 to 4\n");
-=======
 		pr_warn("megaraid_sas: provided event log level is out of range, setting it to default 2(CLASS_CRITICAL), permissible range is: -2 to 4\n");
->>>>>>> bb831786
 		event_log_level = MFI_EVT_CLASS_CRITICAL;
 	}
 
