--- conflicted
+++ resolved
@@ -872,11 +872,8 @@
 		if (icmnd_cmpl->flags & FCPIO_ICMND_CMPL_RESID_UNDER)
 			xfer_len -= icmnd_cmpl->residual;
 
-<<<<<<< HEAD
-=======
 		if (icmnd_cmpl->scsi_status == SAM_STAT_TASK_SET_FULL)
 			atomic64_inc(&fnic_stats->misc_stats.queue_fulls);
->>>>>>> d8ec26d7
 		break;
 
 	case FCPIO_TIMEOUT:          /* request was timed out */
@@ -1611,12 +1608,9 @@
 	if (fnic->in_remove)
 		return;
 
-<<<<<<< HEAD
-=======
 	reset_stats = &fnic->fnic_stats.reset_stats;
 	term_stats = &fnic->fnic_stats.term_stats;
 
->>>>>>> d8ec26d7
 	for (tag = 0; tag < fnic->fnic_max_tag_id; tag++) {
 		abt_tag = tag;
 		io_lock = fnic_io_lock_tag(fnic, tag);
