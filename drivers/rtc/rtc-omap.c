/*
 * TI OMAP Real Time Clock interface for Linux
 *
 * Copyright (C) 2003 MontaVista Software, Inc.
 * Author: George G. Davis <gdavis@mvista.com> or <source@mvista.com>
 *
 * Copyright (C) 2006 David Brownell (new RTC framework)
 * Copyright (C) 2014 Johan Hovold <johan@kernel.org>
 *
 * This program is free software; you can redistribute it and/or
 * modify it under the terms of the GNU General Public License
 * as published by the Free Software Foundation; either version
 * 2 of the License, or (at your option) any later version.
 */

#include <linux/kernel.h>
#include <linux/init.h>
#include <linux/module.h>
#include <linux/ioport.h>
#include <linux/delay.h>
#include <linux/rtc.h>
#include <linux/bcd.h>
#include <linux/platform_device.h>
#include <linux/of.h>
#include <linux/of_device.h>
#include <linux/pm_runtime.h>
#include <linux/io.h>

/*
 * The OMAP RTC is a year/month/day/hours/minutes/seconds BCD clock
 * with century-range alarm matching, driven by the 32kHz clock.
 *
 * The main user-visible ways it differs from PC RTCs are by omitting
 * "don't care" alarm fields and sub-second periodic IRQs, and having
 * an autoadjust mechanism to calibrate to the true oscillator rate.
 *
 * Board-specific wiring options include using split power mode with
 * RTC_OFF_NOFF used as the reset signal (so the RTC won't be reset),
 * and wiring RTC_WAKE_INT (so the RTC alarm can wake the system from
 * low power modes) for OMAP1 boards (OMAP-L138 has this built into
 * the SoC). See the BOARD-SPECIFIC CUSTOMIZATION comment.
 */

/* RTC registers */
#define OMAP_RTC_SECONDS_REG		0x00
#define OMAP_RTC_MINUTES_REG		0x04
#define OMAP_RTC_HOURS_REG		0x08
#define OMAP_RTC_DAYS_REG		0x0C
#define OMAP_RTC_MONTHS_REG		0x10
#define OMAP_RTC_YEARS_REG		0x14
#define OMAP_RTC_WEEKS_REG		0x18

#define OMAP_RTC_ALARM_SECONDS_REG	0x20
#define OMAP_RTC_ALARM_MINUTES_REG	0x24
#define OMAP_RTC_ALARM_HOURS_REG	0x28
#define OMAP_RTC_ALARM_DAYS_REG		0x2c
#define OMAP_RTC_ALARM_MONTHS_REG	0x30
#define OMAP_RTC_ALARM_YEARS_REG	0x34

#define OMAP_RTC_CTRL_REG		0x40
#define OMAP_RTC_STATUS_REG		0x44
#define OMAP_RTC_INTERRUPTS_REG		0x48

#define OMAP_RTC_COMP_LSB_REG		0x4c
#define OMAP_RTC_COMP_MSB_REG		0x50
#define OMAP_RTC_OSC_REG		0x54

#define OMAP_RTC_KICK0_REG		0x6c
#define OMAP_RTC_KICK1_REG		0x70

#define OMAP_RTC_IRQWAKEEN		0x7c

#define OMAP_RTC_ALARM2_SECONDS_REG	0x80
#define OMAP_RTC_ALARM2_MINUTES_REG	0x84
#define OMAP_RTC_ALARM2_HOURS_REG	0x88
#define OMAP_RTC_ALARM2_DAYS_REG	0x8c
#define OMAP_RTC_ALARM2_MONTHS_REG	0x90
#define OMAP_RTC_ALARM2_YEARS_REG	0x94

#define OMAP_RTC_PMIC_REG		0x98

/* OMAP_RTC_CTRL_REG bit fields: */
#define OMAP_RTC_CTRL_SPLIT		BIT(7)
#define OMAP_RTC_CTRL_DISABLE		BIT(6)
#define OMAP_RTC_CTRL_SET_32_COUNTER	BIT(5)
#define OMAP_RTC_CTRL_TEST		BIT(4)
#define OMAP_RTC_CTRL_MODE_12_24	BIT(3)
#define OMAP_RTC_CTRL_AUTO_COMP		BIT(2)
#define OMAP_RTC_CTRL_ROUND_30S		BIT(1)
#define OMAP_RTC_CTRL_STOP		BIT(0)

/* OMAP_RTC_STATUS_REG bit fields: */
#define OMAP_RTC_STATUS_POWER_UP	BIT(7)
#define OMAP_RTC_STATUS_ALARM2		BIT(7)
#define OMAP_RTC_STATUS_ALARM		BIT(6)
#define OMAP_RTC_STATUS_1D_EVENT	BIT(5)
#define OMAP_RTC_STATUS_1H_EVENT	BIT(4)
#define OMAP_RTC_STATUS_1M_EVENT	BIT(3)
#define OMAP_RTC_STATUS_1S_EVENT	BIT(2)
#define OMAP_RTC_STATUS_RUN		BIT(1)
#define OMAP_RTC_STATUS_BUSY		BIT(0)

/* OMAP_RTC_INTERRUPTS_REG bit fields: */
#define OMAP_RTC_INTERRUPTS_IT_ALARM2	BIT(4)
#define OMAP_RTC_INTERRUPTS_IT_ALARM	BIT(3)
#define OMAP_RTC_INTERRUPTS_IT_TIMER	BIT(2)

/* OMAP_RTC_OSC_REG bit fields: */
#define OMAP_RTC_OSC_32KCLK_EN		BIT(6)
#define OMAP_RTC_OSC_OSC32K_GZ		BIT(4)
#define OMAP_RTC_OSC_EXT_32K		BIT(3)

/* OMAP_RTC_IRQWAKEEN bit fields: */
#define OMAP_RTC_IRQWAKEEN_ALARM_WAKEEN	BIT(1)

/* OMAP_RTC_PMIC bit fields: */
#define OMAP_RTC_PMIC_POWER_EN_EN	BIT(16)

/* OMAP_RTC_KICKER values */
#define	KICK0_VALUE			0x83e70b13
#define	KICK1_VALUE			0x95a4f1e0

struct omap_rtc;

struct omap_rtc_device_type {
	bool has_32kclk_en;
<<<<<<< HEAD
=======
	bool has_osc_ext_32k;
>>>>>>> 5d77fd3b
	bool has_irqwakeen;
	bool has_pmic_mode;
	bool has_power_up_reset;
	void (*lock)(struct omap_rtc *rtc);
	void (*unlock)(struct omap_rtc *rtc);
};

struct omap_rtc {
	struct rtc_device *rtc;
	void __iomem *base;
	int irq_alarm;
	int irq_timer;
	u8 interrupts_reg;
	bool is_pmic_controller;
	const struct omap_rtc_device_type *type;
};

static inline u8 rtc_read(struct omap_rtc *rtc, unsigned int reg)
{
	return readb(rtc->base + reg);
}

static inline u32 rtc_readl(struct omap_rtc *rtc, unsigned int reg)
{
	return readl(rtc->base + reg);
}

static inline void rtc_write(struct omap_rtc *rtc, unsigned int reg, u8 val)
{
	writeb(val, rtc->base + reg);
}

static inline void rtc_writel(struct omap_rtc *rtc, unsigned int reg, u32 val)
{
	writel(val, rtc->base + reg);
}

static void am3352_rtc_unlock(struct omap_rtc *rtc)
{
	rtc_writel(rtc, OMAP_RTC_KICK0_REG, KICK0_VALUE);
	rtc_writel(rtc, OMAP_RTC_KICK1_REG, KICK1_VALUE);
}

static void am3352_rtc_lock(struct omap_rtc *rtc)
{
	rtc_writel(rtc, OMAP_RTC_KICK0_REG, 0);
	rtc_writel(rtc, OMAP_RTC_KICK1_REG, 0);
}

static void default_rtc_unlock(struct omap_rtc *rtc)
{
}

static void default_rtc_lock(struct omap_rtc *rtc)
{
}

/*
 * We rely on the rtc framework to handle locking (rtc->ops_lock),
 * so the only other requirement is that register accesses which
 * require BUSY to be clear are made with IRQs locally disabled
 */
static void rtc_wait_not_busy(struct omap_rtc *rtc)
{
	int count;
	u8 status;

	/* BUSY may stay active for 1/32768 second (~30 usec) */
	for (count = 0; count < 50; count++) {
		status = rtc_read(rtc, OMAP_RTC_STATUS_REG);
		if (!(status & OMAP_RTC_STATUS_BUSY))
			break;
		udelay(1);
	}
	/* now we have ~15 usec to read/write various registers */
}

static irqreturn_t rtc_irq(int irq, void *dev_id)
{
	struct omap_rtc	*rtc = dev_id;
	unsigned long events = 0;
	u8 irq_data;

	irq_data = rtc_read(rtc, OMAP_RTC_STATUS_REG);

	/* alarm irq? */
	if (irq_data & OMAP_RTC_STATUS_ALARM) {
		rtc->type->unlock(rtc);
		rtc_write(rtc, OMAP_RTC_STATUS_REG, OMAP_RTC_STATUS_ALARM);
		rtc->type->lock(rtc);
		events |= RTC_IRQF | RTC_AF;
	}

	/* 1/sec periodic/update irq? */
	if (irq_data & OMAP_RTC_STATUS_1S_EVENT)
		events |= RTC_IRQF | RTC_UF;

	rtc_update_irq(rtc->rtc, 1, events);

	return IRQ_HANDLED;
}

static int omap_rtc_alarm_irq_enable(struct device *dev, unsigned int enabled)
{
	struct omap_rtc *rtc = dev_get_drvdata(dev);
	u8 reg, irqwake_reg = 0;

	local_irq_disable();
	rtc_wait_not_busy(rtc);
	reg = rtc_read(rtc, OMAP_RTC_INTERRUPTS_REG);
	if (rtc->type->has_irqwakeen)
		irqwake_reg = rtc_read(rtc, OMAP_RTC_IRQWAKEEN);

	if (enabled) {
		reg |= OMAP_RTC_INTERRUPTS_IT_ALARM;
		irqwake_reg |= OMAP_RTC_IRQWAKEEN_ALARM_WAKEEN;
	} else {
		reg &= ~OMAP_RTC_INTERRUPTS_IT_ALARM;
		irqwake_reg &= ~OMAP_RTC_IRQWAKEEN_ALARM_WAKEEN;
	}
	rtc_wait_not_busy(rtc);
	rtc->type->unlock(rtc);
	rtc_write(rtc, OMAP_RTC_INTERRUPTS_REG, reg);
	if (rtc->type->has_irqwakeen)
		rtc_write(rtc, OMAP_RTC_IRQWAKEEN, irqwake_reg);
	rtc->type->lock(rtc);
	local_irq_enable();

	return 0;
}

/* this hardware doesn't support "don't care" alarm fields */
static int tm2bcd(struct rtc_time *tm)
{
	if (rtc_valid_tm(tm) != 0)
		return -EINVAL;

	tm->tm_sec = bin2bcd(tm->tm_sec);
	tm->tm_min = bin2bcd(tm->tm_min);
	tm->tm_hour = bin2bcd(tm->tm_hour);
	tm->tm_mday = bin2bcd(tm->tm_mday);

	tm->tm_mon = bin2bcd(tm->tm_mon + 1);

	/* epoch == 1900 */
	if (tm->tm_year < 100 || tm->tm_year > 199)
		return -EINVAL;
	tm->tm_year = bin2bcd(tm->tm_year - 100);

	return 0;
}

static void bcd2tm(struct rtc_time *tm)
{
	tm->tm_sec = bcd2bin(tm->tm_sec);
	tm->tm_min = bcd2bin(tm->tm_min);
	tm->tm_hour = bcd2bin(tm->tm_hour);
	tm->tm_mday = bcd2bin(tm->tm_mday);
	tm->tm_mon = bcd2bin(tm->tm_mon) - 1;
	/* epoch == 1900 */
	tm->tm_year = bcd2bin(tm->tm_year) + 100;
}

static void omap_rtc_read_time_raw(struct omap_rtc *rtc, struct rtc_time *tm)
{
	tm->tm_sec = rtc_read(rtc, OMAP_RTC_SECONDS_REG);
	tm->tm_min = rtc_read(rtc, OMAP_RTC_MINUTES_REG);
	tm->tm_hour = rtc_read(rtc, OMAP_RTC_HOURS_REG);
	tm->tm_mday = rtc_read(rtc, OMAP_RTC_DAYS_REG);
	tm->tm_mon = rtc_read(rtc, OMAP_RTC_MONTHS_REG);
	tm->tm_year = rtc_read(rtc, OMAP_RTC_YEARS_REG);
}

static int omap_rtc_read_time(struct device *dev, struct rtc_time *tm)
{
	struct omap_rtc *rtc = dev_get_drvdata(dev);

	/* we don't report wday/yday/isdst ... */
	local_irq_disable();
	rtc_wait_not_busy(rtc);
	omap_rtc_read_time_raw(rtc, tm);
	local_irq_enable();

	bcd2tm(tm);

	return 0;
}

static int omap_rtc_set_time(struct device *dev, struct rtc_time *tm)
{
	struct omap_rtc *rtc = dev_get_drvdata(dev);

	if (tm2bcd(tm) < 0)
		return -EINVAL;

	local_irq_disable();
	rtc_wait_not_busy(rtc);

	rtc->type->unlock(rtc);
	rtc_write(rtc, OMAP_RTC_YEARS_REG, tm->tm_year);
	rtc_write(rtc, OMAP_RTC_MONTHS_REG, tm->tm_mon);
	rtc_write(rtc, OMAP_RTC_DAYS_REG, tm->tm_mday);
	rtc_write(rtc, OMAP_RTC_HOURS_REG, tm->tm_hour);
	rtc_write(rtc, OMAP_RTC_MINUTES_REG, tm->tm_min);
	rtc_write(rtc, OMAP_RTC_SECONDS_REG, tm->tm_sec);
	rtc->type->lock(rtc);

	local_irq_enable();

	return 0;
}

static int omap_rtc_read_alarm(struct device *dev, struct rtc_wkalrm *alm)
{
	struct omap_rtc *rtc = dev_get_drvdata(dev);
	u8 interrupts;

	local_irq_disable();
	rtc_wait_not_busy(rtc);

	alm->time.tm_sec = rtc_read(rtc, OMAP_RTC_ALARM_SECONDS_REG);
	alm->time.tm_min = rtc_read(rtc, OMAP_RTC_ALARM_MINUTES_REG);
	alm->time.tm_hour = rtc_read(rtc, OMAP_RTC_ALARM_HOURS_REG);
	alm->time.tm_mday = rtc_read(rtc, OMAP_RTC_ALARM_DAYS_REG);
	alm->time.tm_mon = rtc_read(rtc, OMAP_RTC_ALARM_MONTHS_REG);
	alm->time.tm_year = rtc_read(rtc, OMAP_RTC_ALARM_YEARS_REG);

	local_irq_enable();

	bcd2tm(&alm->time);

	interrupts = rtc_read(rtc, OMAP_RTC_INTERRUPTS_REG);
	alm->enabled = !!(interrupts & OMAP_RTC_INTERRUPTS_IT_ALARM);

	return 0;
}

static int omap_rtc_set_alarm(struct device *dev, struct rtc_wkalrm *alm)
{
	struct omap_rtc *rtc = dev_get_drvdata(dev);
	u8 reg, irqwake_reg = 0;

	if (tm2bcd(&alm->time) < 0)
		return -EINVAL;

	local_irq_disable();
	rtc_wait_not_busy(rtc);

	rtc->type->unlock(rtc);
	rtc_write(rtc, OMAP_RTC_ALARM_YEARS_REG, alm->time.tm_year);
	rtc_write(rtc, OMAP_RTC_ALARM_MONTHS_REG, alm->time.tm_mon);
	rtc_write(rtc, OMAP_RTC_ALARM_DAYS_REG, alm->time.tm_mday);
	rtc_write(rtc, OMAP_RTC_ALARM_HOURS_REG, alm->time.tm_hour);
	rtc_write(rtc, OMAP_RTC_ALARM_MINUTES_REG, alm->time.tm_min);
	rtc_write(rtc, OMAP_RTC_ALARM_SECONDS_REG, alm->time.tm_sec);

	reg = rtc_read(rtc, OMAP_RTC_INTERRUPTS_REG);
	if (rtc->type->has_irqwakeen)
		irqwake_reg = rtc_read(rtc, OMAP_RTC_IRQWAKEEN);

	if (alm->enabled) {
		reg |= OMAP_RTC_INTERRUPTS_IT_ALARM;
		irqwake_reg |= OMAP_RTC_IRQWAKEEN_ALARM_WAKEEN;
	} else {
		reg &= ~OMAP_RTC_INTERRUPTS_IT_ALARM;
		irqwake_reg &= ~OMAP_RTC_IRQWAKEEN_ALARM_WAKEEN;
	}
	rtc_write(rtc, OMAP_RTC_INTERRUPTS_REG, reg);
	if (rtc->type->has_irqwakeen)
		rtc_write(rtc, OMAP_RTC_IRQWAKEEN, irqwake_reg);
	rtc->type->lock(rtc);

	local_irq_enable();

	return 0;
}

static struct omap_rtc *omap_rtc_power_off_rtc;

/*
 * omap_rtc_poweroff: RTC-controlled power off
 *
 * The RTC can be used to control an external PMIC via the pmic_power_en pin,
 * which can be configured to transition to OFF on ALARM2 events.
 *
 * Notes:
 * The two-second alarm offset is the shortest offset possible as the alarm
 * registers must be set before the next timer update and the offset
 * calculation is too heavy for everything to be done within a single access
 * period (~15 us).
 *
 * Called with local interrupts disabled.
 */
static void omap_rtc_power_off(void)
{
	struct omap_rtc *rtc = omap_rtc_power_off_rtc;
	struct rtc_time tm;
	unsigned long now;
	u32 val;

	rtc->type->unlock(rtc);
	/* enable pmic_power_en control */
	val = rtc_readl(rtc, OMAP_RTC_PMIC_REG);
	rtc_writel(rtc, OMAP_RTC_PMIC_REG, val | OMAP_RTC_PMIC_POWER_EN_EN);

	/* set alarm two seconds from now */
	omap_rtc_read_time_raw(rtc, &tm);
	bcd2tm(&tm);
	rtc_tm_to_time(&tm, &now);
	rtc_time_to_tm(now + 2, &tm);

	if (tm2bcd(&tm) < 0) {
		dev_err(&rtc->rtc->dev, "power off failed\n");
		return;
	}

	rtc_wait_not_busy(rtc);

	rtc_write(rtc, OMAP_RTC_ALARM2_SECONDS_REG, tm.tm_sec);
	rtc_write(rtc, OMAP_RTC_ALARM2_MINUTES_REG, tm.tm_min);
	rtc_write(rtc, OMAP_RTC_ALARM2_HOURS_REG, tm.tm_hour);
	rtc_write(rtc, OMAP_RTC_ALARM2_DAYS_REG, tm.tm_mday);
	rtc_write(rtc, OMAP_RTC_ALARM2_MONTHS_REG, tm.tm_mon);
	rtc_write(rtc, OMAP_RTC_ALARM2_YEARS_REG, tm.tm_year);

	/*
	 * enable ALARM2 interrupt
	 *
	 * NOTE: this fails on AM3352 if rtc_write (writeb) is used
	 */
	val = rtc_read(rtc, OMAP_RTC_INTERRUPTS_REG);
	rtc_writel(rtc, OMAP_RTC_INTERRUPTS_REG,
			val | OMAP_RTC_INTERRUPTS_IT_ALARM2);
	rtc->type->lock(rtc);

	/*
	 * Wait for alarm to trigger (within two seconds) and external PMIC to
	 * power off the system. Add a 500 ms margin for external latencies
	 * (e.g. debounce circuits).
	 */
	mdelay(2500);
}

static struct rtc_class_ops omap_rtc_ops = {
	.read_time	= omap_rtc_read_time,
	.set_time	= omap_rtc_set_time,
	.read_alarm	= omap_rtc_read_alarm,
	.set_alarm	= omap_rtc_set_alarm,
	.alarm_irq_enable = omap_rtc_alarm_irq_enable,
};

static const struct omap_rtc_device_type omap_rtc_default_type = {
	.has_power_up_reset = true,
	.lock		= default_rtc_lock,
	.unlock		= default_rtc_unlock,
};

static const struct omap_rtc_device_type omap_rtc_am3352_type = {
	.has_32kclk_en	= true,
<<<<<<< HEAD
=======
	.has_osc_ext_32k = true,
>>>>>>> 5d77fd3b
	.has_irqwakeen	= true,
	.has_pmic_mode	= true,
	.lock		= am3352_rtc_lock,
	.unlock		= am3352_rtc_unlock,
};

static const struct omap_rtc_device_type omap_rtc_da830_type = {
	.lock		= am3352_rtc_lock,
	.unlock		= am3352_rtc_unlock,
};

static const struct platform_device_id omap_rtc_id_table[] = {
	{
		.name	= "omap_rtc",
		.driver_data = (kernel_ulong_t)&omap_rtc_default_type,
	}, {
		.name	= "am3352-rtc",
		.driver_data = (kernel_ulong_t)&omap_rtc_am3352_type,
	}, {
		.name	= "da830-rtc",
		.driver_data = (kernel_ulong_t)&omap_rtc_da830_type,
	}, {
		/* sentinel */
	}
};
MODULE_DEVICE_TABLE(platform, omap_rtc_id_table);

static const struct of_device_id omap_rtc_of_match[] = {
	{
		.compatible	= "ti,am3352-rtc",
		.data		= &omap_rtc_am3352_type,
	}, {
		.compatible	= "ti,da830-rtc",
		.data		= &omap_rtc_da830_type,
	}, {
		/* sentinel */
	}
};
MODULE_DEVICE_TABLE(of, omap_rtc_of_match);

static int omap_rtc_probe(struct platform_device *pdev)
{
	struct omap_rtc	*rtc;
	struct resource	*res;
	u8 reg, mask, new_ctrl;
	const struct platform_device_id *id_entry;
	const struct of_device_id *of_id;
	int ret;

	rtc = devm_kzalloc(&pdev->dev, sizeof(*rtc), GFP_KERNEL);
	if (!rtc)
		return -ENOMEM;

	of_id = of_match_device(omap_rtc_of_match, &pdev->dev);
	if (of_id) {
		rtc->type = of_id->data;
		rtc->is_pmic_controller = rtc->type->has_pmic_mode &&
				of_property_read_bool(pdev->dev.of_node,
						"system-power-controller");
	} else {
		id_entry = platform_get_device_id(pdev);
		rtc->type = (void *)id_entry->driver_data;
	}

	rtc->irq_timer = platform_get_irq(pdev, 0);
	if (rtc->irq_timer <= 0)
		return -ENOENT;

	rtc->irq_alarm = platform_get_irq(pdev, 1);
	if (rtc->irq_alarm <= 0)
		return -ENOENT;

	res = platform_get_resource(pdev, IORESOURCE_MEM, 0);
	rtc->base = devm_ioremap_resource(&pdev->dev, res);
	if (IS_ERR(rtc->base))
		return PTR_ERR(rtc->base);

	platform_set_drvdata(pdev, rtc);

	/* Enable the clock/module so that we can access the registers */
	pm_runtime_enable(&pdev->dev);
	pm_runtime_get_sync(&pdev->dev);

	rtc->type->unlock(rtc);

	/*
	 * disable interrupts
	 *
	 * NOTE: ALARM2 is not cleared on AM3352 if rtc_write (writeb) is used
	 */
	rtc_writel(rtc, OMAP_RTC_INTERRUPTS_REG, 0);

	/* enable RTC functional clock */
	if (rtc->type->has_32kclk_en) {
		reg = rtc_read(rtc, OMAP_RTC_OSC_REG);
		rtc_writel(rtc, OMAP_RTC_OSC_REG,
			   reg | OMAP_RTC_OSC_32KCLK_EN);
	}

	/* Enable external clock as the source */
	if (rtc->type->has_osc_ext_32k) {
		rtc_writel(rtc, OMAP_RTC_OSC_REG,
			   (OMAP_RTC_OSC_EXT_32K |
			   rtc_read(rtc, OMAP_RTC_OSC_REG)) &
			   (~OMAP_RTC_OSC_OSC32K_GZ));
	}

	/* clear old status */
	reg = rtc_read(rtc, OMAP_RTC_STATUS_REG);

	mask = OMAP_RTC_STATUS_ALARM;

	if (rtc->type->has_pmic_mode)
		mask |= OMAP_RTC_STATUS_ALARM2;

	if (rtc->type->has_power_up_reset) {
		mask |= OMAP_RTC_STATUS_POWER_UP;
		if (reg & OMAP_RTC_STATUS_POWER_UP)
			dev_info(&pdev->dev, "RTC power up reset detected\n");
	}

	if (reg & mask)
		rtc_write(rtc, OMAP_RTC_STATUS_REG, reg & mask);

	/* On boards with split power, RTC_ON_NOFF won't reset the RTC */
	reg = rtc_read(rtc, OMAP_RTC_CTRL_REG);
	if (reg & OMAP_RTC_CTRL_STOP)
		dev_info(&pdev->dev, "already running\n");

	/* force to 24 hour mode */
	new_ctrl = reg & (OMAP_RTC_CTRL_SPLIT | OMAP_RTC_CTRL_AUTO_COMP);
	new_ctrl |= OMAP_RTC_CTRL_STOP;

	/*
	 * BOARD-SPECIFIC CUSTOMIZATION CAN GO HERE:
	 *
	 *  - Device wake-up capability setting should come through chip
	 *    init logic. OMAP1 boards should initialize the "wakeup capable"
	 *    flag in the platform device if the board is wired right for
	 *    being woken up by RTC alarm. For OMAP-L138, this capability
	 *    is built into the SoC by the "Deep Sleep" capability.
	 *
	 *  - Boards wired so RTC_ON_nOFF is used as the reset signal,
	 *    rather than nPWRON_RESET, should forcibly enable split
	 *    power mode.  (Some chip errata report that RTC_CTRL_SPLIT
	 *    is write-only, and always reads as zero...)
	 */

	if (new_ctrl & OMAP_RTC_CTRL_SPLIT)
		dev_info(&pdev->dev, "split power mode\n");

	if (reg != new_ctrl)
		rtc_write(rtc, OMAP_RTC_CTRL_REG, new_ctrl);

	rtc->type->lock(rtc);

	device_init_wakeup(&pdev->dev, true);

	rtc->rtc = devm_rtc_device_register(&pdev->dev, pdev->name,
			&omap_rtc_ops, THIS_MODULE);
	if (IS_ERR(rtc->rtc)) {
		ret = PTR_ERR(rtc->rtc);
		goto err;
	}

	/* handle periodic and alarm irqs */
	ret = devm_request_irq(&pdev->dev, rtc->irq_timer, rtc_irq, 0,
			dev_name(&rtc->rtc->dev), rtc);
	if (ret)
		goto err;

	if (rtc->irq_timer != rtc->irq_alarm) {
		ret = devm_request_irq(&pdev->dev, rtc->irq_alarm, rtc_irq, 0,
				dev_name(&rtc->rtc->dev), rtc);
		if (ret)
			goto err;
	}

	if (rtc->is_pmic_controller) {
		if (!pm_power_off) {
			omap_rtc_power_off_rtc = rtc;
			pm_power_off = omap_rtc_power_off;
		}
	}

	return 0;

err:
	device_init_wakeup(&pdev->dev, false);
	rtc->type->lock(rtc);
	pm_runtime_put_sync(&pdev->dev);
	pm_runtime_disable(&pdev->dev);

	return ret;
}

static int __exit omap_rtc_remove(struct platform_device *pdev)
{
	struct omap_rtc *rtc = platform_get_drvdata(pdev);

	if (pm_power_off == omap_rtc_power_off &&
			omap_rtc_power_off_rtc == rtc) {
		pm_power_off = NULL;
		omap_rtc_power_off_rtc = NULL;
	}

	device_init_wakeup(&pdev->dev, 0);

	rtc->type->unlock(rtc);
	/* leave rtc running, but disable irqs */
	rtc_write(rtc, OMAP_RTC_INTERRUPTS_REG, 0);

	rtc->type->lock(rtc);

	/* Disable the clock/module */
	pm_runtime_put_sync(&pdev->dev);
	pm_runtime_disable(&pdev->dev);

	return 0;
}

#ifdef CONFIG_PM_SLEEP
static int omap_rtc_suspend(struct device *dev)
{
	struct omap_rtc *rtc = dev_get_drvdata(dev);

	rtc->interrupts_reg = rtc_read(rtc, OMAP_RTC_INTERRUPTS_REG);

	rtc->type->unlock(rtc);
	/*
	 * FIXME: the RTC alarm is not currently acting as a wakeup event
	 * source on some platforms, and in fact this enable() call is just
	 * saving a flag that's never used...
	 */
	if (device_may_wakeup(dev))
		enable_irq_wake(rtc->irq_alarm);
	else
		rtc_write(rtc, OMAP_RTC_INTERRUPTS_REG, 0);
	rtc->type->lock(rtc);

	/* Disable the clock/module */
	pm_runtime_put_sync(dev);

	return 0;
}

static int omap_rtc_resume(struct device *dev)
{
	struct omap_rtc *rtc = dev_get_drvdata(dev);

	/* Enable the clock/module so that we can access the registers */
	pm_runtime_get_sync(dev);

	rtc->type->unlock(rtc);
	if (device_may_wakeup(dev))
		disable_irq_wake(rtc->irq_alarm);
	else
		rtc_write(rtc, OMAP_RTC_INTERRUPTS_REG, rtc->interrupts_reg);
	rtc->type->lock(rtc);

	return 0;
}
#endif

static SIMPLE_DEV_PM_OPS(omap_rtc_pm_ops, omap_rtc_suspend, omap_rtc_resume);

static void omap_rtc_shutdown(struct platform_device *pdev)
{
	struct omap_rtc *rtc = platform_get_drvdata(pdev);
	u8 mask;

	/*
	 * Keep the ALARM interrupt enabled to allow the system to power up on
	 * alarm events.
	 */
	rtc->type->unlock(rtc);
	mask = rtc_read(rtc, OMAP_RTC_INTERRUPTS_REG);
	mask &= OMAP_RTC_INTERRUPTS_IT_ALARM;
	rtc_write(rtc, OMAP_RTC_INTERRUPTS_REG, mask);
	rtc->type->lock(rtc);
}

static struct platform_driver omap_rtc_driver = {
	.probe		= omap_rtc_probe,
	.remove		= __exit_p(omap_rtc_remove),
	.shutdown	= omap_rtc_shutdown,
	.driver		= {
		.name	= "omap_rtc",
		.pm	= &omap_rtc_pm_ops,
		.of_match_table = omap_rtc_of_match,
	},
	.id_table	= omap_rtc_id_table,
};

module_platform_driver(omap_rtc_driver);

MODULE_ALIAS("platform:omap_rtc");
MODULE_AUTHOR("George G. Davis (and others)");
MODULE_LICENSE("GPL");<|MERGE_RESOLUTION|>--- conflicted
+++ resolved
@@ -124,10 +124,7 @@
 
 struct omap_rtc_device_type {
 	bool has_32kclk_en;
-<<<<<<< HEAD
-=======
 	bool has_osc_ext_32k;
->>>>>>> 5d77fd3b
 	bool has_irqwakeen;
 	bool has_pmic_mode;
 	bool has_power_up_reset;
@@ -487,10 +484,7 @@
 
 static const struct omap_rtc_device_type omap_rtc_am3352_type = {
 	.has_32kclk_en	= true,
-<<<<<<< HEAD
-=======
 	.has_osc_ext_32k = true,
->>>>>>> 5d77fd3b
 	.has_irqwakeen	= true,
 	.has_pmic_mode	= true,
 	.lock		= am3352_rtc_lock,
