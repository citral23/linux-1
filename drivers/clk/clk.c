// SPDX-License-Identifier: GPL-2.0
/*
 * Copyright (C) 2010-2011 Canonical Ltd <jeremy.kerr@canonical.com>
 * Copyright (C) 2011-2012 Linaro Ltd <mturquette@linaro.org>
 *
 * Standard functionality for the common clock API.  See Documentation/driver-api/clk.rst
 */

#include <linux/clk.h>
#include <linux/clk-provider.h>
#include <linux/clk/clk-conf.h>
#include <linux/module.h>
#include <linux/mutex.h>
#include <linux/spinlock.h>
#include <linux/err.h>
#include <linux/list.h>
#include <linux/slab.h>
#include <linux/of.h>
#include <linux/device.h>
#include <linux/init.h>
#include <linux/pm_runtime.h>
#include <linux/sched.h>
#include <linux/clkdev.h>

#include "clk.h"

static DEFINE_SPINLOCK(enable_lock);
static DEFINE_MUTEX(prepare_lock);

static struct task_struct *prepare_owner;
static struct task_struct *enable_owner;

static int prepare_refcnt;
static int enable_refcnt;

static HLIST_HEAD(clk_root_list);
static HLIST_HEAD(clk_orphan_list);
static LIST_HEAD(clk_notifier_list);

/***    private data structures    ***/

struct clk_parent_map {
	const struct clk_hw	*hw;
	struct clk_core		*core;
	const char		*fw_name;
	const char		*name;
	int			index;
};

struct clk_core {
	const char		*name;
	const struct clk_ops	*ops;
	struct clk_hw		*hw;
	struct module		*owner;
	struct device		*dev;
	struct device_node	*of_node;
	struct clk_core		*parent;
	struct clk_parent_map	*parents;
	u8			num_parents;
	u8			new_parent_index;
	unsigned long		rate;
	unsigned long		req_rate;
	unsigned long		new_rate;
	struct clk_core		*new_parent;
	struct clk_core		*new_child;
	unsigned long		flags;
	bool			orphan;
	bool			rpm_enabled;
	unsigned int		enable_count;
	unsigned int		prepare_count;
	unsigned int		protect_count;
	unsigned long		min_rate;
	unsigned long		max_rate;
	unsigned long		accuracy;
	int			phase;
	struct clk_duty		duty;
	struct hlist_head	children;
	struct hlist_node	child_node;
	struct hlist_head	clks;
	unsigned int		notifier_count;
#ifdef CONFIG_DEBUG_FS
	struct dentry		*dentry;
	struct hlist_node	debug_node;
#endif
	struct kref		ref;
};

#define CREATE_TRACE_POINTS
#include <trace/events/clk.h>

struct clk {
	struct clk_core	*core;
	struct device *dev;
	const char *dev_id;
	const char *con_id;
	unsigned long min_rate;
	unsigned long max_rate;
	unsigned int exclusive_count;
	struct hlist_node clks_node;
};

/***           runtime pm          ***/
static int clk_pm_runtime_get(struct clk_core *core)
{
	int ret;

	if (!core->rpm_enabled)
		return 0;

	ret = pm_runtime_get_sync(core->dev);
	return ret < 0 ? ret : 0;
}

static void clk_pm_runtime_put(struct clk_core *core)
{
	if (!core->rpm_enabled)
		return;

	pm_runtime_put_sync(core->dev);
}

/***           locking             ***/
static void clk_prepare_lock(void)
{
	if (!mutex_trylock(&prepare_lock)) {
		if (prepare_owner == current) {
			prepare_refcnt++;
			return;
		}
		mutex_lock(&prepare_lock);
	}
	WARN_ON_ONCE(prepare_owner != NULL);
	WARN_ON_ONCE(prepare_refcnt != 0);
	prepare_owner = current;
	prepare_refcnt = 1;
}

static void clk_prepare_unlock(void)
{
	WARN_ON_ONCE(prepare_owner != current);
	WARN_ON_ONCE(prepare_refcnt == 0);

	if (--prepare_refcnt)
		return;
	prepare_owner = NULL;
	mutex_unlock(&prepare_lock);
}

static unsigned long clk_enable_lock(void)
	__acquires(enable_lock)
{
	unsigned long flags;

	/*
	 * On UP systems, spin_trylock_irqsave() always returns true, even if
	 * we already hold the lock. So, in that case, we rely only on
	 * reference counting.
	 */
	if (!IS_ENABLED(CONFIG_SMP) ||
	    !spin_trylock_irqsave(&enable_lock, flags)) {
		if (enable_owner == current) {
			enable_refcnt++;
			__acquire(enable_lock);
			if (!IS_ENABLED(CONFIG_SMP))
				local_save_flags(flags);
			return flags;
		}
		spin_lock_irqsave(&enable_lock, flags);
	}
	WARN_ON_ONCE(enable_owner != NULL);
	WARN_ON_ONCE(enable_refcnt != 0);
	enable_owner = current;
	enable_refcnt = 1;
	return flags;
}

static void clk_enable_unlock(unsigned long flags)
	__releases(enable_lock)
{
	WARN_ON_ONCE(enable_owner != current);
	WARN_ON_ONCE(enable_refcnt == 0);

	if (--enable_refcnt) {
		__release(enable_lock);
		return;
	}
	enable_owner = NULL;
	spin_unlock_irqrestore(&enable_lock, flags);
}

static bool clk_core_rate_is_protected(struct clk_core *core)
{
	return core->protect_count;
}

static bool clk_core_is_prepared(struct clk_core *core)
{
	bool ret = false;

	/*
	 * .is_prepared is optional for clocks that can prepare
	 * fall back to software usage counter if it is missing
	 */
	if (!core->ops->is_prepared)
		return core->prepare_count;

	if (!clk_pm_runtime_get(core)) {
		ret = core->ops->is_prepared(core->hw);
		clk_pm_runtime_put(core);
	}

	return ret;
}

static bool clk_core_is_enabled(struct clk_core *core)
{
	bool ret = false;

	/*
	 * .is_enabled is only mandatory for clocks that gate
	 * fall back to software usage counter if .is_enabled is missing
	 */
	if (!core->ops->is_enabled)
		return core->enable_count;

	/*
	 * Check if clock controller's device is runtime active before
	 * calling .is_enabled callback. If not, assume that clock is
	 * disabled, because we might be called from atomic context, from
	 * which pm_runtime_get() is not allowed.
	 * This function is called mainly from clk_disable_unused_subtree,
	 * which ensures proper runtime pm activation of controller before
	 * taking enable spinlock, but the below check is needed if one tries
	 * to call it from other places.
	 */
	if (core->rpm_enabled) {
		pm_runtime_get_noresume(core->dev);
		if (!pm_runtime_active(core->dev)) {
			ret = false;
			goto done;
		}
	}

	ret = core->ops->is_enabled(core->hw);
done:
	if (core->rpm_enabled)
		pm_runtime_put(core->dev);

	return ret;
}

/***    helper functions   ***/

const char *__clk_get_name(const struct clk *clk)
{
	return !clk ? NULL : clk->core->name;
}
EXPORT_SYMBOL_GPL(__clk_get_name);

const char *clk_hw_get_name(const struct clk_hw *hw)
{
	return hw->core->name;
}
EXPORT_SYMBOL_GPL(clk_hw_get_name);

struct clk_hw *__clk_get_hw(struct clk *clk)
{
	return !clk ? NULL : clk->core->hw;
}
EXPORT_SYMBOL_GPL(__clk_get_hw);

unsigned int clk_hw_get_num_parents(const struct clk_hw *hw)
{
	return hw->core->num_parents;
}
EXPORT_SYMBOL_GPL(clk_hw_get_num_parents);

struct clk_hw *clk_hw_get_parent(const struct clk_hw *hw)
{
	return hw->core->parent ? hw->core->parent->hw : NULL;
}
EXPORT_SYMBOL_GPL(clk_hw_get_parent);

static struct clk_core *__clk_lookup_subtree(const char *name,
					     struct clk_core *core)
{
	struct clk_core *child;
	struct clk_core *ret;

	if (!strcmp(core->name, name))
		return core;

	hlist_for_each_entry(child, &core->children, child_node) {
		ret = __clk_lookup_subtree(name, child);
		if (ret)
			return ret;
	}

	return NULL;
}

static struct clk_core *clk_core_lookup(const char *name)
{
	struct clk_core *root_clk;
	struct clk_core *ret;

	if (!name)
		return NULL;

	/* search the 'proper' clk tree first */
	hlist_for_each_entry(root_clk, &clk_root_list, child_node) {
		ret = __clk_lookup_subtree(name, root_clk);
		if (ret)
			return ret;
	}

	/* if not found, then search the orphan tree */
	hlist_for_each_entry(root_clk, &clk_orphan_list, child_node) {
		ret = __clk_lookup_subtree(name, root_clk);
		if (ret)
			return ret;
	}

	return NULL;
}

/**
 * clk_core_get - Find the clk_core parent of a clk
 * @core: clk to find parent of
 * @name: name to search for (if string based)
 * @index: index to use for search (if DT index based)
 *
 * This is the preferred method for clk providers to find the parent of a
 * clk when that parent is external to the clk controller. The parent_names
 * array is indexed and treated as a local name matching a string in the device
 * node's 'clock-names' property or as the 'con_id' matching the device's
 * dev_name() in a clk_lookup. This allows clk providers to use their own
 * namespace instead of looking for a globally unique parent string.
 *
 * For example the following DT snippet would allow a clock registered by the
 * clock-controller@c001 that has a clk_init_data::parent_data array
 * with 'xtal' in the 'name' member to find the clock provided by the
 * clock-controller@f00abcd without needing to get the globally unique name of
 * the xtal clk.
 *
 *      parent: clock-controller@f00abcd {
 *              reg = <0xf00abcd 0xabcd>;
 *              #clock-cells = <0>;
 *      };
 *
 *      clock-controller@c001 {
 *              reg = <0xc001 0xf00d>;
 *              clocks = <&parent>;
 *              clock-names = "xtal";
 *              #clock-cells = <1>;
 *      };
 *
 * Returns: -ENOENT when the provider can't be found or the clk doesn't
 * exist in the provider. -EINVAL when the name can't be found. NULL when the
 * provider knows about the clk but it isn't provided on this system.
 * A valid clk_core pointer when the clk can be found in the provider.
 */
static struct clk_core *clk_core_get(struct clk_core *core, const char *name,
				     int index)
{
	struct clk_hw *hw = ERR_PTR(-ENOENT);
	struct device *dev = core->dev;
	const char *dev_id = dev ? dev_name(dev) : NULL;
	struct device_node *np = core->of_node;

	if (np && index >= 0)
		hw = of_clk_get_hw(np, index, name);

	/*
	 * If the DT search above couldn't find the provider or the provider
	 * didn't know about this clk, fallback to looking up via clkdev based
	 * clk_lookups
	 */
	if (PTR_ERR(hw) == -ENOENT && name)
		hw = clk_find_hw(dev_id, name);

	if (IS_ERR(hw))
		return ERR_CAST(hw);

	return hw->core;
}

static void clk_core_fill_parent_index(struct clk_core *core, u8 index)
{
	struct clk_parent_map *entry = &core->parents[index];
	struct clk_core *parent = ERR_PTR(-ENOENT);

	if (entry->hw) {
		parent = entry->hw->core;
		/*
		 * We have a direct reference but it isn't registered yet?
		 * Orphan it and let clk_reparent() update the orphan status
		 * when the parent is registered.
		 */
		if (!parent)
			parent = ERR_PTR(-EPROBE_DEFER);
	} else {
		parent = clk_core_get(core, entry->fw_name, entry->index);
		if (IS_ERR(parent) && PTR_ERR(parent) == -ENOENT)
			parent = clk_core_lookup(entry->name);
	}

	/* Only cache it if it's not an error */
	if (!IS_ERR(parent))
		entry->core = parent;
}

static struct clk_core *clk_core_get_parent_by_index(struct clk_core *core,
							 u8 index)
{
	if (!core || index >= core->num_parents || !core->parents)
		return NULL;

	if (!core->parents[index].core)
		clk_core_fill_parent_index(core, index);

	return core->parents[index].core;
}

struct clk_hw *
clk_hw_get_parent_by_index(const struct clk_hw *hw, unsigned int index)
{
	struct clk_core *parent;

	parent = clk_core_get_parent_by_index(hw->core, index);

	return !parent ? NULL : parent->hw;
}
EXPORT_SYMBOL_GPL(clk_hw_get_parent_by_index);

unsigned int __clk_get_enable_count(struct clk *clk)
{
	return !clk ? 0 : clk->core->enable_count;
}

static unsigned long clk_core_get_rate_nolock(struct clk_core *core)
{
	if (!core)
		return 0;

	if (!core->num_parents || core->parent)
		return core->rate;

	/*
	 * Clk must have a parent because num_parents > 0 but the parent isn't
	 * known yet. Best to return 0 as the rate of this clk until we can
	 * properly recalc the rate based on the parent's rate.
	 */
	return 0;
}

unsigned long clk_hw_get_rate(const struct clk_hw *hw)
{
	return clk_core_get_rate_nolock(hw->core);
}
EXPORT_SYMBOL_GPL(clk_hw_get_rate);

static unsigned long __clk_get_accuracy(struct clk_core *core)
{
	if (!core)
		return 0;

	return core->accuracy;
}

unsigned long __clk_get_flags(struct clk *clk)
{
	return !clk ? 0 : clk->core->flags;
}
EXPORT_SYMBOL_GPL(__clk_get_flags);

unsigned long clk_hw_get_flags(const struct clk_hw *hw)
{
	return hw->core->flags;
}
EXPORT_SYMBOL_GPL(clk_hw_get_flags);

bool clk_hw_is_prepared(const struct clk_hw *hw)
{
	return clk_core_is_prepared(hw->core);
}
EXPORT_SYMBOL_GPL(clk_hw_is_prepared);

bool clk_hw_rate_is_protected(const struct clk_hw *hw)
{
	return clk_core_rate_is_protected(hw->core);
}
EXPORT_SYMBOL_GPL(clk_hw_rate_is_protected);

bool clk_hw_is_enabled(const struct clk_hw *hw)
{
	return clk_core_is_enabled(hw->core);
}
EXPORT_SYMBOL_GPL(clk_hw_is_enabled);

bool __clk_is_enabled(struct clk *clk)
{
	if (!clk)
		return false;

	return clk_core_is_enabled(clk->core);
}
EXPORT_SYMBOL_GPL(__clk_is_enabled);

static bool mux_is_better_rate(unsigned long rate, unsigned long now,
			   unsigned long best, unsigned long flags)
{
	if (flags & CLK_MUX_ROUND_CLOSEST)
		return abs(now - rate) < abs(best - rate);

	return now <= rate && now > best;
}

int clk_mux_determine_rate_flags(struct clk_hw *hw,
				 struct clk_rate_request *req,
				 unsigned long flags)
{
	struct clk_core *core = hw->core, *parent, *best_parent = NULL;
	int i, num_parents, ret;
	unsigned long best = 0;
	struct clk_rate_request parent_req = *req;

	/* if NO_REPARENT flag set, pass through to current parent */
	if (core->flags & CLK_SET_RATE_NO_REPARENT) {
		parent = core->parent;
		if (core->flags & CLK_SET_RATE_PARENT) {
			ret = __clk_determine_rate(parent ? parent->hw : NULL,
						   &parent_req);
			if (ret)
				return ret;

			best = parent_req.rate;
		} else if (parent) {
			best = clk_core_get_rate_nolock(parent);
		} else {
			best = clk_core_get_rate_nolock(core);
		}

		goto out;
	}

	/* find the parent that can provide the fastest rate <= rate */
	num_parents = core->num_parents;
	for (i = 0; i < num_parents; i++) {
		parent = clk_core_get_parent_by_index(core, i);
		if (!parent)
			continue;

		if (core->flags & CLK_SET_RATE_PARENT) {
			parent_req = *req;
			ret = __clk_determine_rate(parent->hw, &parent_req);
			if (ret)
				continue;
		} else {
			parent_req.rate = clk_core_get_rate_nolock(parent);
		}

		if (mux_is_better_rate(req->rate, parent_req.rate,
				       best, flags)) {
			best_parent = parent;
			best = parent_req.rate;
		}
	}

	if (!best_parent)
		return -EINVAL;

out:
	if (best_parent)
		req->best_parent_hw = best_parent->hw;
	req->best_parent_rate = best;
	req->rate = best;

	return 0;
}
EXPORT_SYMBOL_GPL(clk_mux_determine_rate_flags);

struct clk *__clk_lookup(const char *name)
{
	struct clk_core *core = clk_core_lookup(name);

	return !core ? NULL : core->hw->clk;
}

static void clk_core_get_boundaries(struct clk_core *core,
				    unsigned long *min_rate,
				    unsigned long *max_rate)
{
	struct clk *clk_user;

	*min_rate = core->min_rate;
	*max_rate = core->max_rate;

	hlist_for_each_entry(clk_user, &core->clks, clks_node)
		*min_rate = max(*min_rate, clk_user->min_rate);

	hlist_for_each_entry(clk_user, &core->clks, clks_node)
		*max_rate = min(*max_rate, clk_user->max_rate);
}

void clk_hw_set_rate_range(struct clk_hw *hw, unsigned long min_rate,
			   unsigned long max_rate)
{
	hw->core->min_rate = min_rate;
	hw->core->max_rate = max_rate;
}
EXPORT_SYMBOL_GPL(clk_hw_set_rate_range);

/*
 * __clk_mux_determine_rate - clk_ops::determine_rate implementation for a mux type clk
 * @hw: mux type clk to determine rate on
 * @req: rate request, also used to return preferred parent and frequencies
 *
 * Helper for finding best parent to provide a given frequency. This can be used
 * directly as a determine_rate callback (e.g. for a mux), or from a more
 * complex clock that may combine a mux with other operations.
 *
 * Returns: 0 on success, -EERROR value on error
 */
int __clk_mux_determine_rate(struct clk_hw *hw,
			     struct clk_rate_request *req)
{
	return clk_mux_determine_rate_flags(hw, req, 0);
}
EXPORT_SYMBOL_GPL(__clk_mux_determine_rate);

int __clk_mux_determine_rate_closest(struct clk_hw *hw,
				     struct clk_rate_request *req)
{
	return clk_mux_determine_rate_flags(hw, req, CLK_MUX_ROUND_CLOSEST);
}
EXPORT_SYMBOL_GPL(__clk_mux_determine_rate_closest);

/***        clk api        ***/

static void clk_core_rate_unprotect(struct clk_core *core)
{
	lockdep_assert_held(&prepare_lock);

	if (!core)
		return;

	if (WARN(core->protect_count == 0,
	    "%s already unprotected\n", core->name))
		return;

	if (--core->protect_count > 0)
		return;

	clk_core_rate_unprotect(core->parent);
}

static int clk_core_rate_nuke_protect(struct clk_core *core)
{
	int ret;

	lockdep_assert_held(&prepare_lock);

	if (!core)
		return -EINVAL;

	if (core->protect_count == 0)
		return 0;

	ret = core->protect_count;
	core->protect_count = 1;
	clk_core_rate_unprotect(core);

	return ret;
}

/**
 * clk_rate_exclusive_put - release exclusivity over clock rate control
 * @clk: the clk over which the exclusivity is released
 *
 * clk_rate_exclusive_put() completes a critical section during which a clock
 * consumer cannot tolerate any other consumer making any operation on the
 * clock which could result in a rate change or rate glitch. Exclusive clocks
 * cannot have their rate changed, either directly or indirectly due to changes
 * further up the parent chain of clocks. As a result, clocks up parent chain
 * also get under exclusive control of the calling consumer.
 *
 * If exlusivity is claimed more than once on clock, even by the same consumer,
 * the rate effectively gets locked as exclusivity can't be preempted.
 *
 * Calls to clk_rate_exclusive_put() must be balanced with calls to
 * clk_rate_exclusive_get(). Calls to this function may sleep, and do not return
 * error status.
 */
void clk_rate_exclusive_put(struct clk *clk)
{
	if (!clk)
		return;

	clk_prepare_lock();

	/*
	 * if there is something wrong with this consumer protect count, stop
	 * here before messing with the provider
	 */
	if (WARN_ON(clk->exclusive_count <= 0))
		goto out;

	clk_core_rate_unprotect(clk->core);
	clk->exclusive_count--;
out:
	clk_prepare_unlock();
}
EXPORT_SYMBOL_GPL(clk_rate_exclusive_put);

static void clk_core_rate_protect(struct clk_core *core)
{
	lockdep_assert_held(&prepare_lock);

	if (!core)
		return;

	if (core->protect_count == 0)
		clk_core_rate_protect(core->parent);

	core->protect_count++;
}

static void clk_core_rate_restore_protect(struct clk_core *core, int count)
{
	lockdep_assert_held(&prepare_lock);

	if (!core)
		return;

	if (count == 0)
		return;

	clk_core_rate_protect(core);
	core->protect_count = count;
}

/**
 * clk_rate_exclusive_get - get exclusivity over the clk rate control
 * @clk: the clk over which the exclusity of rate control is requested
 *
 * clk_rate_exlusive_get() begins a critical section during which a clock
 * consumer cannot tolerate any other consumer making any operation on the
 * clock which could result in a rate change or rate glitch. Exclusive clocks
 * cannot have their rate changed, either directly or indirectly due to changes
 * further up the parent chain of clocks. As a result, clocks up parent chain
 * also get under exclusive control of the calling consumer.
 *
 * If exlusivity is claimed more than once on clock, even by the same consumer,
 * the rate effectively gets locked as exclusivity can't be preempted.
 *
 * Calls to clk_rate_exclusive_get() should be balanced with calls to
 * clk_rate_exclusive_put(). Calls to this function may sleep.
 * Returns 0 on success, -EERROR otherwise
 */
int clk_rate_exclusive_get(struct clk *clk)
{
	if (!clk)
		return 0;

	clk_prepare_lock();
	clk_core_rate_protect(clk->core);
	clk->exclusive_count++;
	clk_prepare_unlock();

	return 0;
}
EXPORT_SYMBOL_GPL(clk_rate_exclusive_get);

static void clk_core_unprepare(struct clk_core *core)
{
	lockdep_assert_held(&prepare_lock);

	if (!core)
		return;

	if (WARN(core->prepare_count == 0,
	    "%s already unprepared\n", core->name))
		return;

	if (WARN(core->prepare_count == 1 && core->flags & CLK_IS_CRITICAL,
	    "Unpreparing critical %s\n", core->name))
		return;

	if (core->flags & CLK_SET_RATE_GATE)
		clk_core_rate_unprotect(core);

	if (--core->prepare_count > 0)
		return;

	WARN(core->enable_count > 0, "Unpreparing enabled %s\n", core->name);

	trace_clk_unprepare(core);

	if (core->ops->unprepare)
		core->ops->unprepare(core->hw);

	clk_pm_runtime_put(core);

	trace_clk_unprepare_complete(core);
	clk_core_unprepare(core->parent);
}

static void clk_core_unprepare_lock(struct clk_core *core)
{
	clk_prepare_lock();
	clk_core_unprepare(core);
	clk_prepare_unlock();
}

/**
 * clk_unprepare - undo preparation of a clock source
 * @clk: the clk being unprepared
 *
 * clk_unprepare may sleep, which differentiates it from clk_disable.  In a
 * simple case, clk_unprepare can be used instead of clk_disable to gate a clk
 * if the operation may sleep.  One example is a clk which is accessed over
 * I2c.  In the complex case a clk gate operation may require a fast and a slow
 * part.  It is this reason that clk_unprepare and clk_disable are not mutually
 * exclusive.  In fact clk_disable must be called before clk_unprepare.
 */
void clk_unprepare(struct clk *clk)
{
	if (IS_ERR_OR_NULL(clk))
		return;

	clk_core_unprepare_lock(clk->core);
}
EXPORT_SYMBOL_GPL(clk_unprepare);

static int clk_core_prepare(struct clk_core *core)
{
	int ret = 0;

	lockdep_assert_held(&prepare_lock);

	if (!core)
		return 0;

	if (core->prepare_count == 0) {
		ret = clk_pm_runtime_get(core);
		if (ret)
			return ret;

		ret = clk_core_prepare(core->parent);
		if (ret)
			goto runtime_put;

		trace_clk_prepare(core);

		if (core->ops->prepare)
			ret = core->ops->prepare(core->hw);

		trace_clk_prepare_complete(core);

		if (ret)
			goto unprepare;
	}

	core->prepare_count++;

	/*
	 * CLK_SET_RATE_GATE is a special case of clock protection
	 * Instead of a consumer claiming exclusive rate control, it is
	 * actually the provider which prevents any consumer from making any
	 * operation which could result in a rate change or rate glitch while
	 * the clock is prepared.
	 */
	if (core->flags & CLK_SET_RATE_GATE)
		clk_core_rate_protect(core);

	return 0;
unprepare:
	clk_core_unprepare(core->parent);
runtime_put:
	clk_pm_runtime_put(core);
	return ret;
}

static int clk_core_prepare_lock(struct clk_core *core)
{
	int ret;

	clk_prepare_lock();
	ret = clk_core_prepare(core);
	clk_prepare_unlock();

	return ret;
}

/**
 * clk_prepare - prepare a clock source
 * @clk: the clk being prepared
 *
 * clk_prepare may sleep, which differentiates it from clk_enable.  In a simple
 * case, clk_prepare can be used instead of clk_enable to ungate a clk if the
 * operation may sleep.  One example is a clk which is accessed over I2c.  In
 * the complex case a clk ungate operation may require a fast and a slow part.
 * It is this reason that clk_prepare and clk_enable are not mutually
 * exclusive.  In fact clk_prepare must be called before clk_enable.
 * Returns 0 on success, -EERROR otherwise.
 */
int clk_prepare(struct clk *clk)
{
	if (!clk)
		return 0;

	return clk_core_prepare_lock(clk->core);
}
EXPORT_SYMBOL_GPL(clk_prepare);

static void clk_core_disable(struct clk_core *core)
{
	lockdep_assert_held(&enable_lock);

	if (!core)
		return;

	if (WARN(core->enable_count == 0, "%s already disabled\n", core->name))
		return;

	if (WARN(core->enable_count == 1 && core->flags & CLK_IS_CRITICAL,
	    "Disabling critical %s\n", core->name))
		return;

	if (--core->enable_count > 0)
		return;

	trace_clk_disable_rcuidle(core);

	if (core->ops->disable)
		core->ops->disable(core->hw);

	trace_clk_disable_complete_rcuidle(core);

	clk_core_disable(core->parent);
}

static void clk_core_disable_lock(struct clk_core *core)
{
	unsigned long flags;

	flags = clk_enable_lock();
	clk_core_disable(core);
	clk_enable_unlock(flags);
}

/**
 * clk_disable - gate a clock
 * @clk: the clk being gated
 *
 * clk_disable must not sleep, which differentiates it from clk_unprepare.  In
 * a simple case, clk_disable can be used instead of clk_unprepare to gate a
 * clk if the operation is fast and will never sleep.  One example is a
 * SoC-internal clk which is controlled via simple register writes.  In the
 * complex case a clk gate operation may require a fast and a slow part.  It is
 * this reason that clk_unprepare and clk_disable are not mutually exclusive.
 * In fact clk_disable must be called before clk_unprepare.
 */
void clk_disable(struct clk *clk)
{
	if (IS_ERR_OR_NULL(clk))
		return;

	clk_core_disable_lock(clk->core);
}
EXPORT_SYMBOL_GPL(clk_disable);

static int clk_core_enable(struct clk_core *core)
{
	int ret = 0;

	lockdep_assert_held(&enable_lock);

	if (!core)
		return 0;

	if (WARN(core->prepare_count == 0,
	    "Enabling unprepared %s\n", core->name))
		return -ESHUTDOWN;

	if (core->enable_count == 0) {
		ret = clk_core_enable(core->parent);

		if (ret)
			return ret;

		trace_clk_enable_rcuidle(core);

		if (core->ops->enable)
			ret = core->ops->enable(core->hw);

		trace_clk_enable_complete_rcuidle(core);

		if (ret) {
			clk_core_disable(core->parent);
			return ret;
		}
	}

	core->enable_count++;
	return 0;
}

static int clk_core_enable_lock(struct clk_core *core)
{
	unsigned long flags;
	int ret;

	flags = clk_enable_lock();
	ret = clk_core_enable(core);
	clk_enable_unlock(flags);

	return ret;
}

/**
 * clk_gate_restore_context - restore context for poweroff
 * @hw: the clk_hw pointer of clock whose state is to be restored
 *
 * The clock gate restore context function enables or disables
 * the gate clocks based on the enable_count. This is done in cases
 * where the clock context is lost and based on the enable_count
 * the clock either needs to be enabled/disabled. This
 * helps restore the state of gate clocks.
 */
void clk_gate_restore_context(struct clk_hw *hw)
{
	struct clk_core *core = hw->core;

	if (core->enable_count)
		core->ops->enable(hw);
	else
		core->ops->disable(hw);
}
EXPORT_SYMBOL_GPL(clk_gate_restore_context);

static int clk_core_save_context(struct clk_core *core)
{
	struct clk_core *child;
	int ret = 0;

	hlist_for_each_entry(child, &core->children, child_node) {
		ret = clk_core_save_context(child);
		if (ret < 0)
			return ret;
	}

	if (core->ops && core->ops->save_context)
		ret = core->ops->save_context(core->hw);

	return ret;
}

static void clk_core_restore_context(struct clk_core *core)
{
	struct clk_core *child;

	if (core->ops && core->ops->restore_context)
		core->ops->restore_context(core->hw);

	hlist_for_each_entry(child, &core->children, child_node)
		clk_core_restore_context(child);
}

/**
 * clk_save_context - save clock context for poweroff
 *
 * Saves the context of the clock register for powerstates in which the
 * contents of the registers will be lost. Occurs deep within the suspend
 * code.  Returns 0 on success.
 */
int clk_save_context(void)
{
	struct clk_core *clk;
	int ret;

	hlist_for_each_entry(clk, &clk_root_list, child_node) {
		ret = clk_core_save_context(clk);
		if (ret < 0)
			return ret;
	}

	hlist_for_each_entry(clk, &clk_orphan_list, child_node) {
		ret = clk_core_save_context(clk);
		if (ret < 0)
			return ret;
	}

	return 0;
}
EXPORT_SYMBOL_GPL(clk_save_context);

/**
 * clk_restore_context - restore clock context after poweroff
 *
 * Restore the saved clock context upon resume.
 *
 */
void clk_restore_context(void)
{
	struct clk_core *core;

	hlist_for_each_entry(core, &clk_root_list, child_node)
		clk_core_restore_context(core);

	hlist_for_each_entry(core, &clk_orphan_list, child_node)
		clk_core_restore_context(core);
}
EXPORT_SYMBOL_GPL(clk_restore_context);

/**
 * clk_enable - ungate a clock
 * @clk: the clk being ungated
 *
 * clk_enable must not sleep, which differentiates it from clk_prepare.  In a
 * simple case, clk_enable can be used instead of clk_prepare to ungate a clk
 * if the operation will never sleep.  One example is a SoC-internal clk which
 * is controlled via simple register writes.  In the complex case a clk ungate
 * operation may require a fast and a slow part.  It is this reason that
 * clk_enable and clk_prepare are not mutually exclusive.  In fact clk_prepare
 * must be called before clk_enable.  Returns 0 on success, -EERROR
 * otherwise.
 */
int clk_enable(struct clk *clk)
{
	if (!clk)
		return 0;

	return clk_core_enable_lock(clk->core);
}
EXPORT_SYMBOL_GPL(clk_enable);

static int clk_core_prepare_enable(struct clk_core *core)
{
	int ret;

	ret = clk_core_prepare_lock(core);
	if (ret)
		return ret;

	ret = clk_core_enable_lock(core);
	if (ret)
		clk_core_unprepare_lock(core);

	return ret;
}

static void clk_core_disable_unprepare(struct clk_core *core)
{
	clk_core_disable_lock(core);
	clk_core_unprepare_lock(core);
}

static void clk_unprepare_unused_subtree(struct clk_core *core)
{
	struct clk_core *child;

	lockdep_assert_held(&prepare_lock);

	hlist_for_each_entry(child, &core->children, child_node)
		clk_unprepare_unused_subtree(child);

	if (core->prepare_count)
		return;

	if (core->flags & CLK_IGNORE_UNUSED)
		return;

	if (clk_pm_runtime_get(core))
		return;

	if (clk_core_is_prepared(core)) {
		trace_clk_unprepare(core);
		if (core->ops->unprepare_unused)
			core->ops->unprepare_unused(core->hw);
		else if (core->ops->unprepare)
			core->ops->unprepare(core->hw);
		trace_clk_unprepare_complete(core);
	}

	clk_pm_runtime_put(core);
}

static void clk_disable_unused_subtree(struct clk_core *core)
{
	struct clk_core *child;
	unsigned long flags;

	lockdep_assert_held(&prepare_lock);

	hlist_for_each_entry(child, &core->children, child_node)
		clk_disable_unused_subtree(child);

	if (core->flags & CLK_OPS_PARENT_ENABLE)
		clk_core_prepare_enable(core->parent);

	if (clk_pm_runtime_get(core))
		goto unprepare_out;

	flags = clk_enable_lock();

	if (core->enable_count)
		goto unlock_out;

	if (core->flags & CLK_IGNORE_UNUSED)
		goto unlock_out;

	/*
	 * some gate clocks have special needs during the disable-unused
	 * sequence.  call .disable_unused if available, otherwise fall
	 * back to .disable
	 */
	if (clk_core_is_enabled(core)) {
		trace_clk_disable(core);
		if (core->ops->disable_unused)
			core->ops->disable_unused(core->hw);
		else if (core->ops->disable)
			core->ops->disable(core->hw);
		trace_clk_disable_complete(core);
	}

unlock_out:
	clk_enable_unlock(flags);
	clk_pm_runtime_put(core);
unprepare_out:
	if (core->flags & CLK_OPS_PARENT_ENABLE)
		clk_core_disable_unprepare(core->parent);
}

static bool clk_ignore_unused;
static int __init clk_ignore_unused_setup(char *__unused)
{
	clk_ignore_unused = true;
	return 1;
}
__setup("clk_ignore_unused", clk_ignore_unused_setup);

static int clk_disable_unused(void)
{
	struct clk_core *core;

	if (clk_ignore_unused) {
		pr_warn("clk: Not disabling unused clocks\n");
		return 0;
	}

	clk_prepare_lock();

	hlist_for_each_entry(core, &clk_root_list, child_node)
		clk_disable_unused_subtree(core);

	hlist_for_each_entry(core, &clk_orphan_list, child_node)
		clk_disable_unused_subtree(core);

	hlist_for_each_entry(core, &clk_root_list, child_node)
		clk_unprepare_unused_subtree(core);

	hlist_for_each_entry(core, &clk_orphan_list, child_node)
		clk_unprepare_unused_subtree(core);

	clk_prepare_unlock();

	return 0;
}
late_initcall_sync(clk_disable_unused);

static int clk_core_determine_round_nolock(struct clk_core *core,
					   struct clk_rate_request *req)
{
	long rate;

	lockdep_assert_held(&prepare_lock);

	if (!core)
		return 0;

	/*
	 * At this point, core protection will be disabled if
	 * - if the provider is not protected at all
	 * - if the calling consumer is the only one which has exclusivity
	 *   over the provider
	 */
	if (clk_core_rate_is_protected(core)) {
		req->rate = core->rate;
	} else if (core->ops->determine_rate) {
		return core->ops->determine_rate(core->hw, req);
	} else if (core->ops->round_rate) {
		rate = core->ops->round_rate(core->hw, req->rate,
					     &req->best_parent_rate);
		if (rate < 0)
			return rate;

		req->rate = rate;
	} else {
		return -EINVAL;
	}

	return 0;
}

static void clk_core_init_rate_req(struct clk_core * const core,
				   struct clk_rate_request *req)
{
	struct clk_core *parent;

	if (WARN_ON(!core || !req))
		return;

	parent = core->parent;
	if (parent) {
		req->best_parent_hw = parent->hw;
		req->best_parent_rate = parent->rate;
	} else {
		req->best_parent_hw = NULL;
		req->best_parent_rate = 0;
	}
}

static bool clk_core_can_round(struct clk_core * const core)
{
	if (core->ops->determine_rate || core->ops->round_rate)
		return true;

	return false;
}

static int clk_core_round_rate_nolock(struct clk_core *core,
				      struct clk_rate_request *req)
{
	lockdep_assert_held(&prepare_lock);

	if (!core) {
		req->rate = 0;
		return 0;
	}

	clk_core_init_rate_req(core, req);

	if (clk_core_can_round(core))
		return clk_core_determine_round_nolock(core, req);
	else if (core->flags & CLK_SET_RATE_PARENT)
		return clk_core_round_rate_nolock(core->parent, req);

	req->rate = core->rate;
	return 0;
}

/**
 * __clk_determine_rate - get the closest rate actually supported by a clock
 * @hw: determine the rate of this clock
 * @req: target rate request
 *
 * Useful for clk_ops such as .set_rate and .determine_rate.
 */
int __clk_determine_rate(struct clk_hw *hw, struct clk_rate_request *req)
{
	if (!hw) {
		req->rate = 0;
		return 0;
	}

	return clk_core_round_rate_nolock(hw->core, req);
}
EXPORT_SYMBOL_GPL(__clk_determine_rate);

unsigned long clk_hw_round_rate(struct clk_hw *hw, unsigned long rate)
{
	int ret;
	struct clk_rate_request req;

	clk_core_get_boundaries(hw->core, &req.min_rate, &req.max_rate);
	req.rate = rate;

	ret = clk_core_round_rate_nolock(hw->core, &req);
	if (ret)
		return 0;

	return req.rate;
}
EXPORT_SYMBOL_GPL(clk_hw_round_rate);

/**
 * clk_round_rate - round the given rate for a clk
 * @clk: the clk for which we are rounding a rate
 * @rate: the rate which is to be rounded
 *
 * Takes in a rate as input and rounds it to a rate that the clk can actually
 * use which is then returned.  If clk doesn't support round_rate operation
 * then the parent rate is returned.
 */
long clk_round_rate(struct clk *clk, unsigned long rate)
{
	struct clk_rate_request req;
	int ret;

	if (!clk)
		return 0;

	clk_prepare_lock();

	if (clk->exclusive_count)
		clk_core_rate_unprotect(clk->core);

	clk_core_get_boundaries(clk->core, &req.min_rate, &req.max_rate);
	req.rate = rate;

	ret = clk_core_round_rate_nolock(clk->core, &req);

	if (clk->exclusive_count)
		clk_core_rate_protect(clk->core);

	clk_prepare_unlock();

	if (ret)
		return ret;

	return req.rate;
}
EXPORT_SYMBOL_GPL(clk_round_rate);

/**
 * __clk_notify - call clk notifier chain
 * @core: clk that is changing rate
 * @msg: clk notifier type (see include/linux/clk.h)
 * @old_rate: old clk rate
 * @new_rate: new clk rate
 *
 * Triggers a notifier call chain on the clk rate-change notification
 * for 'clk'.  Passes a pointer to the struct clk and the previous
 * and current rates to the notifier callback.  Intended to be called by
 * internal clock code only.  Returns NOTIFY_DONE from the last driver
 * called if all went well, or NOTIFY_STOP or NOTIFY_BAD immediately if
 * a driver returns that.
 */
static int __clk_notify(struct clk_core *core, unsigned long msg,
		unsigned long old_rate, unsigned long new_rate)
{
	struct clk_notifier *cn;
	struct clk_notifier_data cnd;
	int ret = NOTIFY_DONE;

	cnd.old_rate = old_rate;
	cnd.new_rate = new_rate;

	list_for_each_entry(cn, &clk_notifier_list, node) {
		if (cn->clk->core == core) {
			cnd.clk = cn->clk;
			ret = srcu_notifier_call_chain(&cn->notifier_head, msg,
					&cnd);
			if (ret & NOTIFY_STOP_MASK)
				return ret;
		}
	}

	return ret;
}

/**
 * __clk_recalc_accuracies
 * @core: first clk in the subtree
 *
 * Walks the subtree of clks starting with clk and recalculates accuracies as
 * it goes.  Note that if a clk does not implement the .recalc_accuracy
 * callback then it is assumed that the clock will take on the accuracy of its
 * parent.
 */
static void __clk_recalc_accuracies(struct clk_core *core)
{
	unsigned long parent_accuracy = 0;
	struct clk_core *child;

	lockdep_assert_held(&prepare_lock);

	if (core->parent)
		parent_accuracy = core->parent->accuracy;

	if (core->ops->recalc_accuracy)
		core->accuracy = core->ops->recalc_accuracy(core->hw,
							  parent_accuracy);
	else
		core->accuracy = parent_accuracy;

	hlist_for_each_entry(child, &core->children, child_node)
		__clk_recalc_accuracies(child);
}

static long clk_core_get_accuracy(struct clk_core *core)
{
	unsigned long accuracy;

	clk_prepare_lock();
	if (core && (core->flags & CLK_GET_ACCURACY_NOCACHE))
		__clk_recalc_accuracies(core);

	accuracy = __clk_get_accuracy(core);
	clk_prepare_unlock();

	return accuracy;
}

/**
 * clk_get_accuracy - return the accuracy of clk
 * @clk: the clk whose accuracy is being returned
 *
 * Simply returns the cached accuracy of the clk, unless
 * CLK_GET_ACCURACY_NOCACHE flag is set, which means a recalc_rate will be
 * issued.
 * If clk is NULL then returns 0.
 */
long clk_get_accuracy(struct clk *clk)
{
	if (!clk)
		return 0;

	return clk_core_get_accuracy(clk->core);
}
EXPORT_SYMBOL_GPL(clk_get_accuracy);

static unsigned long clk_recalc(struct clk_core *core,
				unsigned long parent_rate)
{
	unsigned long rate = parent_rate;

	if (core->ops->recalc_rate && !clk_pm_runtime_get(core)) {
		rate = core->ops->recalc_rate(core->hw, parent_rate);
		clk_pm_runtime_put(core);
	}
	return rate;
}

/**
 * __clk_recalc_rates
 * @core: first clk in the subtree
 * @msg: notification type (see include/linux/clk.h)
 *
 * Walks the subtree of clks starting with clk and recalculates rates as it
 * goes.  Note that if a clk does not implement the .recalc_rate callback then
 * it is assumed that the clock will take on the rate of its parent.
 *
 * clk_recalc_rates also propagates the POST_RATE_CHANGE notification,
 * if necessary.
 */
static void __clk_recalc_rates(struct clk_core *core, unsigned long msg)
{
	unsigned long old_rate;
	unsigned long parent_rate = 0;
	struct clk_core *child;

	lockdep_assert_held(&prepare_lock);

	old_rate = core->rate;

	if (core->parent)
		parent_rate = core->parent->rate;

	core->rate = clk_recalc(core, parent_rate);

	/*
	 * ignore NOTIFY_STOP and NOTIFY_BAD return values for POST_RATE_CHANGE
	 * & ABORT_RATE_CHANGE notifiers
	 */
	if (core->notifier_count && msg)
		__clk_notify(core, msg, old_rate, core->rate);

	hlist_for_each_entry(child, &core->children, child_node)
		__clk_recalc_rates(child, msg);
}

static unsigned long clk_core_get_rate(struct clk_core *core)
{
	unsigned long rate;

	clk_prepare_lock();

	if (core && (core->flags & CLK_GET_RATE_NOCACHE))
		__clk_recalc_rates(core, 0);

	rate = clk_core_get_rate_nolock(core);
	clk_prepare_unlock();

	return rate;
}

/**
 * clk_get_rate - return the rate of clk
 * @clk: the clk whose rate is being returned
 *
 * Simply returns the cached rate of the clk, unless CLK_GET_RATE_NOCACHE flag
 * is set, which means a recalc_rate will be issued.
 * If clk is NULL then returns 0.
 */
unsigned long clk_get_rate(struct clk *clk)
{
	if (!clk)
		return 0;

	return clk_core_get_rate(clk->core);
}
EXPORT_SYMBOL_GPL(clk_get_rate);

static int clk_fetch_parent_index(struct clk_core *core,
				  struct clk_core *parent)
{
	int i;

	if (!parent)
		return -EINVAL;

	for (i = 0; i < core->num_parents; i++) {
		if (core->parents[i].core == parent)
			return i;

		if (core->parents[i].core)
			continue;

		/* Fallback to comparing globally unique names */
		if (!strcmp(parent->name, core->parents[i].name)) {
			core->parents[i].core = parent;
			return i;
		}
	}

	return -EINVAL;
}

/*
 * Update the orphan status of @core and all its children.
 */
static void clk_core_update_orphan_status(struct clk_core *core, bool is_orphan)
{
	struct clk_core *child;

	core->orphan = is_orphan;

	hlist_for_each_entry(child, &core->children, child_node)
		clk_core_update_orphan_status(child, is_orphan);
}

static void clk_reparent(struct clk_core *core, struct clk_core *new_parent)
{
	bool was_orphan = core->orphan;

	hlist_del(&core->child_node);

	if (new_parent) {
		bool becomes_orphan = new_parent->orphan;

		/* avoid duplicate POST_RATE_CHANGE notifications */
		if (new_parent->new_child == core)
			new_parent->new_child = NULL;

		hlist_add_head(&core->child_node, &new_parent->children);

		if (was_orphan != becomes_orphan)
			clk_core_update_orphan_status(core, becomes_orphan);
	} else {
		hlist_add_head(&core->child_node, &clk_orphan_list);
		if (!was_orphan)
			clk_core_update_orphan_status(core, true);
	}

	core->parent = new_parent;
}

static struct clk_core *__clk_set_parent_before(struct clk_core *core,
					   struct clk_core *parent)
{
	unsigned long flags;
	struct clk_core *old_parent = core->parent;

	/*
	 * 1. enable parents for CLK_OPS_PARENT_ENABLE clock
	 *
	 * 2. Migrate prepare state between parents and prevent race with
	 * clk_enable().
	 *
	 * If the clock is not prepared, then a race with
	 * clk_enable/disable() is impossible since we already have the
	 * prepare lock (future calls to clk_enable() need to be preceded by
	 * a clk_prepare()).
	 *
	 * If the clock is prepared, migrate the prepared state to the new
	 * parent and also protect against a race with clk_enable() by
	 * forcing the clock and the new parent on.  This ensures that all
	 * future calls to clk_enable() are practically NOPs with respect to
	 * hardware and software states.
	 *
	 * See also: Comment for clk_set_parent() below.
	 */

	/* enable old_parent & parent if CLK_OPS_PARENT_ENABLE is set */
	if (core->flags & CLK_OPS_PARENT_ENABLE) {
		clk_core_prepare_enable(old_parent);
		clk_core_prepare_enable(parent);
	}

	/* migrate prepare count if > 0 */
	if (core->prepare_count) {
		clk_core_prepare_enable(parent);
		clk_core_enable_lock(core);
	}

	/* update the clk tree topology */
	flags = clk_enable_lock();
	clk_reparent(core, parent);
	clk_enable_unlock(flags);

	return old_parent;
}

static void __clk_set_parent_after(struct clk_core *core,
				   struct clk_core *parent,
				   struct clk_core *old_parent)
{
	/*
	 * Finish the migration of prepare state and undo the changes done
	 * for preventing a race with clk_enable().
	 */
	if (core->prepare_count) {
		clk_core_disable_lock(core);
		clk_core_disable_unprepare(old_parent);
	}

	/* re-balance ref counting if CLK_OPS_PARENT_ENABLE is set */
	if (core->flags & CLK_OPS_PARENT_ENABLE) {
		clk_core_disable_unprepare(parent);
		clk_core_disable_unprepare(old_parent);
	}
}

static int __clk_set_parent(struct clk_core *core, struct clk_core *parent,
			    u8 p_index)
{
	unsigned long flags;
	int ret = 0;
	struct clk_core *old_parent;

	old_parent = __clk_set_parent_before(core, parent);

	trace_clk_set_parent(core, parent);

	/* change clock input source */
	if (parent && core->ops->set_parent)
		ret = core->ops->set_parent(core->hw, p_index);

	trace_clk_set_parent_complete(core, parent);

	if (ret) {
		flags = clk_enable_lock();
		clk_reparent(core, old_parent);
		clk_enable_unlock(flags);
		__clk_set_parent_after(core, old_parent, parent);

		return ret;
	}

	__clk_set_parent_after(core, parent, old_parent);

	return 0;
}

/**
 * __clk_speculate_rates
 * @core: first clk in the subtree
 * @parent_rate: the "future" rate of clk's parent
 *
 * Walks the subtree of clks starting with clk, speculating rates as it
 * goes and firing off PRE_RATE_CHANGE notifications as necessary.
 *
 * Unlike clk_recalc_rates, clk_speculate_rates exists only for sending
 * pre-rate change notifications and returns early if no clks in the
 * subtree have subscribed to the notifications.  Note that if a clk does not
 * implement the .recalc_rate callback then it is assumed that the clock will
 * take on the rate of its parent.
 */
static int __clk_speculate_rates(struct clk_core *core,
				 unsigned long parent_rate)
{
	struct clk_core *child;
	unsigned long new_rate;
	int ret = NOTIFY_DONE;

	lockdep_assert_held(&prepare_lock);

	new_rate = clk_recalc(core, parent_rate);

	/* abort rate change if a driver returns NOTIFY_BAD or NOTIFY_STOP */
	if (core->notifier_count)
		ret = __clk_notify(core, PRE_RATE_CHANGE, core->rate, new_rate);

	if (ret & NOTIFY_STOP_MASK) {
		pr_debug("%s: clk notifier callback for clock %s aborted with error %d\n",
				__func__, core->name, ret);
		goto out;
	}

	hlist_for_each_entry(child, &core->children, child_node) {
		ret = __clk_speculate_rates(child, new_rate);
		if (ret & NOTIFY_STOP_MASK)
			break;
	}

out:
	return ret;
}

static void clk_calc_subtree(struct clk_core *core, unsigned long new_rate,
			     struct clk_core *new_parent, u8 p_index)
{
	struct clk_core *child;

	core->new_rate = new_rate;
	core->new_parent = new_parent;
	core->new_parent_index = p_index;
	/* include clk in new parent's PRE_RATE_CHANGE notifications */
	core->new_child = NULL;
	if (new_parent && new_parent != core->parent)
		new_parent->new_child = core;

	hlist_for_each_entry(child, &core->children, child_node) {
		child->new_rate = clk_recalc(child, new_rate);
		clk_calc_subtree(child, child->new_rate, NULL, 0);
	}
}

/*
 * calculate the new rates returning the topmost clock that has to be
 * changed.
 */
static struct clk_core *clk_calc_new_rates(struct clk_core *core,
					   unsigned long rate)
{
	struct clk_core *top = core;
	struct clk_core *old_parent, *parent;
	unsigned long best_parent_rate = 0;
	unsigned long new_rate;
	unsigned long min_rate;
	unsigned long max_rate;
	int p_index = 0;
	long ret;

	/* sanity */
	if (IS_ERR_OR_NULL(core))
		return NULL;

	/* save parent rate, if it exists */
	parent = old_parent = core->parent;
	if (parent)
		best_parent_rate = parent->rate;

	clk_core_get_boundaries(core, &min_rate, &max_rate);

	/* find the closest rate and parent clk/rate */
	if (clk_core_can_round(core)) {
		struct clk_rate_request req;

		req.rate = rate;
		req.min_rate = min_rate;
		req.max_rate = max_rate;

		clk_core_init_rate_req(core, &req);

		ret = clk_core_determine_round_nolock(core, &req);
		if (ret < 0)
			return NULL;

		best_parent_rate = req.best_parent_rate;
		new_rate = req.rate;
		parent = req.best_parent_hw ? req.best_parent_hw->core : NULL;

		if (new_rate < min_rate || new_rate > max_rate)
			return NULL;
	} else if (!parent || !(core->flags & CLK_SET_RATE_PARENT)) {
		/* pass-through clock without adjustable parent */
		core->new_rate = core->rate;
		return NULL;
	} else {
		/* pass-through clock with adjustable parent */
		top = clk_calc_new_rates(parent, rate);
		new_rate = parent->new_rate;
		goto out;
	}

	/* some clocks must be gated to change parent */
	if (parent != old_parent &&
	    (core->flags & CLK_SET_PARENT_GATE) && core->prepare_count) {
		pr_debug("%s: %s not gated but wants to reparent\n",
			 __func__, core->name);
		return NULL;
	}

	/* try finding the new parent index */
	if (parent && core->num_parents > 1) {
		p_index = clk_fetch_parent_index(core, parent);
		if (p_index < 0) {
			pr_debug("%s: clk %s can not be parent of clk %s\n",
				 __func__, parent->name, core->name);
			return NULL;
		}
	}

	if ((core->flags & CLK_SET_RATE_PARENT) && parent &&
	    best_parent_rate != parent->rate)
		top = clk_calc_new_rates(parent, best_parent_rate);

out:
	clk_calc_subtree(core, new_rate, parent, p_index);

	return top;
}

/*
 * Notify about rate changes in a subtree. Always walk down the whole tree
 * so that in case of an error we can walk down the whole tree again and
 * abort the change.
 */
static struct clk_core *clk_propagate_rate_change(struct clk_core *core,
						  unsigned long event)
{
	struct clk_core *child, *tmp_clk, *fail_clk = NULL;
	int ret = NOTIFY_DONE;

	if (core->rate == core->new_rate)
		return NULL;

	if (core->notifier_count) {
		ret = __clk_notify(core, event, core->rate, core->new_rate);
		if (ret & NOTIFY_STOP_MASK)
			fail_clk = core;
	}

	hlist_for_each_entry(child, &core->children, child_node) {
		/* Skip children who will be reparented to another clock */
		if (child->new_parent && child->new_parent != core)
			continue;
		tmp_clk = clk_propagate_rate_change(child, event);
		if (tmp_clk)
			fail_clk = tmp_clk;
	}

	/* handle the new child who might not be in core->children yet */
	if (core->new_child) {
		tmp_clk = clk_propagate_rate_change(core->new_child, event);
		if (tmp_clk)
			fail_clk = tmp_clk;
	}

	return fail_clk;
}

/*
 * walk down a subtree and set the new rates notifying the rate
 * change on the way
 */
static void clk_change_rate(struct clk_core *core)
{
	struct clk_core *child;
	struct hlist_node *tmp;
	unsigned long old_rate;
	unsigned long best_parent_rate = 0;
	bool skip_set_rate = false;
	struct clk_core *old_parent;
	struct clk_core *parent = NULL;

	old_rate = core->rate;

	if (core->new_parent) {
		parent = core->new_parent;
		best_parent_rate = core->new_parent->rate;
	} else if (core->parent) {
		parent = core->parent;
		best_parent_rate = core->parent->rate;
	}

	if (clk_pm_runtime_get(core))
		return;

	if (core->flags & CLK_SET_RATE_UNGATE) {
		unsigned long flags;

		clk_core_prepare(core);
		flags = clk_enable_lock();
		clk_core_enable(core);
		clk_enable_unlock(flags);
	}

	if (core->new_parent && core->new_parent != core->parent) {
		old_parent = __clk_set_parent_before(core, core->new_parent);
		trace_clk_set_parent(core, core->new_parent);

		if (core->ops->set_rate_and_parent) {
			skip_set_rate = true;
			core->ops->set_rate_and_parent(core->hw, core->new_rate,
					best_parent_rate,
					core->new_parent_index);
		} else if (core->ops->set_parent) {
			core->ops->set_parent(core->hw, core->new_parent_index);
		}

		trace_clk_set_parent_complete(core, core->new_parent);
		__clk_set_parent_after(core, core->new_parent, old_parent);
	}

	if (core->flags & CLK_OPS_PARENT_ENABLE)
		clk_core_prepare_enable(parent);

	trace_clk_set_rate(core, core->new_rate);

	if (!skip_set_rate && core->ops->set_rate)
		core->ops->set_rate(core->hw, core->new_rate, best_parent_rate);

	trace_clk_set_rate_complete(core, core->new_rate);

	core->rate = clk_recalc(core, best_parent_rate);

	if (core->flags & CLK_SET_RATE_UNGATE) {
		unsigned long flags;

		flags = clk_enable_lock();
		clk_core_disable(core);
		clk_enable_unlock(flags);
		clk_core_unprepare(core);
	}

	if (core->flags & CLK_OPS_PARENT_ENABLE)
		clk_core_disable_unprepare(parent);

	if (core->notifier_count && old_rate != core->rate)
		__clk_notify(core, POST_RATE_CHANGE, old_rate, core->rate);

	if (core->flags & CLK_RECALC_NEW_RATES)
		(void)clk_calc_new_rates(core, core->new_rate);

	/*
	 * Use safe iteration, as change_rate can actually swap parents
	 * for certain clock types.
	 */
	hlist_for_each_entry_safe(child, tmp, &core->children, child_node) {
		/* Skip children who will be reparented to another clock */
		if (child->new_parent && child->new_parent != core)
			continue;
		clk_change_rate(child);
	}

	/* handle the new child who might not be in core->children yet */
	if (core->new_child)
		clk_change_rate(core->new_child);

	clk_pm_runtime_put(core);
}

static unsigned long clk_core_req_round_rate_nolock(struct clk_core *core,
						     unsigned long req_rate)
{
	int ret, cnt;
	struct clk_rate_request req;

	lockdep_assert_held(&prepare_lock);

	if (!core)
		return 0;

	/* simulate what the rate would be if it could be freely set */
	cnt = clk_core_rate_nuke_protect(core);
	if (cnt < 0)
		return cnt;

	clk_core_get_boundaries(core, &req.min_rate, &req.max_rate);
	req.rate = req_rate;

	ret = clk_core_round_rate_nolock(core, &req);

	/* restore the protection */
	clk_core_rate_restore_protect(core, cnt);

	return ret ? 0 : req.rate;
}

static int clk_core_set_rate_nolock(struct clk_core *core,
				    unsigned long req_rate)
{
	struct clk_core *top, *fail_clk;
	unsigned long rate;
	int ret = 0;

	if (!core)
		return 0;

	rate = clk_core_req_round_rate_nolock(core, req_rate);

	/* bail early if nothing to do */
	if (rate == clk_core_get_rate_nolock(core))
		return 0;

	/* fail on a direct rate set of a protected provider */
	if (clk_core_rate_is_protected(core))
		return -EBUSY;

	/* calculate new rates and get the topmost changed clock */
	top = clk_calc_new_rates(core, req_rate);
	if (!top)
		return -EINVAL;

	ret = clk_pm_runtime_get(core);
	if (ret)
		return ret;

	/* notify that we are about to change rates */
	fail_clk = clk_propagate_rate_change(top, PRE_RATE_CHANGE);
	if (fail_clk) {
		pr_debug("%s: failed to set %s rate\n", __func__,
				fail_clk->name);
		clk_propagate_rate_change(top, ABORT_RATE_CHANGE);
		ret = -EBUSY;
		goto err;
	}

	/* change the rates */
	clk_change_rate(top);

	core->req_rate = req_rate;
err:
	clk_pm_runtime_put(core);

	return ret;
}

/**
 * clk_set_rate - specify a new rate for clk
 * @clk: the clk whose rate is being changed
 * @rate: the new rate for clk
 *
 * In the simplest case clk_set_rate will only adjust the rate of clk.
 *
 * Setting the CLK_SET_RATE_PARENT flag allows the rate change operation to
 * propagate up to clk's parent; whether or not this happens depends on the
 * outcome of clk's .round_rate implementation.  If *parent_rate is unchanged
 * after calling .round_rate then upstream parent propagation is ignored.  If
 * *parent_rate comes back with a new rate for clk's parent then we propagate
 * up to clk's parent and set its rate.  Upward propagation will continue
 * until either a clk does not support the CLK_SET_RATE_PARENT flag or
 * .round_rate stops requesting changes to clk's parent_rate.
 *
 * Rate changes are accomplished via tree traversal that also recalculates the
 * rates for the clocks and fires off POST_RATE_CHANGE notifiers.
 *
 * Returns 0 on success, -EERROR otherwise.
 */
int clk_set_rate(struct clk *clk, unsigned long rate)
{
	int ret;

	if (!clk)
		return 0;

	/* prevent racing with updates to the clock topology */
	clk_prepare_lock();

	if (clk->exclusive_count)
		clk_core_rate_unprotect(clk->core);

	ret = clk_core_set_rate_nolock(clk->core, rate);

	if (clk->exclusive_count)
		clk_core_rate_protect(clk->core);

	clk_prepare_unlock();

	return ret;
}
EXPORT_SYMBOL_GPL(clk_set_rate);

/**
 * clk_set_rate_exclusive - specify a new rate get exclusive control
 * @clk: the clk whose rate is being changed
 * @rate: the new rate for clk
 *
 * This is a combination of clk_set_rate() and clk_rate_exclusive_get()
 * within a critical section
 *
 * This can be used initially to ensure that at least 1 consumer is
 * statisfied when several consumers are competing for exclusivity over the
 * same clock provider.
 *
 * The exclusivity is not applied if setting the rate failed.
 *
 * Calls to clk_rate_exclusive_get() should be balanced with calls to
 * clk_rate_exclusive_put().
 *
 * Returns 0 on success, -EERROR otherwise.
 */
int clk_set_rate_exclusive(struct clk *clk, unsigned long rate)
{
	int ret;

	if (!clk)
		return 0;

	/* prevent racing with updates to the clock topology */
	clk_prepare_lock();

	/*
	 * The temporary protection removal is not here, on purpose
	 * This function is meant to be used instead of clk_rate_protect,
	 * so before the consumer code path protect the clock provider
	 */

	ret = clk_core_set_rate_nolock(clk->core, rate);
	if (!ret) {
		clk_core_rate_protect(clk->core);
		clk->exclusive_count++;
	}

	clk_prepare_unlock();

	return ret;
}
EXPORT_SYMBOL_GPL(clk_set_rate_exclusive);

/**
 * clk_set_rate_range - set a rate range for a clock source
 * @clk: clock source
 * @min: desired minimum clock rate in Hz, inclusive
 * @max: desired maximum clock rate in Hz, inclusive
 *
 * Returns success (0) or negative errno.
 */
int clk_set_rate_range(struct clk *clk, unsigned long min, unsigned long max)
{
	int ret = 0;
	unsigned long old_min, old_max, rate;

	if (!clk)
		return 0;

	if (min > max) {
		pr_err("%s: clk %s dev %s con %s: invalid range [%lu, %lu]\n",
		       __func__, clk->core->name, clk->dev_id, clk->con_id,
		       min, max);
		return -EINVAL;
	}

	clk_prepare_lock();

	if (clk->exclusive_count)
		clk_core_rate_unprotect(clk->core);

	/* Save the current values in case we need to rollback the change */
	old_min = clk->min_rate;
	old_max = clk->max_rate;
	clk->min_rate = min;
	clk->max_rate = max;

	rate = clk_core_get_rate_nolock(clk->core);
	if (rate < min || rate > max) {
		/*
		 * FIXME:
		 * We are in bit of trouble here, current rate is outside the
		 * the requested range. We are going try to request appropriate
		 * range boundary but there is a catch. It may fail for the
		 * usual reason (clock broken, clock protected, etc) but also
		 * because:
		 * - round_rate() was not favorable and fell on the wrong
		 *   side of the boundary
		 * - the determine_rate() callback does not really check for
		 *   this corner case when determining the rate
		 */

		if (rate < min)
			rate = min;
		else
			rate = max;

		ret = clk_core_set_rate_nolock(clk->core, rate);
		if (ret) {
			/* rollback the changes */
			clk->min_rate = old_min;
			clk->max_rate = old_max;
		}
	}

	if (clk->exclusive_count)
		clk_core_rate_protect(clk->core);

	clk_prepare_unlock();

	return ret;
}
EXPORT_SYMBOL_GPL(clk_set_rate_range);

/**
 * clk_set_min_rate - set a minimum clock rate for a clock source
 * @clk: clock source
 * @rate: desired minimum clock rate in Hz, inclusive
 *
 * Returns success (0) or negative errno.
 */
int clk_set_min_rate(struct clk *clk, unsigned long rate)
{
	if (!clk)
		return 0;

	return clk_set_rate_range(clk, rate, clk->max_rate);
}
EXPORT_SYMBOL_GPL(clk_set_min_rate);

/**
 * clk_set_max_rate - set a maximum clock rate for a clock source
 * @clk: clock source
 * @rate: desired maximum clock rate in Hz, inclusive
 *
 * Returns success (0) or negative errno.
 */
int clk_set_max_rate(struct clk *clk, unsigned long rate)
{
	if (!clk)
		return 0;

	return clk_set_rate_range(clk, clk->min_rate, rate);
}
EXPORT_SYMBOL_GPL(clk_set_max_rate);

/**
 * clk_get_parent - return the parent of a clk
 * @clk: the clk whose parent gets returned
 *
 * Simply returns clk->parent.  Returns NULL if clk is NULL.
 */
struct clk *clk_get_parent(struct clk *clk)
{
	struct clk *parent;

	if (!clk)
		return NULL;

	clk_prepare_lock();
	/* TODO: Create a per-user clk and change callers to call clk_put */
	parent = !clk->core->parent ? NULL : clk->core->parent->hw->clk;
	clk_prepare_unlock();

	return parent;
}
EXPORT_SYMBOL_GPL(clk_get_parent);

static struct clk_core *__clk_init_parent(struct clk_core *core)
{
	u8 index = 0;

	if (core->num_parents > 1 && core->ops->get_parent)
		index = core->ops->get_parent(core->hw);

	return clk_core_get_parent_by_index(core, index);
}

static void clk_core_reparent(struct clk_core *core,
				  struct clk_core *new_parent)
{
	clk_reparent(core, new_parent);
	__clk_recalc_accuracies(core);
	__clk_recalc_rates(core, POST_RATE_CHANGE);
}

void clk_hw_reparent(struct clk_hw *hw, struct clk_hw *new_parent)
{
	if (!hw)
		return;

	clk_core_reparent(hw->core, !new_parent ? NULL : new_parent->core);
}

/**
 * clk_has_parent - check if a clock is a possible parent for another
 * @clk: clock source
 * @parent: parent clock source
 *
 * This function can be used in drivers that need to check that a clock can be
 * the parent of another without actually changing the parent.
 *
 * Returns true if @parent is a possible parent for @clk, false otherwise.
 */
bool clk_has_parent(struct clk *clk, struct clk *parent)
{
	struct clk_core *core, *parent_core;
	int i;

	/* NULL clocks should be nops, so return success if either is NULL. */
	if (!clk || !parent)
		return true;

	core = clk->core;
	parent_core = parent->core;

	/* Optimize for the case where the parent is already the parent. */
	if (core->parent == parent_core)
		return true;

	for (i = 0; i < core->num_parents; i++)
		if (!strcmp(core->parents[i].name, parent_core->name))
			return true;

	return false;
}
EXPORT_SYMBOL_GPL(clk_has_parent);

static int clk_core_set_parent_nolock(struct clk_core *core,
				      struct clk_core *parent)
{
	int ret = 0;
	int p_index = 0;
	unsigned long p_rate = 0;

	lockdep_assert_held(&prepare_lock);

	if (!core)
		return 0;

	if (core->parent == parent)
		return 0;

	/* verify ops for for multi-parent clks */
	if (core->num_parents > 1 && !core->ops->set_parent)
		return -EPERM;

	/* check that we are allowed to re-parent if the clock is in use */
	if ((core->flags & CLK_SET_PARENT_GATE) && core->prepare_count)
		return -EBUSY;

	if (clk_core_rate_is_protected(core))
		return -EBUSY;

	/* try finding the new parent index */
	if (parent) {
		p_index = clk_fetch_parent_index(core, parent);
		if (p_index < 0) {
			pr_debug("%s: clk %s can not be parent of clk %s\n",
					__func__, parent->name, core->name);
			return p_index;
		}
		p_rate = parent->rate;
	}

	ret = clk_pm_runtime_get(core);
	if (ret)
		return ret;

	/* propagate PRE_RATE_CHANGE notifications */
	ret = __clk_speculate_rates(core, p_rate);

	/* abort if a driver objects */
	if (ret & NOTIFY_STOP_MASK)
		goto runtime_put;

	/* do the re-parent */
	ret = __clk_set_parent(core, parent, p_index);

	/* propagate rate an accuracy recalculation accordingly */
	if (ret) {
		__clk_recalc_rates(core, ABORT_RATE_CHANGE);
	} else {
		__clk_recalc_rates(core, POST_RATE_CHANGE);
		__clk_recalc_accuracies(core);
	}

runtime_put:
	clk_pm_runtime_put(core);

	return ret;
}

/**
 * clk_set_parent - switch the parent of a mux clk
 * @clk: the mux clk whose input we are switching
 * @parent: the new input to clk
 *
 * Re-parent clk to use parent as its new input source.  If clk is in
 * prepared state, the clk will get enabled for the duration of this call. If
 * that's not acceptable for a specific clk (Eg: the consumer can't handle
 * that, the reparenting is glitchy in hardware, etc), use the
 * CLK_SET_PARENT_GATE flag to allow reparenting only when clk is unprepared.
 *
 * After successfully changing clk's parent clk_set_parent will update the
 * clk topology, sysfs topology and propagate rate recalculation via
 * __clk_recalc_rates.
 *
 * Returns 0 on success, -EERROR otherwise.
 */
int clk_set_parent(struct clk *clk, struct clk *parent)
{
	int ret;

	if (!clk)
		return 0;

	clk_prepare_lock();

	if (clk->exclusive_count)
		clk_core_rate_unprotect(clk->core);

	ret = clk_core_set_parent_nolock(clk->core,
					 parent ? parent->core : NULL);

	if (clk->exclusive_count)
		clk_core_rate_protect(clk->core);

	clk_prepare_unlock();

	return ret;
}
EXPORT_SYMBOL_GPL(clk_set_parent);

static int clk_core_set_phase_nolock(struct clk_core *core, int degrees)
{
	int ret = -EINVAL;

	lockdep_assert_held(&prepare_lock);

	if (!core)
		return 0;

	if (clk_core_rate_is_protected(core))
		return -EBUSY;

	trace_clk_set_phase(core, degrees);

	if (core->ops->set_phase) {
		ret = core->ops->set_phase(core->hw, degrees);
		if (!ret)
			core->phase = degrees;
	}

	trace_clk_set_phase_complete(core, degrees);

	return ret;
}

/**
 * clk_set_phase - adjust the phase shift of a clock signal
 * @clk: clock signal source
 * @degrees: number of degrees the signal is shifted
 *
 * Shifts the phase of a clock signal by the specified
 * degrees. Returns 0 on success, -EERROR otherwise.
 *
 * This function makes no distinction about the input or reference
 * signal that we adjust the clock signal phase against. For example
 * phase locked-loop clock signal generators we may shift phase with
 * respect to feedback clock signal input, but for other cases the
 * clock phase may be shifted with respect to some other, unspecified
 * signal.
 *
 * Additionally the concept of phase shift does not propagate through
 * the clock tree hierarchy, which sets it apart from clock rates and
 * clock accuracy. A parent clock phase attribute does not have an
 * impact on the phase attribute of a child clock.
 */
int clk_set_phase(struct clk *clk, int degrees)
{
	int ret;

	if (!clk)
		return 0;

	/* sanity check degrees */
	degrees %= 360;
	if (degrees < 0)
		degrees += 360;

	clk_prepare_lock();

	if (clk->exclusive_count)
		clk_core_rate_unprotect(clk->core);

	ret = clk_core_set_phase_nolock(clk->core, degrees);

	if (clk->exclusive_count)
		clk_core_rate_protect(clk->core);

	clk_prepare_unlock();

	return ret;
}
EXPORT_SYMBOL_GPL(clk_set_phase);

static int clk_core_get_phase(struct clk_core *core)
{
	int ret;

	clk_prepare_lock();
	/* Always try to update cached phase if possible */
	if (core->ops->get_phase)
		core->phase = core->ops->get_phase(core->hw);
	ret = core->phase;
	clk_prepare_unlock();

	return ret;
}

/**
 * clk_get_phase - return the phase shift of a clock signal
 * @clk: clock signal source
 *
 * Returns the phase shift of a clock node in degrees, otherwise returns
 * -EERROR.
 */
int clk_get_phase(struct clk *clk)
{
	if (!clk)
		return 0;

	return clk_core_get_phase(clk->core);
}
EXPORT_SYMBOL_GPL(clk_get_phase);

static void clk_core_reset_duty_cycle_nolock(struct clk_core *core)
{
	/* Assume a default value of 50% */
	core->duty.num = 1;
	core->duty.den = 2;
}

static int clk_core_update_duty_cycle_parent_nolock(struct clk_core *core);

static int clk_core_update_duty_cycle_nolock(struct clk_core *core)
{
	struct clk_duty *duty = &core->duty;
	int ret = 0;

	if (!core->ops->get_duty_cycle)
		return clk_core_update_duty_cycle_parent_nolock(core);

	ret = core->ops->get_duty_cycle(core->hw, duty);
	if (ret)
		goto reset;

	/* Don't trust the clock provider too much */
	if (duty->den == 0 || duty->num > duty->den) {
		ret = -EINVAL;
		goto reset;
	}

	return 0;

reset:
	clk_core_reset_duty_cycle_nolock(core);
	return ret;
}

static int clk_core_update_duty_cycle_parent_nolock(struct clk_core *core)
{
	int ret = 0;

	if (core->parent &&
	    core->flags & CLK_DUTY_CYCLE_PARENT) {
		ret = clk_core_update_duty_cycle_nolock(core->parent);
		memcpy(&core->duty, &core->parent->duty, sizeof(core->duty));
	} else {
		clk_core_reset_duty_cycle_nolock(core);
	}

	return ret;
}

static int clk_core_set_duty_cycle_parent_nolock(struct clk_core *core,
						 struct clk_duty *duty);

static int clk_core_set_duty_cycle_nolock(struct clk_core *core,
					  struct clk_duty *duty)
{
	int ret;

	lockdep_assert_held(&prepare_lock);

	if (clk_core_rate_is_protected(core))
		return -EBUSY;

	trace_clk_set_duty_cycle(core, duty);

	if (!core->ops->set_duty_cycle)
		return clk_core_set_duty_cycle_parent_nolock(core, duty);

	ret = core->ops->set_duty_cycle(core->hw, duty);
	if (!ret)
		memcpy(&core->duty, duty, sizeof(*duty));

	trace_clk_set_duty_cycle_complete(core, duty);

	return ret;
}

static int clk_core_set_duty_cycle_parent_nolock(struct clk_core *core,
						 struct clk_duty *duty)
{
	int ret = 0;

	if (core->parent &&
	    core->flags & (CLK_DUTY_CYCLE_PARENT | CLK_SET_RATE_PARENT)) {
		ret = clk_core_set_duty_cycle_nolock(core->parent, duty);
		memcpy(&core->duty, &core->parent->duty, sizeof(core->duty));
	}

	return ret;
}

/**
 * clk_set_duty_cycle - adjust the duty cycle ratio of a clock signal
 * @clk: clock signal source
 * @num: numerator of the duty cycle ratio to be applied
 * @den: denominator of the duty cycle ratio to be applied
 *
 * Apply the duty cycle ratio if the ratio is valid and the clock can
 * perform this operation
 *
 * Returns (0) on success, a negative errno otherwise.
 */
int clk_set_duty_cycle(struct clk *clk, unsigned int num, unsigned int den)
{
	int ret;
	struct clk_duty duty;

	if (!clk)
		return 0;

	/* sanity check the ratio */
	if (den == 0 || num > den)
		return -EINVAL;

	duty.num = num;
	duty.den = den;

	clk_prepare_lock();

	if (clk->exclusive_count)
		clk_core_rate_unprotect(clk->core);

	ret = clk_core_set_duty_cycle_nolock(clk->core, &duty);

	if (clk->exclusive_count)
		clk_core_rate_protect(clk->core);

	clk_prepare_unlock();

	return ret;
}
EXPORT_SYMBOL_GPL(clk_set_duty_cycle);

static int clk_core_get_scaled_duty_cycle(struct clk_core *core,
					  unsigned int scale)
{
	struct clk_duty *duty = &core->duty;
	int ret;

	clk_prepare_lock();

	ret = clk_core_update_duty_cycle_nolock(core);
	if (!ret)
		ret = mult_frac(scale, duty->num, duty->den);

	clk_prepare_unlock();

	return ret;
}

/**
 * clk_get_scaled_duty_cycle - return the duty cycle ratio of a clock signal
 * @clk: clock signal source
 * @scale: scaling factor to be applied to represent the ratio as an integer
 *
 * Returns the duty cycle ratio of a clock node multiplied by the provided
 * scaling factor, or negative errno on error.
 */
int clk_get_scaled_duty_cycle(struct clk *clk, unsigned int scale)
{
	if (!clk)
		return 0;

	return clk_core_get_scaled_duty_cycle(clk->core, scale);
}
EXPORT_SYMBOL_GPL(clk_get_scaled_duty_cycle);

/**
 * clk_is_match - check if two clk's point to the same hardware clock
 * @p: clk compared against q
 * @q: clk compared against p
 *
 * Returns true if the two struct clk pointers both point to the same hardware
 * clock node. Put differently, returns true if struct clk *p and struct clk *q
 * share the same struct clk_core object.
 *
 * Returns false otherwise. Note that two NULL clks are treated as matching.
 */
bool clk_is_match(const struct clk *p, const struct clk *q)
{
	/* trivial case: identical struct clk's or both NULL */
	if (p == q)
		return true;

	/* true if clk->core pointers match. Avoid dereferencing garbage */
	if (!IS_ERR_OR_NULL(p) && !IS_ERR_OR_NULL(q))
		if (p->core == q->core)
			return true;

	return false;
}
EXPORT_SYMBOL_GPL(clk_is_match);

/***        debugfs support        ***/

#ifdef CONFIG_DEBUG_FS
#include <linux/debugfs.h>

static struct dentry *rootdir;
static int inited = 0;
static DEFINE_MUTEX(clk_debug_lock);
static HLIST_HEAD(clk_debug_list);

static struct hlist_head *all_lists[] = {
	&clk_root_list,
	&clk_orphan_list,
	NULL,
};

static struct hlist_head *orphan_list[] = {
	&clk_orphan_list,
	NULL,
};

static void clk_summary_show_one(struct seq_file *s, struct clk_core *c,
				 int level)
{
	if (!c)
		return;

	seq_printf(s, "%*s%-*s %7d %8d %8d %11lu %10lu %5d %6d\n",
		   level * 3 + 1, "",
		   30 - level * 3, c->name,
		   c->enable_count, c->prepare_count, c->protect_count,
		   clk_core_get_rate(c), clk_core_get_accuracy(c),
		   clk_core_get_phase(c),
		   clk_core_get_scaled_duty_cycle(c, 100000));
}

static void clk_summary_show_subtree(struct seq_file *s, struct clk_core *c,
				     int level)
{
	struct clk_core *child;

	if (!c)
		return;

	clk_summary_show_one(s, c, level);

	hlist_for_each_entry(child, &c->children, child_node)
		clk_summary_show_subtree(s, child, level + 1);
}

static int clk_summary_show(struct seq_file *s, void *data)
{
	struct clk_core *c;
	struct hlist_head **lists = (struct hlist_head **)s->private;

	seq_puts(s, "                                 enable  prepare  protect                                duty\n");
	seq_puts(s, "   clock                          count    count    count        rate   accuracy phase  cycle\n");
	seq_puts(s, "---------------------------------------------------------------------------------------------\n");

	clk_prepare_lock();

	for (; *lists; lists++)
		hlist_for_each_entry(c, *lists, child_node)
			clk_summary_show_subtree(s, c, 0);

	clk_prepare_unlock();

	return 0;
}
DEFINE_SHOW_ATTRIBUTE(clk_summary);

static void clk_dump_one(struct seq_file *s, struct clk_core *c, int level)
{
	if (!c)
		return;

	/* This should be JSON format, i.e. elements separated with a comma */
	seq_printf(s, "\"%s\": { ", c->name);
	seq_printf(s, "\"enable_count\": %d,", c->enable_count);
	seq_printf(s, "\"prepare_count\": %d,", c->prepare_count);
	seq_printf(s, "\"protect_count\": %d,", c->protect_count);
	seq_printf(s, "\"rate\": %lu,", clk_core_get_rate(c));
	seq_printf(s, "\"accuracy\": %lu,", clk_core_get_accuracy(c));
	seq_printf(s, "\"phase\": %d,", clk_core_get_phase(c));
	seq_printf(s, "\"duty_cycle\": %u",
		   clk_core_get_scaled_duty_cycle(c, 100000));
}

static void clk_dump_subtree(struct seq_file *s, struct clk_core *c, int level)
{
	struct clk_core *child;

	if (!c)
		return;

	clk_dump_one(s, c, level);

	hlist_for_each_entry(child, &c->children, child_node) {
		seq_putc(s, ',');
		clk_dump_subtree(s, child, level + 1);
	}

	seq_putc(s, '}');
}

static int clk_dump_show(struct seq_file *s, void *data)
{
	struct clk_core *c;
	bool first_node = true;
	struct hlist_head **lists = (struct hlist_head **)s->private;

	seq_putc(s, '{');
	clk_prepare_lock();

	for (; *lists; lists++) {
		hlist_for_each_entry(c, *lists, child_node) {
			if (!first_node)
				seq_putc(s, ',');
			first_node = false;
			clk_dump_subtree(s, c, 0);
		}
	}

	clk_prepare_unlock();

	seq_puts(s, "}\n");
	return 0;
}
DEFINE_SHOW_ATTRIBUTE(clk_dump);

static const struct {
	unsigned long flag;
	const char *name;
} clk_flags[] = {
#define ENTRY(f) { f, #f }
	ENTRY(CLK_SET_RATE_GATE),
	ENTRY(CLK_SET_PARENT_GATE),
	ENTRY(CLK_SET_RATE_PARENT),
	ENTRY(CLK_IGNORE_UNUSED),
	ENTRY(CLK_IS_BASIC),
	ENTRY(CLK_GET_RATE_NOCACHE),
	ENTRY(CLK_SET_RATE_NO_REPARENT),
	ENTRY(CLK_GET_ACCURACY_NOCACHE),
	ENTRY(CLK_RECALC_NEW_RATES),
	ENTRY(CLK_SET_RATE_UNGATE),
	ENTRY(CLK_IS_CRITICAL),
	ENTRY(CLK_OPS_PARENT_ENABLE),
	ENTRY(CLK_DUTY_CYCLE_PARENT),
#undef ENTRY
};

static int clk_flags_show(struct seq_file *s, void *data)
{
	struct clk_core *core = s->private;
	unsigned long flags = core->flags;
	unsigned int i;

	for (i = 0; flags && i < ARRAY_SIZE(clk_flags); i++) {
		if (flags & clk_flags[i].flag) {
			seq_printf(s, "%s\n", clk_flags[i].name);
			flags &= ~clk_flags[i].flag;
		}
	}
	if (flags) {
		/* Unknown flags */
		seq_printf(s, "0x%lx\n", flags);
	}

	return 0;
}
DEFINE_SHOW_ATTRIBUTE(clk_flags);

static int possible_parents_show(struct seq_file *s, void *data)
{
	struct clk_core *core = s->private;
	int i;

	for (i = 0; i < core->num_parents - 1; i++)
		seq_printf(s, "%s ", core->parents[i].name);

	seq_printf(s, "%s\n", core->parents[i].name);

	return 0;
}
DEFINE_SHOW_ATTRIBUTE(possible_parents);

static int clk_duty_cycle_show(struct seq_file *s, void *data)
{
	struct clk_core *core = s->private;
	struct clk_duty *duty = &core->duty;

	seq_printf(s, "%u/%u\n", duty->num, duty->den);

	return 0;
}
DEFINE_SHOW_ATTRIBUTE(clk_duty_cycle);

static void clk_debug_create_one(struct clk_core *core, struct dentry *pdentry)
{
	struct dentry *root;

	if (!core || !pdentry)
		return;

	root = debugfs_create_dir(core->name, pdentry);
	core->dentry = root;

	debugfs_create_ulong("clk_rate", 0444, root, &core->rate);
	debugfs_create_ulong("clk_accuracy", 0444, root, &core->accuracy);
	debugfs_create_u32("clk_phase", 0444, root, &core->phase);
	debugfs_create_file("clk_flags", 0444, root, core, &clk_flags_fops);
	debugfs_create_u32("clk_prepare_count", 0444, root, &core->prepare_count);
	debugfs_create_u32("clk_enable_count", 0444, root, &core->enable_count);
	debugfs_create_u32("clk_protect_count", 0444, root, &core->protect_count);
	debugfs_create_u32("clk_notifier_count", 0444, root, &core->notifier_count);
	debugfs_create_file("clk_duty_cycle", 0444, root, core,
			    &clk_duty_cycle_fops);

	if (core->num_parents > 1)
		debugfs_create_file("clk_possible_parents", 0444, root, core,
				    &possible_parents_fops);

	if (core->ops->debug_init)
		core->ops->debug_init(core->hw, core->dentry);
}

/**
 * clk_debug_register - add a clk node to the debugfs clk directory
 * @core: the clk being added to the debugfs clk directory
 *
 * Dynamically adds a clk to the debugfs clk directory if debugfs has been
 * initialized.  Otherwise it bails out early since the debugfs clk directory
 * will be created lazily by clk_debug_init as part of a late_initcall.
 */
static void clk_debug_register(struct clk_core *core)
{
	mutex_lock(&clk_debug_lock);
	hlist_add_head(&core->debug_node, &clk_debug_list);
	if (inited)
		clk_debug_create_one(core, rootdir);
	mutex_unlock(&clk_debug_lock);
}

 /**
 * clk_debug_unregister - remove a clk node from the debugfs clk directory
 * @core: the clk being removed from the debugfs clk directory
 *
 * Dynamically removes a clk and all its child nodes from the
 * debugfs clk directory if clk->dentry points to debugfs created by
 * clk_debug_register in __clk_core_init.
 */
static void clk_debug_unregister(struct clk_core *core)
{
	mutex_lock(&clk_debug_lock);
	hlist_del_init(&core->debug_node);
	debugfs_remove_recursive(core->dentry);
	core->dentry = NULL;
	mutex_unlock(&clk_debug_lock);
}

/**
 * clk_debug_init - lazily populate the debugfs clk directory
 *
 * clks are often initialized very early during boot before memory can be
 * dynamically allocated and well before debugfs is setup. This function
 * populates the debugfs clk directory once at boot-time when we know that
 * debugfs is setup. It should only be called once at boot-time, all other clks
 * added dynamically will be done so with clk_debug_register.
 */
static int __init clk_debug_init(void)
{
	struct clk_core *core;

	rootdir = debugfs_create_dir("clk", NULL);

	debugfs_create_file("clk_summary", 0444, rootdir, &all_lists,
			    &clk_summary_fops);
	debugfs_create_file("clk_dump", 0444, rootdir, &all_lists,
			    &clk_dump_fops);
	debugfs_create_file("clk_orphan_summary", 0444, rootdir, &orphan_list,
			    &clk_summary_fops);
	debugfs_create_file("clk_orphan_dump", 0444, rootdir, &orphan_list,
			    &clk_dump_fops);

	mutex_lock(&clk_debug_lock);
	hlist_for_each_entry(core, &clk_debug_list, debug_node)
		clk_debug_create_one(core, rootdir);

	inited = 1;
	mutex_unlock(&clk_debug_lock);

	return 0;
}
late_initcall(clk_debug_init);
#else
static inline void clk_debug_register(struct clk_core *core) { }
static inline void clk_debug_reparent(struct clk_core *core,
				      struct clk_core *new_parent)
{
}
static inline void clk_debug_unregister(struct clk_core *core)
{
}
#endif

/**
 * __clk_core_init - initialize the data structures in a struct clk_core
 * @core:	clk_core being initialized
 *
 * Initializes the lists in struct clk_core, queries the hardware for the
 * parent and rate and sets them both.
 */
static int __clk_core_init(struct clk_core *core)
{
	int ret;
	struct clk_core *orphan;
	struct hlist_node *tmp2;
	unsigned long rate;

	if (!core)
		return -EINVAL;

	clk_prepare_lock();

	ret = clk_pm_runtime_get(core);
	if (ret)
		goto unlock;

	/* check to see if a clock with this name is already registered */
	if (clk_core_lookup(core->name)) {
		pr_debug("%s: clk %s already initialized\n",
				__func__, core->name);
		ret = -EEXIST;
		goto out;
	}

	/* check that clk_ops are sane.  See Documentation/driver-api/clk.rst */
	if (core->ops->set_rate &&
	    !((core->ops->round_rate || core->ops->determine_rate) &&
	      core->ops->recalc_rate)) {
		pr_err("%s: %s must implement .round_rate or .determine_rate in addition to .recalc_rate\n",
		       __func__, core->name);
		ret = -EINVAL;
		goto out;
	}

	if (core->ops->set_parent && !core->ops->get_parent) {
		pr_err("%s: %s must implement .get_parent & .set_parent\n",
		       __func__, core->name);
		ret = -EINVAL;
		goto out;
	}

	if (core->num_parents > 1 && !core->ops->get_parent) {
		pr_err("%s: %s must implement .get_parent as it has multi parents\n",
		       __func__, core->name);
		ret = -EINVAL;
		goto out;
	}

	if (core->ops->set_rate_and_parent &&
			!(core->ops->set_parent && core->ops->set_rate)) {
		pr_err("%s: %s must implement .set_parent & .set_rate\n",
				__func__, core->name);
		ret = -EINVAL;
		goto out;
	}

	core->parent = __clk_init_parent(core);

	/*
	 * Populate core->parent if parent has already been clk_core_init'd. If
	 * parent has not yet been clk_core_init'd then place clk in the orphan
	 * list.  If clk doesn't have any parents then place it in the root
	 * clk list.
	 *
	 * Every time a new clk is clk_init'd then we walk the list of orphan
	 * clocks and re-parent any that are children of the clock currently
	 * being clk_init'd.
	 */
	if (core->parent) {
		hlist_add_head(&core->child_node,
				&core->parent->children);
		core->orphan = core->parent->orphan;
	} else if (!core->num_parents) {
		hlist_add_head(&core->child_node, &clk_root_list);
		core->orphan = false;
	} else {
		hlist_add_head(&core->child_node, &clk_orphan_list);
		core->orphan = true;
	}

	/*
	 * optional platform-specific magic
	 *
	 * The .init callback is not used by any of the basic clock types, but
	 * exists for weird hardware that must perform initialization magic.
	 * Please consider other ways of solving initialization problems before
	 * using this callback, as its use is discouraged.
	 */
	if (core->ops->init)
		core->ops->init(core->hw);

	/*
	 * Set clk's accuracy.  The preferred method is to use
	 * .recalc_accuracy. For simple clocks and lazy developers the default
	 * fallback is to use the parent's accuracy.  If a clock doesn't have a
	 * parent (or is orphaned) then accuracy is set to zero (perfect
	 * clock).
	 */
	if (core->ops->recalc_accuracy)
		core->accuracy = core->ops->recalc_accuracy(core->hw,
					__clk_get_accuracy(core->parent));
	else if (core->parent)
		core->accuracy = core->parent->accuracy;
	else
		core->accuracy = 0;

	/*
	 * Set clk's phase.
	 * Since a phase is by definition relative to its parent, just
	 * query the current clock phase, or just assume it's in phase.
	 */
	if (core->ops->get_phase)
		core->phase = core->ops->get_phase(core->hw);
	else
		core->phase = 0;

	/*
	 * Set clk's duty cycle.
	 */
	clk_core_update_duty_cycle_nolock(core);

	/*
	 * Set clk's rate.  The preferred method is to use .recalc_rate.  For
	 * simple clocks and lazy developers the default fallback is to use the
	 * parent's rate.  If a clock doesn't have a parent (or is orphaned)
	 * then rate is set to zero.
	 */
	if (core->ops->recalc_rate)
		rate = core->ops->recalc_rate(core->hw,
				clk_core_get_rate_nolock(core->parent));
	else if (core->parent)
		rate = core->parent->rate;
	else
		rate = 0;
	core->rate = core->req_rate = rate;

	/*
	 * Enable CLK_IS_CRITICAL clocks so newly added critical clocks
	 * don't get accidentally disabled when walking the orphan tree and
	 * reparenting clocks
	 */
	if (core->flags & CLK_IS_CRITICAL) {
		unsigned long flags;

		clk_core_prepare(core);

		flags = clk_enable_lock();
		clk_core_enable(core);
		clk_enable_unlock(flags);
	}

	/*
	 * walk the list of orphan clocks and reparent any that newly finds a
	 * parent.
	 */
	hlist_for_each_entry_safe(orphan, tmp2, &clk_orphan_list, child_node) {
		struct clk_core *parent = __clk_init_parent(orphan);

		/*
		 * We need to use __clk_set_parent_before() and _after() to
		 * to properly migrate any prepare/enable count of the orphan
		 * clock. This is important for CLK_IS_CRITICAL clocks, which
		 * are enabled during init but might not have a parent yet.
		 */
		if (parent) {
			/* update the clk tree topology */
			__clk_set_parent_before(orphan, parent);
			__clk_set_parent_after(orphan, parent, NULL);
			__clk_recalc_accuracies(orphan);
			__clk_recalc_rates(orphan, 0);
		}
	}

	kref_init(&core->ref);
out:
	clk_pm_runtime_put(core);
unlock:
	clk_prepare_unlock();

	if (!ret)
		clk_debug_register(core);

	return ret;
}

/**
 * clk_core_link_consumer - Add a clk consumer to the list of consumers in a clk_core
 * @core: clk to add consumer to
 * @clk: consumer to link to a clk
 */
static void clk_core_link_consumer(struct clk_core *core, struct clk *clk)
{
	clk_prepare_lock();
	hlist_add_head(&clk->clks_node, &core->clks);
	clk_prepare_unlock();
}

/**
 * clk_core_unlink_consumer - Remove a clk consumer from the list of consumers in a clk_core
 * @clk: consumer to unlink
 */
static void clk_core_unlink_consumer(struct clk *clk)
{
	lockdep_assert_held(&prepare_lock);
	hlist_del(&clk->clks_node);
}

/**
 * alloc_clk - Allocate a clk consumer, but leave it unlinked to the clk_core
 * @core: clk to allocate a consumer for
 * @dev_id: string describing device name
 * @con_id: connection ID string on device
 *
 * Returns: clk consumer left unlinked from the consumer list
 */
static struct clk *alloc_clk(struct clk_core *core, const char *dev_id,
			     const char *con_id)
{
	struct clk *clk;

	clk = kzalloc(sizeof(*clk), GFP_KERNEL);
	if (!clk)
		return ERR_PTR(-ENOMEM);

	clk->core = core;
	clk->dev_id = dev_id;
	clk->con_id = kstrdup_const(con_id, GFP_KERNEL);
	clk->max_rate = ULONG_MAX;

	return clk;
}

/**
 * free_clk - Free a clk consumer
 * @clk: clk consumer to free
 *
 * Note, this assumes the clk has been unlinked from the clk_core consumer
 * list.
 */
static void free_clk(struct clk *clk)
{
	kfree_const(clk->con_id);
	kfree(clk);
}

/**
 * clk_hw_create_clk: Allocate and link a clk consumer to a clk_core given
 * a clk_hw
 * @dev: clk consumer device
 * @hw: clk_hw associated with the clk being consumed
 * @dev_id: string describing device name
 * @con_id: connection ID string on device
 *
 * This is the main function used to create a clk pointer for use by clk
 * consumers. It connects a consumer to the clk_core and clk_hw structures
 * used by the framework and clk provider respectively.
 */
struct clk *clk_hw_create_clk(struct device *dev, struct clk_hw *hw,
			      const char *dev_id, const char *con_id)
{
	struct clk *clk;
	struct clk_core *core;

	/* This is to allow this function to be chained to others */
	if (IS_ERR_OR_NULL(hw))
		return ERR_CAST(hw);

	core = hw->core;
	clk = alloc_clk(core, dev_id, con_id);
	if (IS_ERR(clk))
		return clk;
	clk->dev = dev;

	if (!try_module_get(core->owner)) {
		free_clk(clk);
		return ERR_PTR(-ENOENT);
	}

	kref_get(&core->ref);
	clk_core_link_consumer(core, clk);

	return clk;
}

<<<<<<< HEAD
/**
 * clk_register - allocate a new clock, register it and return an opaque cookie
 * @dev: device that is registering this clock
 * @hw: link to hardware-specific clock data
 *
 * clk_register is the *deprecated* interface for populating the clock tree with
 * new clock nodes. Use clk_hw_register() instead.
 *
 * Returns: a pointer to the newly allocated struct clk which
 * cannot be dereferenced by driver code but may be used in conjunction with the
 * rest of the clock API.  In the event of an error clk_register will return an
 * error code; drivers must test for an error code after calling clk_register.
 */
struct clk *clk_register(struct device *dev, struct clk_hw *hw)
=======
static int clk_cpy_name(const char **dst_p, const char *src, bool must_exist)
>>>>>>> e4818d61
{
	const char *dst;

	if (!src) {
		if (must_exist)
			return -EINVAL;
		return 0;
	}

	*dst_p = dst = kstrdup_const(src, GFP_KERNEL);
	if (!dst)
		return -ENOMEM;

	return 0;
}

static int clk_core_populate_parent_map(struct clk_core *core)
{
	const struct clk_init_data *init = core->hw->init;
	u8 num_parents = init->num_parents;
	const char * const *parent_names = init->parent_names;
	const struct clk_hw **parent_hws = init->parent_hws;
	const struct clk_parent_data *parent_data = init->parent_data;
	int i, ret = 0;
	struct clk_parent_map *parents, *parent;

	if (!num_parents)
		return 0;

	/*
	 * Avoid unnecessary string look-ups of clk_core's possible parents by
	 * having a cache of names/clk_hw pointers to clk_core pointers.
	 */
	parents = kcalloc(num_parents, sizeof(*parents), GFP_KERNEL);
	core->parents = parents;
	if (!parents)
		return -ENOMEM;

	/* Copy everything over because it might be __initdata */
	for (i = 0, parent = parents; i < num_parents; i++, parent++) {
		parent->index = -1;
		if (parent_names) {
			/* throw a WARN if any entries are NULL */
			WARN(!parent_names[i],
				"%s: invalid NULL in %s's .parent_names\n",
				__func__, core->name);
			ret = clk_cpy_name(&parent->name, parent_names[i],
					   true);
		} else if (parent_data) {
			parent->hw = parent_data[i].hw;
			parent->index = parent_data[i].index;
			ret = clk_cpy_name(&parent->fw_name,
					   parent_data[i].fw_name, false);
			if (!ret)
				ret = clk_cpy_name(&parent->name,
						   parent_data[i].name,
						   false);
		} else if (parent_hws) {
			parent->hw = parent_hws[i];
		} else {
			ret = -EINVAL;
			WARN(1, "Must specify parents if num_parents > 0\n");
		}

		if (ret) {
			do {
				kfree_const(parents[i].name);
				kfree_const(parents[i].fw_name);
			} while (--i >= 0);
			kfree(parents);

			return ret;
		}
	}

	return 0;
}

static void clk_core_free_parent_map(struct clk_core *core)
{
	int i = core->num_parents;

	if (!core->num_parents)
		return;

	while (--i >= 0) {
		kfree_const(core->parents[i].name);
		kfree_const(core->parents[i].fw_name);
	}

	kfree(core->parents);
}

static struct clk *
__clk_register(struct device *dev, struct device_node *np, struct clk_hw *hw)
{
	int ret;
	struct clk_core *core;

	core = kzalloc(sizeof(*core), GFP_KERNEL);
	if (!core) {
		ret = -ENOMEM;
		goto fail_out;
	}

	core->name = kstrdup_const(hw->init->name, GFP_KERNEL);
	if (!core->name) {
		ret = -ENOMEM;
		goto fail_name;
	}

	if (WARN_ON(!hw->init->ops)) {
		ret = -EINVAL;
		goto fail_ops;
	}
	core->ops = hw->init->ops;

	if (dev && pm_runtime_enabled(dev))
		core->rpm_enabled = true;
	core->dev = dev;
	core->of_node = np;
	if (dev && dev->driver)
		core->owner = dev->driver->owner;
	core->hw = hw;
	core->flags = hw->init->flags;
	core->num_parents = hw->init->num_parents;
	core->min_rate = 0;
	core->max_rate = ULONG_MAX;
	hw->core = core;

	ret = clk_core_populate_parent_map(core);
	if (ret)
		goto fail_parents;

	INIT_HLIST_HEAD(&core->clks);

	/*
	 * Don't call clk_hw_create_clk() here because that would pin the
	 * provider module to itself and prevent it from ever being removed.
	 */
	hw->clk = alloc_clk(core, NULL, NULL);
	if (IS_ERR(hw->clk)) {
		ret = PTR_ERR(hw->clk);
		goto fail_create_clk;
	}

	clk_core_link_consumer(hw->core, hw->clk);

	ret = __clk_core_init(core);
	if (!ret)
		return hw->clk;

	clk_prepare_lock();
	clk_core_unlink_consumer(hw->clk);
	clk_prepare_unlock();

	free_clk(hw->clk);
	hw->clk = NULL;

fail_create_clk:
	clk_core_free_parent_map(core);
fail_parents:
fail_ops:
	kfree_const(core->name);
fail_name:
	kfree(core);
fail_out:
	return ERR_PTR(ret);
}

/**
 * clk_register - allocate a new clock, register it and return an opaque cookie
 * @dev: device that is registering this clock
 * @hw: link to hardware-specific clock data
 *
 * clk_register is the primary interface for populating the clock tree with new
 * clock nodes.  It returns a pointer to the newly allocated struct clk which
 * cannot be dereferenced by driver code but may be used in conjunction with the
 * rest of the clock API.  In the event of an error clk_register will return an
 * error code; drivers must test for an error code after calling clk_register.
 */
struct clk *clk_register(struct device *dev, struct clk_hw *hw)
{
	return __clk_register(dev, dev_of_node(dev), hw);
}
EXPORT_SYMBOL_GPL(clk_register);

/**
 * clk_hw_register - register a clk_hw and return an error code
 * @dev: device that is registering this clock
 * @hw: link to hardware-specific clock data
 *
 * clk_hw_register is the primary interface for populating the clock tree with
 * new clock nodes. It returns an integer equal to zero indicating success or
 * less than zero indicating failure. Drivers must test for an error code after
 * calling clk_hw_register().
 */
int clk_hw_register(struct device *dev, struct clk_hw *hw)
{
	return PTR_ERR_OR_ZERO(__clk_register(dev, dev_of_node(dev), hw));
}
EXPORT_SYMBOL_GPL(clk_hw_register);

/*
 * of_clk_hw_register - register a clk_hw and return an error code
 * @node: device_node of device that is registering this clock
 * @hw: link to hardware-specific clock data
 *
 * of_clk_hw_register() is the primary interface for populating the clock tree
 * with new clock nodes when a struct device is not available, but a struct
 * device_node is. It returns an integer equal to zero indicating success or
 * less than zero indicating failure. Drivers must test for an error code after
 * calling of_clk_hw_register().
 */
int of_clk_hw_register(struct device_node *node, struct clk_hw *hw)
{
	return PTR_ERR_OR_ZERO(__clk_register(NULL, node, hw));
}
EXPORT_SYMBOL_GPL(of_clk_hw_register);

/* Free memory allocated for a clock. */
static void __clk_release(struct kref *ref)
{
	struct clk_core *core = container_of(ref, struct clk_core, ref);

	lockdep_assert_held(&prepare_lock);

	clk_core_free_parent_map(core);
	kfree_const(core->name);
	kfree(core);
}

/*
 * Empty clk_ops for unregistered clocks. These are used temporarily
 * after clk_unregister() was called on a clock and until last clock
 * consumer calls clk_put() and the struct clk object is freed.
 */
static int clk_nodrv_prepare_enable(struct clk_hw *hw)
{
	return -ENXIO;
}

static void clk_nodrv_disable_unprepare(struct clk_hw *hw)
{
	WARN_ON_ONCE(1);
}

static int clk_nodrv_set_rate(struct clk_hw *hw, unsigned long rate,
					unsigned long parent_rate)
{
	return -ENXIO;
}

static int clk_nodrv_set_parent(struct clk_hw *hw, u8 index)
{
	return -ENXIO;
}

static const struct clk_ops clk_nodrv_ops = {
	.enable		= clk_nodrv_prepare_enable,
	.disable	= clk_nodrv_disable_unprepare,
	.prepare	= clk_nodrv_prepare_enable,
	.unprepare	= clk_nodrv_disable_unprepare,
	.set_rate	= clk_nodrv_set_rate,
	.set_parent	= clk_nodrv_set_parent,
};

/**
 * clk_unregister - unregister a currently registered clock
 * @clk: clock to unregister
 */
void clk_unregister(struct clk *clk)
{
	unsigned long flags;

	if (!clk || WARN_ON_ONCE(IS_ERR(clk)))
		return;

	clk_debug_unregister(clk->core);

	clk_prepare_lock();

	if (clk->core->ops == &clk_nodrv_ops) {
		pr_err("%s: unregistered clock: %s\n", __func__,
		       clk->core->name);
		goto unlock;
	}
	/*
	 * Assign empty clock ops for consumers that might still hold
	 * a reference to this clock.
	 */
	flags = clk_enable_lock();
	clk->core->ops = &clk_nodrv_ops;
	clk_enable_unlock(flags);

	if (!hlist_empty(&clk->core->children)) {
		struct clk_core *child;
		struct hlist_node *t;

		/* Reparent all children to the orphan list. */
		hlist_for_each_entry_safe(child, t, &clk->core->children,
					  child_node)
			clk_core_set_parent_nolock(child, NULL);
	}

	hlist_del_init(&clk->core->child_node);

	if (clk->core->prepare_count)
		pr_warn("%s: unregistering prepared clock: %s\n",
					__func__, clk->core->name);

	if (clk->core->protect_count)
		pr_warn("%s: unregistering protected clock: %s\n",
					__func__, clk->core->name);

	kref_put(&clk->core->ref, __clk_release);
unlock:
	clk_prepare_unlock();
}
EXPORT_SYMBOL_GPL(clk_unregister);

/**
 * clk_hw_unregister - unregister a currently registered clk_hw
 * @hw: hardware-specific clock data to unregister
 */
void clk_hw_unregister(struct clk_hw *hw)
{
	clk_unregister(hw->clk);
}
EXPORT_SYMBOL_GPL(clk_hw_unregister);

static void devm_clk_release(struct device *dev, void *res)
{
	clk_unregister(*(struct clk **)res);
}

static void devm_clk_hw_release(struct device *dev, void *res)
{
	clk_hw_unregister(*(struct clk_hw **)res);
}

/**
 * devm_clk_register - resource managed clk_register()
 * @dev: device that is registering this clock
 * @hw: link to hardware-specific clock data
 *
 * Managed clk_register(). This function is *deprecated*, use devm_clk_hw_register() instead.
 *
 * Clocks returned from this function are automatically clk_unregister()ed on
 * driver detach. See clk_register() for more information.
 */
struct clk *devm_clk_register(struct device *dev, struct clk_hw *hw)
{
	struct clk *clk;
	struct clk **clkp;

	clkp = devres_alloc(devm_clk_release, sizeof(*clkp), GFP_KERNEL);
	if (!clkp)
		return ERR_PTR(-ENOMEM);

	clk = clk_register(dev, hw);
	if (!IS_ERR(clk)) {
		*clkp = clk;
		devres_add(dev, clkp);
	} else {
		devres_free(clkp);
	}

	return clk;
}
EXPORT_SYMBOL_GPL(devm_clk_register);

/**
 * devm_clk_hw_register - resource managed clk_hw_register()
 * @dev: device that is registering this clock
 * @hw: link to hardware-specific clock data
 *
 * Managed clk_hw_register(). Clocks registered by this function are
 * automatically clk_hw_unregister()ed on driver detach. See clk_hw_register()
 * for more information.
 */
int devm_clk_hw_register(struct device *dev, struct clk_hw *hw)
{
	struct clk_hw **hwp;
	int ret;

	hwp = devres_alloc(devm_clk_hw_release, sizeof(*hwp), GFP_KERNEL);
	if (!hwp)
		return -ENOMEM;

	ret = clk_hw_register(dev, hw);
	if (!ret) {
		*hwp = hw;
		devres_add(dev, hwp);
	} else {
		devres_free(hwp);
	}

	return ret;
}
EXPORT_SYMBOL_GPL(devm_clk_hw_register);

static int devm_clk_match(struct device *dev, void *res, void *data)
{
	struct clk *c = res;
	if (WARN_ON(!c))
		return 0;
	return c == data;
}

static int devm_clk_hw_match(struct device *dev, void *res, void *data)
{
	struct clk_hw *hw = res;

	if (WARN_ON(!hw))
		return 0;
	return hw == data;
}

/**
 * devm_clk_unregister - resource managed clk_unregister()
 * @clk: clock to unregister
 *
 * Deallocate a clock allocated with devm_clk_register(). Normally
 * this function will not need to be called and the resource management
 * code will ensure that the resource is freed.
 */
void devm_clk_unregister(struct device *dev, struct clk *clk)
{
	WARN_ON(devres_release(dev, devm_clk_release, devm_clk_match, clk));
}
EXPORT_SYMBOL_GPL(devm_clk_unregister);

/**
 * devm_clk_hw_unregister - resource managed clk_hw_unregister()
 * @dev: device that is unregistering the hardware-specific clock data
 * @hw: link to hardware-specific clock data
 *
 * Unregister a clk_hw registered with devm_clk_hw_register(). Normally
 * this function will not need to be called and the resource management
 * code will ensure that the resource is freed.
 */
void devm_clk_hw_unregister(struct device *dev, struct clk_hw *hw)
{
	WARN_ON(devres_release(dev, devm_clk_hw_release, devm_clk_hw_match,
				hw));
}
EXPORT_SYMBOL_GPL(devm_clk_hw_unregister);

/*
 * clkdev helpers
 */

void __clk_put(struct clk *clk)
{
	struct module *owner;

	if (!clk || WARN_ON_ONCE(IS_ERR(clk)))
		return;

	clk_prepare_lock();

	/*
	 * Before calling clk_put, all calls to clk_rate_exclusive_get() from a
	 * given user should be balanced with calls to clk_rate_exclusive_put()
	 * and by that same consumer
	 */
	if (WARN_ON(clk->exclusive_count)) {
		/* We voiced our concern, let's sanitize the situation */
		clk->core->protect_count -= (clk->exclusive_count - 1);
		clk_core_rate_unprotect(clk->core);
		clk->exclusive_count = 0;
	}

	hlist_del(&clk->clks_node);
	if (clk->min_rate > clk->core->req_rate ||
	    clk->max_rate < clk->core->req_rate)
		clk_core_set_rate_nolock(clk->core, clk->core->req_rate);

	owner = clk->core->owner;
	kref_put(&clk->core->ref, __clk_release);

	clk_prepare_unlock();

	module_put(owner);

	free_clk(clk);
}

/***        clk rate change notifiers        ***/

/**
 * clk_notifier_register - add a clk rate change notifier
 * @clk: struct clk * to watch
 * @nb: struct notifier_block * with callback info
 *
 * Request notification when clk's rate changes.  This uses an SRCU
 * notifier because we want it to block and notifier unregistrations are
 * uncommon.  The callbacks associated with the notifier must not
 * re-enter into the clk framework by calling any top-level clk APIs;
 * this will cause a nested prepare_lock mutex.
 *
 * In all notification cases (pre, post and abort rate change) the original
 * clock rate is passed to the callback via struct clk_notifier_data.old_rate
 * and the new frequency is passed via struct clk_notifier_data.new_rate.
 *
 * clk_notifier_register() must be called from non-atomic context.
 * Returns -EINVAL if called with null arguments, -ENOMEM upon
 * allocation failure; otherwise, passes along the return value of
 * srcu_notifier_chain_register().
 */
int clk_notifier_register(struct clk *clk, struct notifier_block *nb)
{
	struct clk_notifier *cn;
	int ret = -ENOMEM;

	if (!clk || !nb)
		return -EINVAL;

	clk_prepare_lock();

	/* search the list of notifiers for this clk */
	list_for_each_entry(cn, &clk_notifier_list, node)
		if (cn->clk == clk)
			break;

	/* if clk wasn't in the notifier list, allocate new clk_notifier */
	if (cn->clk != clk) {
		cn = kzalloc(sizeof(*cn), GFP_KERNEL);
		if (!cn)
			goto out;

		cn->clk = clk;
		srcu_init_notifier_head(&cn->notifier_head);

		list_add(&cn->node, &clk_notifier_list);
	}

	ret = srcu_notifier_chain_register(&cn->notifier_head, nb);

	clk->core->notifier_count++;

out:
	clk_prepare_unlock();

	return ret;
}
EXPORT_SYMBOL_GPL(clk_notifier_register);

/**
 * clk_notifier_unregister - remove a clk rate change notifier
 * @clk: struct clk *
 * @nb: struct notifier_block * with callback info
 *
 * Request no further notification for changes to 'clk' and frees memory
 * allocated in clk_notifier_register.
 *
 * Returns -EINVAL if called with null arguments; otherwise, passes
 * along the return value of srcu_notifier_chain_unregister().
 */
int clk_notifier_unregister(struct clk *clk, struct notifier_block *nb)
{
	struct clk_notifier *cn = NULL;
	int ret = -EINVAL;

	if (!clk || !nb)
		return -EINVAL;

	clk_prepare_lock();

	list_for_each_entry(cn, &clk_notifier_list, node)
		if (cn->clk == clk)
			break;

	if (cn->clk == clk) {
		ret = srcu_notifier_chain_unregister(&cn->notifier_head, nb);

		clk->core->notifier_count--;

		/* XXX the notifier code should handle this better */
		if (!cn->notifier_head.head) {
			srcu_cleanup_notifier_head(&cn->notifier_head);
			list_del(&cn->node);
			kfree(cn);
		}

	} else {
		ret = -ENOENT;
	}

	clk_prepare_unlock();

	return ret;
}
EXPORT_SYMBOL_GPL(clk_notifier_unregister);

#ifdef CONFIG_OF
/**
 * struct of_clk_provider - Clock provider registration structure
 * @link: Entry in global list of clock providers
 * @node: Pointer to device tree node of clock provider
 * @get: Get clock callback.  Returns NULL or a struct clk for the
 *       given clock specifier
 * @data: context pointer to be passed into @get callback
 */
struct of_clk_provider {
	struct list_head link;

	struct device_node *node;
	struct clk *(*get)(struct of_phandle_args *clkspec, void *data);
	struct clk_hw *(*get_hw)(struct of_phandle_args *clkspec, void *data);
	void *data;
};

static const struct of_device_id __clk_of_table_sentinel
	__used __section(__clk_of_table_end);

static LIST_HEAD(of_clk_providers);
static DEFINE_MUTEX(of_clk_mutex);

struct clk *of_clk_src_simple_get(struct of_phandle_args *clkspec,
				     void *data)
{
	return data;
}
EXPORT_SYMBOL_GPL(of_clk_src_simple_get);

struct clk_hw *of_clk_hw_simple_get(struct of_phandle_args *clkspec, void *data)
{
	return data;
}
EXPORT_SYMBOL_GPL(of_clk_hw_simple_get);

struct clk *of_clk_src_onecell_get(struct of_phandle_args *clkspec, void *data)
{
	struct clk_onecell_data *clk_data = data;
	unsigned int idx = clkspec->args[0];

	if (idx >= clk_data->clk_num) {
		pr_err("%s: invalid clock index %u\n", __func__, idx);
		return ERR_PTR(-EINVAL);
	}

	return clk_data->clks[idx];
}
EXPORT_SYMBOL_GPL(of_clk_src_onecell_get);

struct clk_hw *
of_clk_hw_onecell_get(struct of_phandle_args *clkspec, void *data)
{
	struct clk_hw_onecell_data *hw_data = data;
	unsigned int idx = clkspec->args[0];

	if (idx >= hw_data->num) {
		pr_err("%s: invalid index %u\n", __func__, idx);
		return ERR_PTR(-EINVAL);
	}

	return hw_data->hws[idx];
}
EXPORT_SYMBOL_GPL(of_clk_hw_onecell_get);

/**
 * of_clk_add_provider() - Register a clock provider for a node
 * @np: Device node pointer associated with clock provider
 * @clk_src_get: callback for decoding clock
 * @data: context pointer for @clk_src_get callback.
 *
 * This function is *deprecated*. Use of_clk_add_hw_provider() instead.
 */
int of_clk_add_provider(struct device_node *np,
			struct clk *(*clk_src_get)(struct of_phandle_args *clkspec,
						   void *data),
			void *data)
{
	struct of_clk_provider *cp;
	int ret;

	cp = kzalloc(sizeof(*cp), GFP_KERNEL);
	if (!cp)
		return -ENOMEM;

	cp->node = of_node_get(np);
	cp->data = data;
	cp->get = clk_src_get;

	mutex_lock(&of_clk_mutex);
	list_add(&cp->link, &of_clk_providers);
	mutex_unlock(&of_clk_mutex);
	pr_debug("Added clock from %pOF\n", np);

	ret = of_clk_set_defaults(np, true);
	if (ret < 0)
		of_clk_del_provider(np);

	return ret;
}
EXPORT_SYMBOL_GPL(of_clk_add_provider);

/**
 * of_clk_add_hw_provider() - Register a clock provider for a node
 * @np: Device node pointer associated with clock provider
 * @get: callback for decoding clk_hw
 * @data: context pointer for @get callback.
 */
int of_clk_add_hw_provider(struct device_node *np,
			   struct clk_hw *(*get)(struct of_phandle_args *clkspec,
						 void *data),
			   void *data)
{
	struct of_clk_provider *cp;
	int ret;

	cp = kzalloc(sizeof(*cp), GFP_KERNEL);
	if (!cp)
		return -ENOMEM;

	cp->node = of_node_get(np);
	cp->data = data;
	cp->get_hw = get;

	mutex_lock(&of_clk_mutex);
	list_add(&cp->link, &of_clk_providers);
	mutex_unlock(&of_clk_mutex);
	pr_debug("Added clk_hw provider from %pOF\n", np);

	ret = of_clk_set_defaults(np, true);
	if (ret < 0)
		of_clk_del_provider(np);

	return ret;
}
EXPORT_SYMBOL_GPL(of_clk_add_hw_provider);

static void devm_of_clk_release_provider(struct device *dev, void *res)
{
	of_clk_del_provider(*(struct device_node **)res);
}

/*
 * We allow a child device to use its parent device as the clock provider node
 * for cases like MFD sub-devices where the child device driver wants to use
 * devm_*() APIs but not list the device in DT as a sub-node.
 */
static struct device_node *get_clk_provider_node(struct device *dev)
{
	struct device_node *np, *parent_np;

	np = dev->of_node;
	parent_np = dev->parent ? dev->parent->of_node : NULL;

	if (!of_find_property(np, "#clock-cells", NULL))
		if (of_find_property(parent_np, "#clock-cells", NULL))
			np = parent_np;

	return np;
}

/**
 * devm_of_clk_add_hw_provider() - Managed clk provider node registration
 * @dev: Device acting as the clock provider (used for DT node and lifetime)
 * @get: callback for decoding clk_hw
 * @data: context pointer for @get callback
 *
 * Registers clock provider for given device's node. If the device has no DT
 * node or if the device node lacks of clock provider information (#clock-cells)
 * then the parent device's node is scanned for this information. If parent node
 * has the #clock-cells then it is used in registration. Provider is
 * automatically released at device exit.
 *
 * Return: 0 on success or an errno on failure.
 */
int devm_of_clk_add_hw_provider(struct device *dev,
			struct clk_hw *(*get)(struct of_phandle_args *clkspec,
					      void *data),
			void *data)
{
	struct device_node **ptr, *np;
	int ret;

	ptr = devres_alloc(devm_of_clk_release_provider, sizeof(*ptr),
			   GFP_KERNEL);
	if (!ptr)
		return -ENOMEM;

	np = get_clk_provider_node(dev);
	ret = of_clk_add_hw_provider(np, get, data);
	if (!ret) {
		*ptr = np;
		devres_add(dev, ptr);
	} else {
		devres_free(ptr);
	}

	return ret;
}
EXPORT_SYMBOL_GPL(devm_of_clk_add_hw_provider);

/**
 * of_clk_del_provider() - Remove a previously registered clock provider
 * @np: Device node pointer associated with clock provider
 */
void of_clk_del_provider(struct device_node *np)
{
	struct of_clk_provider *cp;

	mutex_lock(&of_clk_mutex);
	list_for_each_entry(cp, &of_clk_providers, link) {
		if (cp->node == np) {
			list_del(&cp->link);
			of_node_put(cp->node);
			kfree(cp);
			break;
		}
	}
	mutex_unlock(&of_clk_mutex);
}
EXPORT_SYMBOL_GPL(of_clk_del_provider);

static int devm_clk_provider_match(struct device *dev, void *res, void *data)
{
	struct device_node **np = res;

	if (WARN_ON(!np || !*np))
		return 0;

	return *np == data;
}

/**
 * devm_of_clk_del_provider() - Remove clock provider registered using devm
 * @dev: Device to whose lifetime the clock provider was bound
 */
void devm_of_clk_del_provider(struct device *dev)
{
	int ret;
	struct device_node *np = get_clk_provider_node(dev);

	ret = devres_release(dev, devm_of_clk_release_provider,
			     devm_clk_provider_match, np);

	WARN_ON(ret);
}
EXPORT_SYMBOL(devm_of_clk_del_provider);

/*
 * Beware the return values when np is valid, but no clock provider is found.
 * If name == NULL, the function returns -ENOENT.
 * If name != NULL, the function returns -EINVAL. This is because
 * of_parse_phandle_with_args() is called even if of_property_match_string()
 * returns an error.
 */
static int of_parse_clkspec(const struct device_node *np, int index,
			    const char *name, struct of_phandle_args *out_args)
{
	int ret = -ENOENT;

	/* Walk up the tree of devices looking for a clock property that matches */
	while (np) {
		/*
		 * For named clocks, first look up the name in the
		 * "clock-names" property.  If it cannot be found, then index
		 * will be an error code and of_parse_phandle_with_args() will
		 * return -EINVAL.
		 */
		if (name)
			index = of_property_match_string(np, "clock-names", name);
		ret = of_parse_phandle_with_args(np, "clocks", "#clock-cells",
						 index, out_args);
		if (!ret)
			break;
		if (name && index >= 0)
			break;

		/*
		 * No matching clock found on this node.  If the parent node
		 * has a "clock-ranges" property, then we can try one of its
		 * clocks.
		 */
		np = np->parent;
		if (np && !of_get_property(np, "clock-ranges", NULL))
			break;
		index = 0;
	}

	return ret;
}

static struct clk_hw *
__of_clk_get_hw_from_provider(struct of_clk_provider *provider,
			      struct of_phandle_args *clkspec)
{
	struct clk *clk;

	if (provider->get_hw)
		return provider->get_hw(clkspec, provider->data);

	clk = provider->get(clkspec, provider->data);
	if (IS_ERR(clk))
		return ERR_CAST(clk);
	return __clk_get_hw(clk);
}

static struct clk_hw *
of_clk_get_hw_from_clkspec(struct of_phandle_args *clkspec)
{
	struct of_clk_provider *provider;
	struct clk_hw *hw = ERR_PTR(-EPROBE_DEFER);

	if (!clkspec)
		return ERR_PTR(-EINVAL);

	mutex_lock(&of_clk_mutex);
	list_for_each_entry(provider, &of_clk_providers, link) {
		if (provider->node == clkspec->np) {
			hw = __of_clk_get_hw_from_provider(provider, clkspec);
			if (!IS_ERR(hw))
				break;
		}
	}
	mutex_unlock(&of_clk_mutex);

	return hw;
}

/**
 * of_clk_get_from_provider() - Lookup a clock from a clock provider
 * @clkspec: pointer to a clock specifier data structure
 *
 * This function looks up a struct clk from the registered list of clock
 * providers, an input is a clock specifier data structure as returned
 * from the of_parse_phandle_with_args() function call.
 */
struct clk *of_clk_get_from_provider(struct of_phandle_args *clkspec)
{
	struct clk_hw *hw = of_clk_get_hw_from_clkspec(clkspec);

	return clk_hw_create_clk(NULL, hw, NULL, __func__);
}
EXPORT_SYMBOL_GPL(of_clk_get_from_provider);

struct clk_hw *of_clk_get_hw(struct device_node *np, int index,
			     const char *con_id)
{
	int ret;
	struct clk_hw *hw;
	struct of_phandle_args clkspec;

	ret = of_parse_clkspec(np, index, con_id, &clkspec);
	if (ret)
		return ERR_PTR(ret);

	hw = of_clk_get_hw_from_clkspec(&clkspec);
	of_node_put(clkspec.np);

	return hw;
}

static struct clk *__of_clk_get(struct device_node *np,
				int index, const char *dev_id,
				const char *con_id)
{
	struct clk_hw *hw = of_clk_get_hw(np, index, con_id);

	return clk_hw_create_clk(NULL, hw, dev_id, con_id);
}

struct clk *of_clk_get(struct device_node *np, int index)
{
	return __of_clk_get(np, index, np->full_name, NULL);
}
EXPORT_SYMBOL(of_clk_get);

/**
 * of_clk_get_by_name() - Parse and lookup a clock referenced by a device node
 * @np: pointer to clock consumer node
 * @name: name of consumer's clock input, or NULL for the first clock reference
 *
 * This function parses the clocks and clock-names properties,
 * and uses them to look up the struct clk from the registered list of clock
 * providers.
 */
struct clk *of_clk_get_by_name(struct device_node *np, const char *name)
{
	if (!np)
		return ERR_PTR(-ENOENT);

	return __of_clk_get(np, 0, np->full_name, name);
}
EXPORT_SYMBOL(of_clk_get_by_name);

/**
 * of_clk_get_parent_count() - Count the number of clocks a device node has
 * @np: device node to count
 *
 * Returns: The number of clocks that are possible parents of this node
 */
unsigned int of_clk_get_parent_count(struct device_node *np)
{
	int count;

	count = of_count_phandle_with_args(np, "clocks", "#clock-cells");
	if (count < 0)
		return 0;

	return count;
}
EXPORT_SYMBOL_GPL(of_clk_get_parent_count);

const char *of_clk_get_parent_name(struct device_node *np, int index)
{
	struct of_phandle_args clkspec;
	struct property *prop;
	const char *clk_name;
	const __be32 *vp;
	u32 pv;
	int rc;
	int count;
	struct clk *clk;

	rc = of_parse_phandle_with_args(np, "clocks", "#clock-cells", index,
					&clkspec);
	if (rc)
		return NULL;

	index = clkspec.args_count ? clkspec.args[0] : 0;
	count = 0;

	/* if there is an indices property, use it to transfer the index
	 * specified into an array offset for the clock-output-names property.
	 */
	of_property_for_each_u32(clkspec.np, "clock-indices", prop, vp, pv) {
		if (index == pv) {
			index = count;
			break;
		}
		count++;
	}
	/* We went off the end of 'clock-indices' without finding it */
	if (prop && !vp)
		return NULL;

	if (of_property_read_string_index(clkspec.np, "clock-output-names",
					  index,
					  &clk_name) < 0) {
		/*
		 * Best effort to get the name if the clock has been
		 * registered with the framework. If the clock isn't
		 * registered, we return the node name as the name of
		 * the clock as long as #clock-cells = 0.
		 */
		clk = of_clk_get_from_provider(&clkspec);
		if (IS_ERR(clk)) {
			if (clkspec.args_count == 0)
				clk_name = clkspec.np->name;
			else
				clk_name = NULL;
		} else {
			clk_name = __clk_get_name(clk);
			clk_put(clk);
		}
	}


	of_node_put(clkspec.np);
	return clk_name;
}
EXPORT_SYMBOL_GPL(of_clk_get_parent_name);

/**
 * of_clk_parent_fill() - Fill @parents with names of @np's parents and return
 * number of parents
 * @np: Device node pointer associated with clock provider
 * @parents: pointer to char array that hold the parents' names
 * @size: size of the @parents array
 *
 * Return: number of parents for the clock node.
 */
int of_clk_parent_fill(struct device_node *np, const char **parents,
		       unsigned int size)
{
	unsigned int i = 0;

	while (i < size && (parents[i] = of_clk_get_parent_name(np, i)) != NULL)
		i++;

	return i;
}
EXPORT_SYMBOL_GPL(of_clk_parent_fill);

struct clock_provider {
	void (*clk_init_cb)(struct device_node *);
	struct device_node *np;
	struct list_head node;
};

/*
 * This function looks for a parent clock. If there is one, then it
 * checks that the provider for this parent clock was initialized, in
 * this case the parent clock will be ready.
 */
static int parent_ready(struct device_node *np)
{
	int i = 0;

	while (true) {
		struct clk *clk = of_clk_get(np, i);

		/* this parent is ready we can check the next one */
		if (!IS_ERR(clk)) {
			clk_put(clk);
			i++;
			continue;
		}

		/* at least one parent is not ready, we exit now */
		if (PTR_ERR(clk) == -EPROBE_DEFER)
			return 0;

		/*
		 * Here we make assumption that the device tree is
		 * written correctly. So an error means that there is
		 * no more parent. As we didn't exit yet, then the
		 * previous parent are ready. If there is no clock
		 * parent, no need to wait for them, then we can
		 * consider their absence as being ready
		 */
		return 1;
	}
}

/**
 * of_clk_detect_critical() - set CLK_IS_CRITICAL flag from Device Tree
 * @np: Device node pointer associated with clock provider
 * @index: clock index
 * @flags: pointer to top-level framework flags
 *
 * Detects if the clock-critical property exists and, if so, sets the
 * corresponding CLK_IS_CRITICAL flag.
 *
 * Do not use this function. It exists only for legacy Device Tree
 * bindings, such as the one-clock-per-node style that are outdated.
 * Those bindings typically put all clock data into .dts and the Linux
 * driver has no clock data, thus making it impossible to set this flag
 * correctly from the driver. Only those drivers may call
 * of_clk_detect_critical from their setup functions.
 *
 * Return: error code or zero on success
 */
int of_clk_detect_critical(struct device_node *np,
					  int index, unsigned long *flags)
{
	struct property *prop;
	const __be32 *cur;
	uint32_t idx;

	if (!np || !flags)
		return -EINVAL;

	of_property_for_each_u32(np, "clock-critical", prop, cur, idx)
		if (index == idx)
			*flags |= CLK_IS_CRITICAL;

	return 0;
}

/**
 * of_clk_init() - Scan and init clock providers from the DT
 * @matches: array of compatible values and init functions for providers.
 *
 * This function scans the device tree for matching clock providers
 * and calls their initialization functions. It also does it by trying
 * to follow the dependencies.
 */
void __init of_clk_init(const struct of_device_id *matches)
{
	const struct of_device_id *match;
	struct device_node *np;
	struct clock_provider *clk_provider, *next;
	bool is_init_done;
	bool force = false;
	LIST_HEAD(clk_provider_list);

	if (!matches)
		matches = &__clk_of_table;

	/* First prepare the list of the clocks providers */
	for_each_matching_node_and_match(np, matches, &match) {
		struct clock_provider *parent;

		if (!of_device_is_available(np))
			continue;

		parent = kzalloc(sizeof(*parent), GFP_KERNEL);
		if (!parent) {
			list_for_each_entry_safe(clk_provider, next,
						 &clk_provider_list, node) {
				list_del(&clk_provider->node);
				of_node_put(clk_provider->np);
				kfree(clk_provider);
			}
			of_node_put(np);
			return;
		}

		parent->clk_init_cb = match->data;
		parent->np = of_node_get(np);
		list_add_tail(&parent->node, &clk_provider_list);
	}

	while (!list_empty(&clk_provider_list)) {
		is_init_done = false;
		list_for_each_entry_safe(clk_provider, next,
					&clk_provider_list, node) {
			if (force || parent_ready(clk_provider->np)) {

				/* Don't populate platform devices */
				of_node_set_flag(clk_provider->np,
						 OF_POPULATED);

				clk_provider->clk_init_cb(clk_provider->np);
				of_clk_set_defaults(clk_provider->np, true);

				list_del(&clk_provider->node);
				of_node_put(clk_provider->np);
				kfree(clk_provider);
				is_init_done = true;
			}
		}

		/*
		 * We didn't manage to initialize any of the
		 * remaining providers during the last loop, so now we
		 * initialize all the remaining ones unconditionally
		 * in case the clock parent was not mandatory
		 */
		if (!is_init_done)
			force = true;
	}
}
#endif<|MERGE_RESOLUTION|>--- conflicted
+++ resolved
@@ -3405,24 +3405,7 @@
 	return clk;
 }
 
-<<<<<<< HEAD
-/**
- * clk_register - allocate a new clock, register it and return an opaque cookie
- * @dev: device that is registering this clock
- * @hw: link to hardware-specific clock data
- *
- * clk_register is the *deprecated* interface for populating the clock tree with
- * new clock nodes. Use clk_hw_register() instead.
- *
- * Returns: a pointer to the newly allocated struct clk which
- * cannot be dereferenced by driver code but may be used in conjunction with the
- * rest of the clock API.  In the event of an error clk_register will return an
- * error code; drivers must test for an error code after calling clk_register.
- */
-struct clk *clk_register(struct device *dev, struct clk_hw *hw)
-=======
 static int clk_cpy_name(const char **dst_p, const char *src, bool must_exist)
->>>>>>> e4818d61
 {
 	const char *dst;
 
@@ -3598,8 +3581,10 @@
  * @dev: device that is registering this clock
  * @hw: link to hardware-specific clock data
  *
- * clk_register is the primary interface for populating the clock tree with new
- * clock nodes.  It returns a pointer to the newly allocated struct clk which
+ * clk_register is the *deprecated* interface for populating the clock tree with
+ * new clock nodes. Use clk_hw_register() instead.
+ *
+ * Returns: a pointer to the newly allocated struct clk which
  * cannot be dereferenced by driver code but may be used in conjunction with the
  * rest of the clock API.  In the event of an error clk_register will return an
  * error code; drivers must test for an error code after calling clk_register.
