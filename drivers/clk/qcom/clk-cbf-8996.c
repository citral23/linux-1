// SPDX-License-Identifier: GPL-2.0
/*
 * Copyright (c) 2022, 2023 Linaro Ltd.
 */
#include <linux/bitfield.h>
#include <linux/clk.h>
#include <linux/clk-provider.h>
#include <linux/interconnect-clk.h>
#include <linux/interconnect-provider.h>
#include <linux/of.h>
#include <linux/module.h>
#include <linux/platform_device.h>
#include <linux/regmap.h>

#include <dt-bindings/interconnect/qcom,msm8996-cbf.h>

#include "clk-alpha-pll.h"
#include "clk-regmap.h"

/* Need to match the order of clocks in DT binding */
enum {
	DT_XO,
	DT_APCS_AUX,
};

enum {
	CBF_XO_INDEX,
	CBF_PLL_INDEX,
	CBF_DIV_INDEX,
	CBF_APCS_AUX_INDEX,
};

#define DIV_THRESHOLD		600000000

#define CBF_MUX_OFFSET		0x18
#define CBF_MUX_PARENT_MASK		GENMASK(1, 0)
#define CBF_MUX_AUTO_CLK_SEL_ALWAYS_ON_MASK GENMASK(5, 4)
#define CBF_MUX_AUTO_CLK_SEL_ALWAYS_ON_GPLL0_SEL \
	FIELD_PREP(CBF_MUX_AUTO_CLK_SEL_ALWAYS_ON_MASK, 0x03)
#define CBF_MUX_AUTO_CLK_SEL_BIT	BIT(6)

#define CBF_PLL_OFFSET 0xf000

<<<<<<< HEAD
static const u8 cbf_pll_regs[PLL_OFF_MAX_REGS] = {
	[PLL_OFF_L_VAL] = 0x08,
	[PLL_OFF_ALPHA_VAL] = 0x10,
	[PLL_OFF_USER_CTL] = 0x18,
	[PLL_OFF_CONFIG_CTL] = 0x20,
	[PLL_OFF_CONFIG_CTL_U] = 0x24,
	[PLL_OFF_TEST_CTL] = 0x30,
	[PLL_OFF_TEST_CTL_U] = 0x34,
	[PLL_OFF_STATUS] = 0x28,
};

=======
>>>>>>> 0c383648
static struct alpha_pll_config cbfpll_config = {
	.l = 72,
	.config_ctl_val = 0x200d4828,
	.config_ctl_hi_val = 0x006,
	.test_ctl_val = 0x1c000000,
	.test_ctl_hi_val = 0x00004000,
	.pre_div_mask = BIT(12),
	.post_div_mask = 0x3 << 8,
	.post_div_val = 0x1 << 8,
	.main_output_mask = BIT(0),
	.early_output_mask = BIT(3),
};

static struct clk_alpha_pll cbf_pll = {
	.offset = CBF_PLL_OFFSET,
	.regs = clk_alpha_pll_regs[CLK_ALPHA_PLL_TYPE_HUAYRA_APSS],
	.flags = SUPPORTS_DYNAMIC_UPDATE | SUPPORTS_FSM_MODE,
	.clkr.hw.init = &(struct clk_init_data){
		.name = "cbf_pll",
		.parent_data = (const struct clk_parent_data[]) {
			{ .index = DT_XO, },
		},
		.num_parents = 1,
		.ops = &clk_alpha_pll_hwfsm_ops,
	},
};

static struct clk_fixed_factor cbf_pll_postdiv = {
	.mult = 1,
	.div = 2,
	.hw.init = &(struct clk_init_data){
		.name = "cbf_pll_postdiv",
		.parent_hws = (const struct clk_hw*[]){
			&cbf_pll.clkr.hw
		},
		.num_parents = 1,
		.ops = &clk_fixed_factor_ops,
		.flags = CLK_SET_RATE_PARENT,
	},
};

static const struct clk_parent_data cbf_mux_parent_data[] = {
	{ .index = DT_XO },
	{ .hw = &cbf_pll.clkr.hw },
	{ .hw = &cbf_pll_postdiv.hw },
	{ .index = DT_APCS_AUX },
};

struct clk_cbf_8996_mux {
	u32 reg;
	struct notifier_block nb;
	struct clk_regmap clkr;
};

static struct clk_cbf_8996_mux *to_clk_cbf_8996_mux(struct clk_regmap *clkr)
{
	return container_of(clkr, struct clk_cbf_8996_mux, clkr);
}

static int cbf_clk_notifier_cb(struct notifier_block *nb, unsigned long event,
			       void *data);

static u8 clk_cbf_8996_mux_get_parent(struct clk_hw *hw)
{
	struct clk_regmap *clkr = to_clk_regmap(hw);
	struct clk_cbf_8996_mux *mux = to_clk_cbf_8996_mux(clkr);
	u32 val;

	regmap_read(clkr->regmap, mux->reg, &val);

	return FIELD_GET(CBF_MUX_PARENT_MASK, val);
}

static int clk_cbf_8996_mux_set_parent(struct clk_hw *hw, u8 index)
{
	struct clk_regmap *clkr = to_clk_regmap(hw);
	struct clk_cbf_8996_mux *mux = to_clk_cbf_8996_mux(clkr);
	u32 val;

	val = FIELD_PREP(CBF_MUX_PARENT_MASK, index);

	return regmap_update_bits(clkr->regmap, mux->reg, CBF_MUX_PARENT_MASK, val);
}

static int clk_cbf_8996_mux_determine_rate(struct clk_hw *hw,
					   struct clk_rate_request *req)
{
	struct clk_hw *parent;

	if (req->rate < (DIV_THRESHOLD / cbf_pll_postdiv.div))
		return -EINVAL;

	if (req->rate < DIV_THRESHOLD)
		parent = clk_hw_get_parent_by_index(hw, CBF_DIV_INDEX);
	else
		parent = clk_hw_get_parent_by_index(hw, CBF_PLL_INDEX);

	if (!parent)
		return -EINVAL;

	req->best_parent_rate = clk_hw_round_rate(parent, req->rate);
	req->best_parent_hw = parent;

	return 0;
}

static const struct clk_ops clk_cbf_8996_mux_ops = {
	.set_parent = clk_cbf_8996_mux_set_parent,
	.get_parent = clk_cbf_8996_mux_get_parent,
	.determine_rate = clk_cbf_8996_mux_determine_rate,
};

static struct clk_cbf_8996_mux cbf_mux = {
	.reg = CBF_MUX_OFFSET,
	.nb.notifier_call = cbf_clk_notifier_cb,
	.clkr.hw.init = &(struct clk_init_data) {
		.name = "cbf_mux",
		.parent_data = cbf_mux_parent_data,
		.num_parents = ARRAY_SIZE(cbf_mux_parent_data),
		.ops = &clk_cbf_8996_mux_ops,
		/* CPU clock is critical and should never be gated */
		.flags = CLK_SET_RATE_PARENT | CLK_IS_CRITICAL,
	},
};

static int cbf_clk_notifier_cb(struct notifier_block *nb, unsigned long event,
			       void *data)
{
	struct clk_notifier_data *cnd = data;

	switch (event) {
	case PRE_RATE_CHANGE:
		/*
		 * Avoid overvolting. clk_core_set_rate_nolock() walks from top
		 * to bottom, so it will change the rate of the PLL before
		 * chaging the parent of PMUX. This can result in pmux getting
		 * clocked twice the expected rate.
		 *
		 * Manually switch to PLL/2 here.
		 */
		if (cnd->old_rate > DIV_THRESHOLD &&
		    cnd->new_rate < DIV_THRESHOLD)
			clk_cbf_8996_mux_set_parent(&cbf_mux.clkr.hw, CBF_DIV_INDEX);
		break;
	case ABORT_RATE_CHANGE:
		/* Revert manual change */
		if (cnd->new_rate < DIV_THRESHOLD &&
		    cnd->old_rate > DIV_THRESHOLD)
			clk_cbf_8996_mux_set_parent(&cbf_mux.clkr.hw, CBF_PLL_INDEX);
		break;
	default:
		break;
	}

	return notifier_from_errno(0);
};

static struct clk_hw *cbf_msm8996_hw_clks[] = {
	&cbf_pll_postdiv.hw,
};

static struct clk_regmap *cbf_msm8996_clks[] = {
	&cbf_pll.clkr,
	&cbf_mux.clkr,
};

static const struct regmap_config cbf_msm8996_regmap_config = {
	.reg_bits		= 32,
	.reg_stride		= 4,
	.val_bits		= 32,
	.max_register		= 0x10000,
	.fast_io		= true,
	.val_format_endian	= REGMAP_ENDIAN_LITTLE,
};

#ifdef CONFIG_INTERCONNECT

/* Random ID that doesn't clash with main qnoc and OSM */
#define CBF_MASTER_NODE 2000

static int qcom_msm8996_cbf_icc_register(struct platform_device *pdev, struct clk_hw *cbf_hw)
{
	struct device *dev = &pdev->dev;
	struct clk *clk = devm_clk_hw_get_clk(dev, cbf_hw, "cbf");
	const struct icc_clk_data data[] = {
		{ .clk = clk, .name = "cbf", },
	};
	struct icc_provider *provider;

	provider = icc_clk_register(dev, CBF_MASTER_NODE, ARRAY_SIZE(data), data);
	if (IS_ERR(provider))
		return PTR_ERR(provider);

	platform_set_drvdata(pdev, provider);

	return 0;
}

static void qcom_msm8996_cbf_icc_remove(struct platform_device *pdev)
{
	struct icc_provider *provider = platform_get_drvdata(pdev);

	icc_clk_unregister(provider);
}
#define qcom_msm8996_cbf_icc_sync_state icc_sync_state
#else
static int qcom_msm8996_cbf_icc_register(struct platform_device *pdev,  struct clk_hw *cbf_hw)
{
	dev_warn(&pdev->dev, "CONFIG_INTERCONNECT is disabled, CBF clock is fixed\n");

	return 0;
}
#define qcom_msm8996_cbf_icc_remove(pdev) { }
#define qcom_msm8996_cbf_icc_sync_state NULL
#endif

static int qcom_msm8996_cbf_probe(struct platform_device *pdev)
{
	void __iomem *base;
	struct regmap *regmap;
	struct device *dev = &pdev->dev;
	int i, ret;

	base = devm_platform_ioremap_resource(pdev, 0);
	if (IS_ERR(base))
		return PTR_ERR(base);

	regmap = devm_regmap_init_mmio(dev, base, &cbf_msm8996_regmap_config);
	if (IS_ERR(regmap))
		return PTR_ERR(regmap);

	/* Select GPLL0 for 300MHz for the CBF clock */
	regmap_write(regmap, CBF_MUX_OFFSET, 0x3);

	/* Ensure write goes through before PLLs are reconfigured */
	udelay(5);

	/* Set the auto clock sel always-on source to GPLL0/2 (300MHz) */
	regmap_update_bits(regmap, CBF_MUX_OFFSET,
			   CBF_MUX_AUTO_CLK_SEL_ALWAYS_ON_MASK,
			   CBF_MUX_AUTO_CLK_SEL_ALWAYS_ON_GPLL0_SEL);

	clk_alpha_pll_configure(&cbf_pll, regmap, &cbfpll_config);

	/* Wait for PLL(s) to lock */
	udelay(50);

	/* Enable auto clock selection for CBF */
	regmap_update_bits(regmap, CBF_MUX_OFFSET,
			   CBF_MUX_AUTO_CLK_SEL_BIT,
			   CBF_MUX_AUTO_CLK_SEL_BIT);

	/* Ensure write goes through before muxes are switched */
	udelay(5);

	/* Switch CBF to use the primary PLL */
	regmap_update_bits(regmap, CBF_MUX_OFFSET, CBF_MUX_PARENT_MASK, 0x1);

	if (of_device_is_compatible(dev->of_node, "qcom,msm8996pro-cbf")) {
		cbfpll_config.post_div_val = 0x3 << 8;
		cbf_pll_postdiv.div = 4;
	}

	for (i = 0; i < ARRAY_SIZE(cbf_msm8996_hw_clks); i++) {
		ret = devm_clk_hw_register(dev, cbf_msm8996_hw_clks[i]);
		if (ret)
			return ret;
	}

	for (i = 0; i < ARRAY_SIZE(cbf_msm8996_clks); i++) {
		ret = devm_clk_register_regmap(dev, cbf_msm8996_clks[i]);
		if (ret)
			return ret;
	}

	ret = devm_clk_notifier_register(dev, cbf_mux.clkr.hw.clk, &cbf_mux.nb);
	if (ret)
		return ret;

	ret = devm_of_clk_add_hw_provider(dev, of_clk_hw_simple_get, &cbf_mux.clkr.hw);
	if (ret)
		return ret;

	return qcom_msm8996_cbf_icc_register(pdev, &cbf_mux.clkr.hw);
}

static void qcom_msm8996_cbf_remove(struct platform_device *pdev)
{
	qcom_msm8996_cbf_icc_remove(pdev);
}

static const struct of_device_id qcom_msm8996_cbf_match_table[] = {
	{ .compatible = "qcom,msm8996-cbf" },
	{ .compatible = "qcom,msm8996pro-cbf" },
	{ /* sentinel */ },
};
MODULE_DEVICE_TABLE(of, qcom_msm8996_cbf_match_table);

static struct platform_driver qcom_msm8996_cbf_driver = {
	.probe = qcom_msm8996_cbf_probe,
	.remove_new = qcom_msm8996_cbf_remove,
	.driver = {
		.name = "qcom-msm8996-cbf",
		.of_match_table = qcom_msm8996_cbf_match_table,
		.sync_state = qcom_msm8996_cbf_icc_sync_state,
	},
};

/* Register early enough to fix the clock to be used for other cores */
static int __init qcom_msm8996_cbf_init(void)
{
	return platform_driver_register(&qcom_msm8996_cbf_driver);
}
postcore_initcall(qcom_msm8996_cbf_init);

static void __exit qcom_msm8996_cbf_exit(void)
{
	platform_driver_unregister(&qcom_msm8996_cbf_driver);
}
module_exit(qcom_msm8996_cbf_exit);

MODULE_DESCRIPTION("QCOM MSM8996 CPU Bus Fabric Clock Driver");
MODULE_LICENSE("GPL");<|MERGE_RESOLUTION|>--- conflicted
+++ resolved
@@ -41,20 +41,6 @@
 
 #define CBF_PLL_OFFSET 0xf000
 
-<<<<<<< HEAD
-static const u8 cbf_pll_regs[PLL_OFF_MAX_REGS] = {
-	[PLL_OFF_L_VAL] = 0x08,
-	[PLL_OFF_ALPHA_VAL] = 0x10,
-	[PLL_OFF_USER_CTL] = 0x18,
-	[PLL_OFF_CONFIG_CTL] = 0x20,
-	[PLL_OFF_CONFIG_CTL_U] = 0x24,
-	[PLL_OFF_TEST_CTL] = 0x30,
-	[PLL_OFF_TEST_CTL_U] = 0x34,
-	[PLL_OFF_STATUS] = 0x28,
-};
-
-=======
->>>>>>> 0c383648
 static struct alpha_pll_config cbfpll_config = {
 	.l = 72,
 	.config_ctl_val = 0x200d4828,
