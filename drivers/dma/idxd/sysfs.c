--- conflicted
+++ resolved
@@ -304,15 +304,13 @@
 
 		idxd_unregister_dma_device(idxd);
 		rc = idxd_device_disable(idxd);
-<<<<<<< HEAD
 		for (i = 0; i < idxd->max_wqs; i++) {
 			struct idxd_wq *wq = &idxd->wqs[i];
 
+			mutex_lock(&wq->wq_lock);
 			idxd_wq_disable_cleanup(wq);
-		}
-		spin_unlock_irqrestore(&idxd->dev_lock, flags);
-=======
->>>>>>> 6bd0dffa
+			mutex_unlock(&wq->wq_lock);
+		}
 		module_put(THIS_MODULE);
 		if (rc < 0)
 			dev_warn(dev, "Device disable failed\n");
